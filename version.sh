--- conflicted
+++ resolved
@@ -1,14 +1,7 @@
 #!/bin/sh
 
 # The onearth version to use in the Docker image tag (e.g. onearth-wms:{ONEARTH_VERSION}-{ONEARTH_RELEASE}).
-<<<<<<< HEAD
 export ONEARTH_VERSION=2.5.0 # This must be manually incremented with each OnEarth version
 
 # The onearth release to use in the Docker image tag (e.g. onearth-wms:{ONEARTH_VERSION}-{ONEARTH_RELEASE}).
-export ONEARTH_RELEASE=5 # This must be manually incremented with each OnEarth build
-=======
-export ONEARTH_VERSION=2.4.3 # This must be manually incremented with each OnEarth version
-
-# The onearth release to use in the Docker image tag (e.g. onearth-wms:{ONEARTH_VERSION}-{ONEARTH_RELEASE}).
-export ONEARTH_RELEASE=1 #  This must be manually incremented with each OnEarth build
->>>>>>> 7c4e51ad
+export ONEARTH_RELEASE=6 # This must be manually incremented with each OnEarth build