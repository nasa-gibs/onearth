#!/bin/sh

# The onearth version to use in the Docker image tag (e.g. onearth-wms:{ONEARTH_VERSION}-{ONEARTH_RELEASE}).
<<<<<<< HEAD
export ONEARTH_VERSION=2.7.0 # This must be manually incremented with each OnEarth version
=======
export ONEARTH_VERSION=2.6.6 # This must be manually incremented with each OnEarth version
>>>>>>> 58ef7638

# The onearth release to use in the Docker image tag (e.g. onearth-wms:{ONEARTH_VERSION}-{ONEARTH_RELEASE}).
export ONEARTH_RELEASE=2 # This must be manually incremented with each OnEarth build<|MERGE_RESOLUTION|>--- conflicted
+++ resolved
@@ -1,11 +1,7 @@
 #!/bin/sh
 
 # The onearth version to use in the Docker image tag (e.g. onearth-wms:{ONEARTH_VERSION}-{ONEARTH_RELEASE}).
-<<<<<<< HEAD
 export ONEARTH_VERSION=2.7.0 # This must be manually incremented with each OnEarth version
-=======
-export ONEARTH_VERSION=2.6.6 # This must be manually incremented with each OnEarth version
->>>>>>> 58ef7638
 
 # The onearth release to use in the Docker image tag (e.g. onearth-wms:{ONEARTH_VERSION}-{ONEARTH_RELEASE}).
 export ONEARTH_RELEASE=2 # This must be manually incremented with each OnEarth build