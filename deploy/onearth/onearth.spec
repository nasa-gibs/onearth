Name:		onearth
<<<<<<< HEAD
Version:	1.4.0
Release:	6%{?dist}
=======
Version:	1.3.8
Release:	7%{?dist}
>>>>>>> c99dc86a
Summary:	Installation packages for OnEarth

License:	ASL 2.0+
URL:		http://earthdata.nasa.gov
Source0:	%{name}-%{version}.tar.bz2
Source1:	http://ftp.gnu.org/gnu/cgicc/cgicc-3.2.16.tar.gz
Source2:	http://download.osgeo.org/libspatialindex/spatialindex-src-1.8.5.tar.gz
%if 0%{?centos} == 7
Source3:	http://download.osgeo.org/mapserver/mapserver-7.0.1.tar.gz
%endif
%if 0%{?centos} == 8
Source3:	http://download.osgeo.org/mapserver/mapserver-7.4.3.tar.gz
%endif
Source4:    https://archive.apache.org/dist/httpd/httpd-2.4.6.tar.gz

BuildRequires:	cmake
BuildRequires:	chrpath
BuildRequires:	freetype-devel
BuildRequires:	gcc-c++
BuildRequires:	gibs-gdal-devel
BuildRequires:	httpd-devel
BuildRequires:	libpng-devel
BuildRequires:  sqlite-devel
BuildRequires:  turbojpeg-devel
BuildRequires:	python3-devel
%if 0%{?centos} == 7
Requires:	httpd = 2.4.6
%endif
%if 0%{?centos} == 8
Requires:	httpd => 2.4.37
%endif
Requires:	gibs-gdal >= 2.4.4
Requires:	gibs-gdal-apps >= 2.4.4
Requires:   sqlite
Requires:   libxml2
Requires:   mod_ssl
Requires:   turbojpeg

Obsoletes:	mod_oetwms mod_onearth mod_oems mod_oemstime

%description
Installation packages for OnEarth

%package demo
Summary:	Demonstration of OnEarth
Requires:	%{name} = %{version}-%{release}
BuildArch:	noarch

%description demo
Demonstration of OnEarth

%package vectorgen
Summary:	Vector data processing for OnEarth
Requires:	libxml2-devel
Requires:	libxslt-devel
Requires:	gibs-gdal-devel

%description vectorgen
Vector data processing for OnEarth

%package tools
Summary:    Auxiliary tools for OnEarth
Requires:	libpng-devel
Requires:	chrpath
Requires:	gcc-c++
Requires:	freetype-devel
Requires:	gibs-gdal >= 2.4.4
Requires:	gibs-gdal-apps >= 2.4.4
BuildArch:	noarch

%description tools
Auxiliary configuration tools for OnEarth including Legend Generator

%package mrfgen
Summary:	MRF generator for OnEarth
Requires:   onearth-tools
Requires:	gibs-gdal >= 2.4.4
Requires:	gibs-gdal-apps >= 2.4.4

%description mrfgen
MRF generator for OnEarth

%package config
Summary:	Layer configuration tools for OnEarth
Requires:	%{name} = %{version}-%{release}
Requires:   onearth-tools
BuildArch:	noarch

%description config
Layer configuration tools for OnEarth

%package mapserver
Summary:	Mapserver for OnEarth
Provides:	mapserver = %{version}-%{release}
%if 0%{?centos} == 7
Requires:   proj-epsg >= 4.8.0
Obsoletes:	mapserver < 7.0.1
%endif
%if 0%{?centos} == 8
Requires:   proj >= 6.3.2
Obsoletes:	mapserver < 7.4.3
%endif

%description mapserver
Mapserver package utilized by OnEarth for WMS and WFS services

%package test
Summary:	Test tools for OnEarth
Requires:   onearth
Requires:   onearth-config
Requires:   onearth-mapserver
Requires:   onearth-mrfgen
Requires:   onearth-tools
Requires:   onearth-vectorgen
Autoreq: 	0

%description test
Test tools for OnEarth

%prep
%setup -q
mkdir upstream
cp %{SOURCE1} upstream
cp %{SOURCE2} upstream
cp %{SOURCE3} upstream
cp %{SOURCE4} upstream

%build
make onearth PREFIX=%{_prefix}
cd src/mrfgen/
gcc -O3 RGBApng2Palpng.c -o RGBApng2Palpng -lpng
%if 0%{?centos} == 7
pip3 install setuptools
%endif
cd ../../build/mapserver
mkdir build
cd build
cmake \
      -DCMAKE_INSTALL_PREFIX="%{_prefix}" \
      -DWITH_GD=1 \
      -DWITH_GIF=0 \
      -DWITH_GDAL=1 \
      -DWITH_OGR=1 \
      -DWITH_GEOS=1 \
      -DWITH_CAIRO=0 \
      -DWITH_PROJ=1 \
      -DWITH_KML=1 \
      -DWITH_WMS=1 \
      -DWITH_WFS=1 \
      -DWITH_WCS=1 \
      -DWITH_SOS=1 \
      -DWITH_CLIENT_WMS=1 \
      -DWITH_CLIENT_WFS=1 \
      -DWITH_POSTGIS=0 \
      -DWITH_CURL=1 \
      -DWITH_LIBXML2=1 \
      -DWITH_PHP=0 \
      -DWITH_FRIBIDI=0 \
      -DWITH_FCGI=0 \
      -DWITH_THREAD_SAFETY=1 \
      -DWITH_PYTHON=0 \
      -DWITH_ICONV=1 \
      -DWITH_HARFBUZZ=0 \
      -DWITH_PROTOBUFC=0 \
      ..
make %{?smp_flags}

%install
rm -rf %{buildroot}
make onearth-install PREFIX=%{_prefix} DESTDIR=%{buildroot}

install -m 755 -d %{buildroot}/%{_datadir}/onearth/demo/examples/default/wmts/
install -m 755 -d %{buildroot}/%{_datadir}/onearth/demo/examples/default/wmts/epsg3031
install -m 755 -d %{buildroot}/%{_datadir}/onearth/demo/examples/default/wmts/epsg3031/1.0.0
ln -s %{_datadir}/onearth/apache/wmts.cgi %{buildroot}/%{_datadir}/onearth/demo/examples/default/wmts/epsg3031
ln -s %{_datadir}/onearth/empty_tiles/Blank_RGB_512.jpg %{buildroot}/%{_datadir}/onearth/demo/examples/default/wmts/epsg3031/black.jpg
ln -s %{_datadir}/onearth/empty_tiles/Blank_RGBA_512.png %{buildroot}/%{_datadir}/onearth/demo/examples/default/wmts/epsg3031/transparent.png
install -m 755 -d %{buildroot}/%{_datadir}/onearth/demo/examples/default/wmts/epsg3413
install -m 755 -d %{buildroot}/%{_datadir}/onearth/demo/examples/default/wmts/epsg3413/1.0.0
ln -s %{_datadir}/onearth/apache/wmts.cgi %{buildroot}/%{_datadir}/onearth/demo/examples/default/wmts/epsg3413
ln -s %{_datadir}/onearth/empty_tiles/Blank_RGB_512.jpg %{buildroot}/%{_datadir}/onearth/demo/examples/default/wmts/epsg3413/black.jpg
ln -s %{_datadir}/onearth/empty_tiles/Blank_RGBA_512.png %{buildroot}/%{_datadir}/onearth/demo/examples/default/wmts/epsg3413/transparent.png
install -m 755 -d %{buildroot}/%{_datadir}/onearth/demo/examples/default/wmts/epsg3857
install -m 755 -d %{buildroot}/%{_datadir}/onearth/demo/examples/default/wmts/epsg3857/1.0.0
ln -s %{_datadir}/onearth/apache/wmts.cgi %{buildroot}/%{_datadir}/onearth/demo/examples/default/wmts/epsg3857
ln -s %{_datadir}/onearth/empty_tiles/Blank_RGB_512.jpg %{buildroot}/%{_datadir}/onearth/demo/examples/default/wmts/epsg3857/black.jpg
ln -s %{_datadir}/onearth/empty_tiles/Blank_RGBA_512.png %{buildroot}/%{_datadir}/onearth/demo/examples/default/wmts/epsg3857/transparent.png
install -m 755 -d %{buildroot}/%{_datadir}/onearth/demo/examples/default/wmts/epsg4326
install -m 755 -d %{buildroot}/%{_datadir}/onearth/demo/examples/default/wmts/epsg4326/1.0.0
ln -s %{_datadir}/onearth/apache/wmts.cgi %{buildroot}/%{_datadir}/onearth/demo/examples/default/wmts/epsg4326
ln -s %{_datadir}/onearth/empty_tiles/Blank_RGB_512.jpg %{buildroot}/%{_datadir}/onearth/demo/examples/default/wmts/epsg4326/black.jpg
ln -s %{_datadir}/onearth/empty_tiles/Blank_RGBA_512.png %{buildroot}/%{_datadir}/onearth/demo/examples/default/wmts/epsg4326/transparent.png

install -m 755 -d %{buildroot}/%{_datadir}/onearth/demo/examples/default/twms/
install -m 755 -d %{buildroot}/%{_datadir}/onearth/demo/examples/default/twms/epsg3031
install -m 755 -d %{buildroot}/%{_datadir}/onearth/demo/examples/default/twms/epsg3031/.lib
ln -s %{_datadir}/onearth/apache/twms.cgi %{buildroot}/%{_datadir}/onearth/demo/examples/default/twms/epsg3031
ln -s %{_datadir}/onearth/empty_tiles/Blank_RGB_512.jpg %{buildroot}/%{_datadir}/onearth/demo/examples/default/twms/epsg3031/black.jpg
ln -s %{_datadir}/onearth/empty_tiles/Blank_RGBA_512.png %{buildroot}/%{_datadir}/onearth/demo/examples/default/twms/epsg3031/transparent.png
install -m 755 -d %{buildroot}/%{_datadir}/onearth/demo/examples/default/twms/epsg3413
install -m 755 -d %{buildroot}/%{_datadir}/onearth/demo/examples/default/twms/epsg3413/.lib
ln -s %{_datadir}/onearth/apache/twms.cgi %{buildroot}/%{_datadir}/onearth/demo/examples/default/twms/epsg3413
ln -s %{_datadir}/onearth/empty_tiles/Blank_RGB_512.jpg %{buildroot}/%{_datadir}/onearth/demo/examples/default/twms/epsg3413/black.jpg
ln -s %{_datadir}/onearth/empty_tiles/Blank_RGBA_512.png %{buildroot}/%{_datadir}/onearth/demo/examples/default/twms/epsg3413/transparent.png
install -m 755 -d %{buildroot}/%{_datadir}/onearth/demo/examples/default/twms/epsg3857
install -m 755 -d %{buildroot}/%{_datadir}/onearth/demo/examples/default/twms/epsg3857/.lib
ln -s %{_datadir}/onearth/apache/twms.cgi %{buildroot}/%{_datadir}/onearth/demo/examples/default/twms/epsg3857
ln -s %{_datadir}/onearth/empty_tiles/Blank_RGB_512.jpg %{buildroot}/%{_datadir}/onearth/demo/examples/default/twms/epsg3857/black.jpg
ln -s %{_datadir}/onearth/empty_tiles/Blank_RGBA_512.png %{buildroot}/%{_datadir}/onearth/demo/examples/default/twms/epsg3857/transparent.png
install -m 755 -d %{buildroot}/%{_datadir}/onearth/demo/examples/default/twms/epsg4326
install -m 755 -d %{buildroot}/%{_datadir}/onearth/demo/examples/default/twms/epsg4326/.lib
ln -s %{_datadir}/onearth/apache/twms.cgi %{buildroot}/%{_datadir}/onearth/demo/examples/default/twms/epsg4326
ln -s %{_datadir}/onearth/empty_tiles/Blank_RGB_512.jpg %{buildroot}/%{_datadir}/onearth/demo/examples/default/twms/epsg4326/black.jpg
ln -s %{_datadir}/onearth/empty_tiles/Blank_RGBA_512.png %{buildroot}/%{_datadir}/onearth/demo/examples/default/twms/epsg4326/transparent.png

install -m 755 -d %{buildroot}/%{_datadir}/onearth/demo/examples/default/wms/
install -m 755 -d %{buildroot}/%{_datadir}/onearth/demo/examples/default/wms/epsg3031
install -m 755 -d %{buildroot}/%{_datadir}/onearth/demo/examples/default/wms/epsg3413
install -m 755 -d %{buildroot}/%{_datadir}/onearth/demo/examples/default/wms/epsg3857
install -m 755 -d %{buildroot}/%{_datadir}/onearth/demo/examples/default/wms/epsg4326
install -m 755 -d %{buildroot}/%{_datadir}/onearth/demo/examples/default/wfs/
cp -r %{buildroot}/%{_datadir}/onearth/demo/examples/default/wms/* %{buildroot}/%{_datadir}/onearth/demo/examples/default/wfs/
ln -s %{_datadir}/onearth/apache/wms.cgi %{buildroot}/%{_datadir}/onearth/demo/examples/default/wms/epsg3031/wms.cgi
ln -s %{_datadir}/onearth/apache/wms.cgi %{buildroot}/%{_datadir}/onearth/demo/examples/default/wms/epsg3413/wms.cgi
ln -s %{_datadir}/onearth/apache/wms.cgi %{buildroot}/%{_datadir}/onearth/demo/examples/default/wms/epsg3857/wms.cgi
ln -s %{_datadir}/onearth/apache/wms.cgi %{buildroot}/%{_datadir}/onearth/demo/examples/default/wms/epsg4326/wms.cgi
ln -s %{_datadir}/onearth/apache/wfs.cgi %{buildroot}/%{_datadir}/onearth/demo/examples/default/wfs/epsg4326/wfs.cgi
ln -s %{_datadir}/onearth/apache/wfs.cgi %{buildroot}/%{_datadir}/onearth/demo/examples/default/wfs/epsg3857/wfs.cgi
ln -s %{_datadir}/onearth/apache/wfs.cgi %{buildroot}/%{_datadir}/onearth/demo/examples/default/wfs/epsg3413/wfs.cgi
ln -s %{_datadir}/onearth/apache/wfs.cgi %{buildroot}/%{_datadir}/onearth/demo/examples/default/wfs/epsg3031/wfs.cgi

install -m 755 -d %{buildroot}/%{_datadir}/onearth/demo/examples/default/lib
install -m 755 -d %{buildroot}/%{_sysconfdir}/httpd/conf.d
mv %{buildroot}/%{_datadir}/onearth/demo/examples/default/onearth-demo.conf \
   %{buildroot}/%{_sysconfdir}/httpd/conf.d
( cd build/mapserver/build; DESTDIR=%{buildroot} make install )
mv %{buildroot}/%{_libdir}/../lib/* %{buildroot}/%{_libdir}/
chrpath --delete %{buildroot}/%{_bindir}/legend
chrpath --delete %{buildroot}/%{_bindir}/mapserv
chrpath --delete %{buildroot}/%{_bindir}/msencrypt
chrpath --delete %{buildroot}/%{_bindir}/scalebar
chrpath --delete %{buildroot}/%{_bindir}/shp2img
chrpath --delete %{buildroot}/%{_bindir}/shptree
chrpath --delete %{buildroot}/%{_bindir}/shptreetst
chrpath --delete %{buildroot}/%{_bindir}/shptreevis
chrpath --delete %{buildroot}/%{_bindir}/sortshp
chrpath --delete %{buildroot}/%{_bindir}/tile4ms
chrpath --delete %{buildroot}/%{_libdir}/*.so
rm -rf %{buildroot}/%{_datarootdir}/mapserver/cmake/

%clean
rm -rf %{buildroot}

%files
%{_libdir}/httpd/modules/*
%defattr(-,gibs,gibs,775)
%dir %{_datadir}/onearth
%defattr(775,gibs,gibs,775)
%{_datadir}/onearth/apache
%{_datadir}/onearth/empty_tiles
%defattr(755,root,root,755)
%{_bindir}/oe_create_cache_config
%{_datadir}/cgicc

%post
cd %{_datadir}/cgicc/
%{_datadir}/cgicc/configure --prefix=%{_prefix} --libdir=%{_libdir}
make install
/sbin/ldconfig

cd %{_libdir}/httpd/modules/
for file in %{_libdir}/httpd/modules/mod_proxy/*.so; do
	mv "`basename "$file"`" "`basename "$file" .so`.save"
	ln -s "$file" `basename "$file"`
done

%postun
cd %{_libdir}/httpd/modules/
for file in %{_libdir}/httpd/modules/*.save; do
	mv "$file" "`basename "$file" .save`.so"
done

%files tools
%defattr(755,root,root,-)
%{_bindir}/oe_generate_legend.py
%{_bindir}/oe_generate_empty_tile.py
%{_bindir}/oe_utils.py
%{_bindir}/twmsbox2wmts.py
%{_bindir}/wmts2twmsbox.py
%{_bindir}/read_idx.py
%{_bindir}/read_mrf.py
%{_bindir}/read_mrfdata.py
%{_bindir}/colorMaptoHTML.py
%{_bindir}/colorMaptoSLD.py
%{_bindir}/SLDtoColorMap.py

%files config
%defattr(664,gibs,gibs,775)
%{_sysconfdir}/onearth/config/
%config(noreplace) %{_sysconfdir}/onearth/config/conf
%config(noreplace) %{_sysconfdir}/onearth/config/layers
%config(noreplace) %{_sysconfdir}/onearth/config/reproject
%config(noreplace) %{_sysconfdir}/onearth/config/headers
%config(noreplace) %{_sysconfdir}/onearth/config/mapserver
%{_sysconfdir}/onearth/config/schema
%defattr(755,root,root,-)
%{_bindir}/oe_configure_layer
%{_bindir}/oe_configure_reproject_layer.py
%{_bindir}/oe_configure_remote_layers.py
%{_bindir}/oe_validate_configs.py

%files mrfgen
%defattr(664,gibs,gibs,775)
%{_datadir}/onearth/mrfgen
%defattr(755,root,root,-)
%{_bindir}/RGBApng2Palpng
%{_bindir}/mrfgen
%{_bindir}/colormap2vrt.py
%{_bindir}/overtiffpacker.py
%{_bindir}/oe_validate_palette.py

%files demo
%defattr(-,gibs,gibs,-)
%{_datadir}/onearth/demo
%config(noreplace) %{_sysconfdir}/httpd/conf.d/onearth-demo.conf

%post demo
sed -i 's/#Require/Require/g' /etc/httpd/conf.d/onearth-demo.conf
cd %{_datadir}/onearth/apache/kml
make WEB_HOST=localhost/onearth/twms/epsg4326
mv %{_datadir}/onearth/apache/kml/kmlgen.cgi \
   %{_datadir}/onearth/demo/examples/default/twms/epsg4326
ln -s %{_datadir}/onearth/demo/html_lib/* %{_datadir}/onearth/demo/examples/default/lib/

%postun demo
rm %{_datadir}/onearth/demo/examples/default/lib/*
if [ -f /etc/httpd/conf.d/reproject-demo.conf ]; then rm /etc/httpd/conf.d/reproject-demo.conf; fi

%files mapserver
%defattr(755,root,root,755)
%{_libdir}/libmapserver.so*
%{_includedir}/mapserver/*

%{_bindir}/legend
%{_bindir}/mapserv
%{_bindir}/msencrypt
%{_bindir}/scalebar
%{_bindir}/shp2img
%{_bindir}/shptree
%{_bindir}/shptreetst
%{_bindir}/shptreevis
%{_bindir}/sortshp
%{_bindir}/tile4ms

%files vectorgen
%defattr(755,root,root,755)
%{_datadir}/onearth/vectorgen
%{_libdir}/libspatialindex*
%{_libdir}/pkgconfig/libspatialindex.pc
%{_includedir}/spatialindex/*
%{_bindir}/oe_vectorgen
%{_bindir}/oe_create_mvt_mrf.py

%post tools
sed -i 's@\/usr\/libexec\/platform-python@\/usr\/bin\/env python3@g' /usr/bin/oe_*.py /usr/bin/twmsbox2wmts.py /usr/bin/wmts2twmsbox.py /usr/bin/read_*.py /usr/bin/colorMap*.py /usr/bin/SLDtoColorMap.py

%post config
sed -i 's@\/usr\/libexec\/platform-python@\/usr\/bin\/env python3@g' /usr/bin/oe_*.py

%post mrfgen
sed -i 's@\/usr\/libexec\/platform-python@\/usr\/bin\/env python3@g' /usr/bin/mrfgen /usr/bin/colormap2vrt.py /usr/bin/overtiffpacker.py /usr/bin/oe_validate_palette.py

%post vectorgen
/sbin/ldconfig
sed -i 's@\/usr\/libexec\/platform-python@\/usr\/bin\/env python3@g' /usr/bin/oe_vectorgen /usr/bin/oe_create_mvt_mrf.py

%files test
%defattr(-,gibs,gibs,-)
%{_datadir}/onearth/test

%post test
pip3 install unittest2 unittest-xml-reporting==1.14.0 requests

%changelog
* Mon Apr 05 2021 Joe T. Roberts <joe.t.roberts@jpl.nasa.gov> - 1.4.0-4
- Support for CentOS 8 builds

* Mon Nov 09 2020 Joe T. Roberts <joe.t.roberts@jpl.nasa.gov> - 1.4.0-3
- Use pip3 and removed old Python dependencies

* Mon Jul 17 2017 Joe T. Roberts <joe.t.roberts@jpl.nasa.gov> - 1.3.1-3
- Added test package and cleaned up demo

* Fri Jul 07 2017 Joe T. Roberts <joe.t.roberts@jpl.nasa.gov> - 1.3.1-2
- Updated demo package; added pyparsing and parse_apache_configs install to post config

* Tue Jun 13 2017 Joe T. Roberts <joe.t.roberts@jpl.nasa.gov> - 1.3.1-1
- Added python xml install to post config

* Thu Nov 03 2016 Joe T. Roberts <joe.t.roberts@jpl.nasa.gov> - 1.1.2-1
- Added onearth-tools package and reorganized files for several packages

* Wed Aug 17 2016 Joe T. Roberts <joe.t.roberts@jpl.nasa.gov> - 1.1.0-1
- Added onearth-mapserver package, mod_oems, and mod_oemstime

* Wed Aug 17 2016 Joshua D. Rodriguez <joshua.d.rodriguez@jpl.nasa.gov> - 1.0.3
- Added vectorgen package

* Fri Jul 15 2016 Joshua D. Rodriguez <joshua.d.rodriguez@jpl.nasa.gov> - 1.0.2-1
- Updated Matplotlib dependency install to 1.5.1

* Wed May 25 2016 Joe T. Roberts <joe.t.roberts@jpl.nasa.gov> - 1.0.1-1
- Modified empty tiles

* Tue Mar 8 2016 Joe T. Roberts <joe.t.roberts@jpl.nasa.gov> - 0.9.1-1
- Removed numpy as it is included in gibs-gdal

* Wed Nov 11 2015 Joshua Rodriguez <joshua.d.rodriguez@jpl.nasa.gov> - 0.8.0-1
- Added creation of kml/twms endpoint

* Wed Nov 4 2015 Joshua Rodriguez <joshua.d.rodriguez@jpl.nasa.gov> - 0.8.0-1
- Remove Postgres dependencies

* Mon Aug 10 2015 Joe T. Roberts <joe.t.roberts@jpl.nasa.gov> - 0.7.0-1
- Added requires for sqlite

* Tue Mar 24 2015 Joe T. Roberts <joe.t.roberts@jpl.nasa.gov> - 0.6.3-2
- Added installation of cgicc for kmlgen

* Thu Feb 12 2015 Joe T. Roberts <joe.t.roberts@jpl.nasa.gov> - 0.6.3-1
- Updated BuildRequires and config package Requires

* Thu Jan 29 2015 Joe T. Roberts <joe.t.roberts@jpl.nasa.gov> - 0.6.2-1
- Updated dependencies including downloads for numpy and matplotlib

* Mon Nov 24 2014 Joe T. Roberts <joe.t.roberts@jpl.nasa.gov> - 0.6.1-1
- Added oe_generate_empty_tile and missing python dependencies

* Fri Oct 03 2014 Joe T. Roberts <joe.t.roberts@jpl.nasa.gov> - 0.5.0-1
- Removed deprecated OnEarth layer configuration files and folders

* Mon Aug 18 2014 Joe T. Roberts <joe.t.roberts@jpl.nasa.gov> - 0.4.2-1
- Reorganized into separate packages for different components

* Fri Aug 8 2014 Mike McGann <mike.mcgann@nasa.gov> - 0.4.1-2
- Updates for building on EL7

* Mon Jul 28 2014 Joe T. Roberts <joe.t.roberts@jpl.nasa.gov> - 0.4.1-1
- Added noreplace options to configuration directories

* Wed May 14 2014 Joe T. Roberts <joe.t.roberts@jpl.nasa.gov> - 0.3.2-1
- Renamed mod_onearth directory to onearth and added TWMS directories

* Wed Apr 30 2014 Joe T. Roberts <joe.t.roberts@jpl.nasa.gov> - 0.3.1-1
- Changed the version to 0.3.1

* Fri Apr 4 2014 Mike McGann <mike.mcgann@nasa.gov> - 0.3.0-2
- Included layer_config in package

* Tue Apr 1 2014 Joe T. Roberts <joe.t.roberts@jpl.nasa.gov> - 0.3.0-1
- Changed the version to 0.3.0

* Wed Feb 26 2014 Joe T. Roberts <joe.t.roberts@jpl.nasa.gov> - 0.2.5-1
- Changed the version to 0.2.5

* Tue Feb 18 2014 Joe T. Roberts <joe.t.roberts@jpl.nasa.gov> - 0.2.4-1
- Changed the version to 0.2.4 to be consistent with project release

* Thu Feb 13 2014 Joe T. Roberts <joe.t.roberts@jpl.nasa.gov> - 0.0.0-2
- Changed to release 0.2

* Wed Sep 4 2013 Mike McGann <mike.mcgann@nasa.gov> - 0.0.0-1
- Initial package<|MERGE_RESOLUTION|>--- conflicted
+++ resolved
@@ -1,11 +1,6 @@
 Name:		onearth
-<<<<<<< HEAD
 Version:	1.4.0
-Release:	6%{?dist}
-=======
-Version:	1.3.8
 Release:	7%{?dist}
->>>>>>> c99dc86a
 Summary:	Installation packages for OnEarth
 
 License:	ASL 2.0+
