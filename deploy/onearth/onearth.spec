Name:		onearth
<<<<<<< HEAD
Version:	1.4.0
Release:	9%{?dist}
=======
Version:	1.3.9
Release:	1%{?dist}
>>>>>>> 1c714ea5
Summary:	Installation packages for OnEarth

License:	ASL 2.0+
URL:		http://earthdata.nasa.gov
Source0:	%{name}-%{version}.tar.bz2
Source1:	http://ftp.gnu.org/gnu/cgicc/cgicc-3.2.16.tar.gz
Source2:	http://download.osgeo.org/libspatialindex/spatialindex-src-1.8.5.tar.gz
%if 0%{?centos} == 7
Source3:	http://download.osgeo.org/mapserver/mapserver-7.0.1.tar.gz
%endif
%if 0%{?centos} == 8
Source3:	http://download.osgeo.org/mapserver/mapserver-7.4.3.tar.gz
%endif
Source4:    https://archive.apache.org/dist/httpd/httpd-2.4.6.tar.gz

BuildRequires:	cmake
BuildRequires:	chrpath
BuildRequires:	freetype-devel
BuildRequires:	gcc-c++
BuildRequires:	gibs-gdal-devel
BuildRequires:	httpd-devel
BuildRequires:	libpng-devel
BuildRequires:  sqlite-devel
BuildRequires:  turbojpeg-devel
BuildRequires:	python3-devel
%if 0%{?centos} == 7
Requires:	httpd = 2.4.6
%endif
%if 0%{?centos} == 8
BuildRequires:	libarchive => 3.3.3
Requires:	httpd => 2.4.37
%endif
Requires:	gibs-gdal >= 2.4.4
Requires:	gibs-gdal-apps >= 2.4.4
Requires:   sqlite
Requires:   libxml2
Requires:   mod_ssl
Requires:   turbojpeg

Obsoletes:	mod_oetwms mod_onearth mod_oems mod_oemstime

%description
Installation packages for OnEarth

%package demo
Summary:	Demonstration of OnEarth
Requires:	%{name} = %{version}-%{release}
BuildArch:	noarch

%description demo
Demonstration of OnEarth

%package vectorgen
Summary:	Vector data processing for OnEarth
Requires:	libxml2-devel
Requires:	libxslt-devel
Requires:	gibs-gdal-devel

%description vectorgen
Vector data processing for OnEarth

%package tools
Summary:    Auxiliary tools for OnEarth
Requires:	libpng-devel
Requires:	chrpath
Requires:	gcc-c++
Requires:	freetype-devel
Requires:	gibs-gdal >= 2.4.4
Requires:	gibs-gdal-apps >= 2.4.4
BuildArch:	noarch

%description tools
Auxiliary configuration tools for OnEarth including Legend Generator

%package mrfgen
Summary:	MRF generator for OnEarth
Requires:   onearth-tools
Requires:	gibs-gdal >= 2.4.4
Requires:	gibs-gdal-apps >= 2.4.4

%description mrfgen
MRF generator for OnEarth

%package config
Summary:	Layer configuration tools for OnEarth
Requires:	%{name} = %{version}-%{release}
Requires:   onearth-tools
BuildArch:	noarch

%description config
Layer configuration tools for OnEarth

%package mapserver
Summary:	Mapserver for OnEarth
Provides:	mapserver = %{version}-%{release}
%if 0%{?centos} == 7
Requires:   proj-epsg >= 4.8.0
Obsoletes:	mapserver < 7.0.1
%endif
%if 0%{?centos} == 8
Requires:   proj >= 6.3.2
Obsoletes:	mapserver < 7.4.3
%endif

%description mapserver
Mapserver package utilized by OnEarth for WMS and WFS services

%package test
Summary:	Test tools for OnEarth
Requires:   onearth
Requires:   onearth-config
Requires:   onearth-mapserver
Requires:   onearth-mrfgen
Requires:   onearth-tools
Requires:   onearth-vectorgen
Autoreq: 	0

%description test
Test tools for OnEarth

%prep
%setup -q
mkdir upstream
cp %{SOURCE1} upstream
cp %{SOURCE2} upstream
cp %{SOURCE3} upstream
cp %{SOURCE4} upstream

%build
make onearth PREFIX=%{_prefix}
cd src/mrfgen/
gcc -O3 RGBApng2Palpng.c -o RGBApng2Palpng -lpng
%if 0%{?centos} == 7
pip3 install setuptools
%endif
cd ../../build/mapserver
mkdir build
cd build
cmake \
      -DCMAKE_INSTALL_PREFIX="%{_prefix}" \
      -DWITH_GD=1 \
      -DWITH_GIF=0 \
      -DWITH_GDAL=1 \
      -DWITH_OGR=1 \
      -DWITH_GEOS=1 \
      -DWITH_CAIRO=0 \
      -DWITH_PROJ=1 \
      -DWITH_KML=1 \
      -DWITH_WMS=1 \
      -DWITH_WFS=1 \
      -DWITH_WCS=1 \
      -DWITH_SOS=1 \
      -DWITH_CLIENT_WMS=1 \
      -DWITH_CLIENT_WFS=1 \
      -DWITH_POSTGIS=0 \
      -DWITH_CURL=1 \
      -DWITH_LIBXML2=1 \
      -DWITH_PHP=0 \
      -DWITH_FRIBIDI=0 \
      -DWITH_FCGI=0 \
      -DWITH_THREAD_SAFETY=1 \
      -DWITH_PYTHON=0 \
      -DWITH_ICONV=1 \
      -DWITH_HARFBUZZ=0 \
      -DWITH_PROTOBUFC=0 \
      ..
make %{?smp_flags}

%install
rm -rf %{buildroot}
make onearth-install PREFIX=%{_prefix} DESTDIR=%{buildroot}

install -m 755 -d %{buildroot}/%{_datadir}/onearth/demo/examples/default/wmts/
install -m 755 -d %{buildroot}/%{_datadir}/onearth/demo/examples/default/wmts/epsg3031
install -m 755 -d %{buildroot}/%{_datadir}/onearth/demo/examples/default/wmts/epsg3031/1.0.0
ln -s %{_datadir}/onearth/apache/wmts.cgi %{buildroot}/%{_datadir}/onearth/demo/examples/default/wmts/epsg3031
ln -s %{_datadir}/onearth/empty_tiles/Blank_RGB_512.jpg %{buildroot}/%{_datadir}/onearth/demo/examples/default/wmts/epsg3031/black.jpg
ln -s %{_datadir}/onearth/empty_tiles/Blank_RGBA_512.png %{buildroot}/%{_datadir}/onearth/demo/examples/default/wmts/epsg3031/transparent.png
install -m 755 -d %{buildroot}/%{_datadir}/onearth/demo/examples/default/wmts/epsg3413
install -m 755 -d %{buildroot}/%{_datadir}/onearth/demo/examples/default/wmts/epsg3413/1.0.0
ln -s %{_datadir}/onearth/apache/wmts.cgi %{buildroot}/%{_datadir}/onearth/demo/examples/default/wmts/epsg3413
ln -s %{_datadir}/onearth/empty_tiles/Blank_RGB_512.jpg %{buildroot}/%{_datadir}/onearth/demo/examples/default/wmts/epsg3413/black.jpg
ln -s %{_datadir}/onearth/empty_tiles/Blank_RGBA_512.png %{buildroot}/%{_datadir}/onearth/demo/examples/default/wmts/epsg3413/transparent.png
install -m 755 -d %{buildroot}/%{_datadir}/onearth/demo/examples/default/wmts/epsg3857
install -m 755 -d %{buildroot}/%{_datadir}/onearth/demo/examples/default/wmts/epsg3857/1.0.0
ln -s %{_datadir}/onearth/apache/wmts.cgi %{buildroot}/%{_datadir}/onearth/demo/examples/default/wmts/epsg3857
ln -s %{_datadir}/onearth/empty_tiles/Blank_RGB_512.jpg %{buildroot}/%{_datadir}/onearth/demo/examples/default/wmts/epsg3857/black.jpg
ln -s %{_datadir}/onearth/empty_tiles/Blank_RGBA_512.png %{buildroot}/%{_datadir}/onearth/demo/examples/default/wmts/epsg3857/transparent.png
install -m 755 -d %{buildroot}/%{_datadir}/onearth/demo/examples/default/wmts/epsg4326
install -m 755 -d %{buildroot}/%{_datadir}/onearth/demo/examples/default/wmts/epsg4326/1.0.0
ln -s %{_datadir}/onearth/apache/wmts.cgi %{buildroot}/%{_datadir}/onearth/demo/examples/default/wmts/epsg4326
ln -s %{_datadir}/onearth/empty_tiles/Blank_RGB_512.jpg %{buildroot}/%{_datadir}/onearth/demo/examples/default/wmts/epsg4326/black.jpg
ln -s %{_datadir}/onearth/empty_tiles/Blank_RGBA_512.png %{buildroot}/%{_datadir}/onearth/demo/examples/default/wmts/epsg4326/transparent.png

install -m 755 -d %{buildroot}/%{_datadir}/onearth/demo/examples/default/twms/
install -m 755 -d %{buildroot}/%{_datadir}/onearth/demo/examples/default/twms/epsg3031
install -m 755 -d %{buildroot}/%{_datadir}/onearth/demo/examples/default/twms/epsg3031/.lib
ln -s %{_datadir}/onearth/apache/twms.cgi %{buildroot}/%{_datadir}/onearth/demo/examples/default/twms/epsg3031
ln -s %{_datadir}/onearth/empty_tiles/Blank_RGB_512.jpg %{buildroot}/%{_datadir}/onearth/demo/examples/default/twms/epsg3031/black.jpg
ln -s %{_datadir}/onearth/empty_tiles/Blank_RGBA_512.png %{buildroot}/%{_datadir}/onearth/demo/examples/default/twms/epsg3031/transparent.png
install -m 755 -d %{buildroot}/%{_datadir}/onearth/demo/examples/default/twms/epsg3413
install -m 755 -d %{buildroot}/%{_datadir}/onearth/demo/examples/default/twms/epsg3413/.lib
ln -s %{_datadir}/onearth/apache/twms.cgi %{buildroot}/%{_datadir}/onearth/demo/examples/default/twms/epsg3413
ln -s %{_datadir}/onearth/empty_tiles/Blank_RGB_512.jpg %{buildroot}/%{_datadir}/onearth/demo/examples/default/twms/epsg3413/black.jpg
ln -s %{_datadir}/onearth/empty_tiles/Blank_RGBA_512.png %{buildroot}/%{_datadir}/onearth/demo/examples/default/twms/epsg3413/transparent.png
install -m 755 -d %{buildroot}/%{_datadir}/onearth/demo/examples/default/twms/epsg3857
install -m 755 -d %{buildroot}/%{_datadir}/onearth/demo/examples/default/twms/epsg3857/.lib
ln -s %{_datadir}/onearth/apache/twms.cgi %{buildroot}/%{_datadir}/onearth/demo/examples/default/twms/epsg3857
ln -s %{_datadir}/onearth/empty_tiles/Blank_RGB_512.jpg %{buildroot}/%{_datadir}/onearth/demo/examples/default/twms/epsg3857/black.jpg
ln -s %{_datadir}/onearth/empty_tiles/Blank_RGBA_512.png %{buildroot}/%{_datadir}/onearth/demo/examples/default/twms/epsg3857/transparent.png
install -m 755 -d %{buildroot}/%{_datadir}/onearth/demo/examples/default/twms/epsg4326
install -m 755 -d %{buildroot}/%{_datadir}/onearth/demo/examples/default/twms/epsg4326/.lib
ln -s %{_datadir}/onearth/apache/twms.cgi %{buildroot}/%{_datadir}/onearth/demo/examples/default/twms/epsg4326
ln -s %{_datadir}/onearth/empty_tiles/Blank_RGB_512.jpg %{buildroot}/%{_datadir}/onearth/demo/examples/default/twms/epsg4326/black.jpg
ln -s %{_datadir}/onearth/empty_tiles/Blank_RGBA_512.png %{buildroot}/%{_datadir}/onearth/demo/examples/default/twms/epsg4326/transparent.png

install -m 755 -d %{buildroot}/%{_datadir}/onearth/demo/examples/default/wms/
install -m 755 -d %{buildroot}/%{_datadir}/onearth/demo/examples/default/wms/epsg3031
install -m 755 -d %{buildroot}/%{_datadir}/onearth/demo/examples/default/wms/epsg3413
install -m 755 -d %{buildroot}/%{_datadir}/onearth/demo/examples/default/wms/epsg3857
install -m 755 -d %{buildroot}/%{_datadir}/onearth/demo/examples/default/wms/epsg4326
install -m 755 -d %{buildroot}/%{_datadir}/onearth/demo/examples/default/wfs/
cp -r %{buildroot}/%{_datadir}/onearth/demo/examples/default/wms/* %{buildroot}/%{_datadir}/onearth/demo/examples/default/wfs/
ln -s %{_datadir}/onearth/apache/wms.cgi %{buildroot}/%{_datadir}/onearth/demo/examples/default/wms/epsg3031/wms.cgi
ln -s %{_datadir}/onearth/apache/wms.cgi %{buildroot}/%{_datadir}/onearth/demo/examples/default/wms/epsg3413/wms.cgi
ln -s %{_datadir}/onearth/apache/wms.cgi %{buildroot}/%{_datadir}/onearth/demo/examples/default/wms/epsg3857/wms.cgi
ln -s %{_datadir}/onearth/apache/wms.cgi %{buildroot}/%{_datadir}/onearth/demo/examples/default/wms/epsg4326/wms.cgi
ln -s %{_datadir}/onearth/apache/wfs.cgi %{buildroot}/%{_datadir}/onearth/demo/examples/default/wfs/epsg4326/wfs.cgi
ln -s %{_datadir}/onearth/apache/wfs.cgi %{buildroot}/%{_datadir}/onearth/demo/examples/default/wfs/epsg3857/wfs.cgi
ln -s %{_datadir}/onearth/apache/wfs.cgi %{buildroot}/%{_datadir}/onearth/demo/examples/default/wfs/epsg3413/wfs.cgi
ln -s %{_datadir}/onearth/apache/wfs.cgi %{buildroot}/%{_datadir}/onearth/demo/examples/default/wfs/epsg3031/wfs.cgi

install -m 755 -d %{buildroot}/%{_datadir}/onearth/demo/examples/default/lib
install -m 755 -d %{buildroot}/%{_sysconfdir}/httpd/conf.d
mv %{buildroot}/%{_datadir}/onearth/demo/examples/default/onearth-demo.conf \
   %{buildroot}/%{_sysconfdir}/httpd/conf.d
( cd build/mapserver/build; DESTDIR=%{buildroot} make install )
mv %{buildroot}/%{_libdir}/../lib/* %{buildroot}/%{_libdir}/
chrpath --delete %{buildroot}/%{_bindir}/legend
chrpath --delete %{buildroot}/%{_bindir}/mapserv
chrpath --delete %{buildroot}/%{_bindir}/msencrypt
chrpath --delete %{buildroot}/%{_bindir}/scalebar
chrpath --delete %{buildroot}/%{_bindir}/shp2img
chrpath --delete %{buildroot}/%{_bindir}/shptree
chrpath --delete %{buildroot}/%{_bindir}/shptreetst
chrpath --delete %{buildroot}/%{_bindir}/shptreevis
chrpath --delete %{buildroot}/%{_bindir}/sortshp
chrpath --delete %{buildroot}/%{_bindir}/tile4ms
chrpath --delete %{buildroot}/%{_libdir}/*.so
rm -rf %{buildroot}/%{_datarootdir}/mapserver/cmake/

%clean
rm -rf %{buildroot}

%files
%{_libdir}/httpd/modules/*
%defattr(-,gibs,gibs,775)
%dir %{_datadir}/onearth
%defattr(775,gibs,gibs,775)
%{_datadir}/onearth/apache
%{_datadir}/onearth/empty_tiles
%defattr(755,root,root,755)
%{_bindir}/oe_create_cache_config
%{_datadir}/cgicc

%post
cd %{_datadir}/cgicc/
%{_datadir}/cgicc/configure --prefix=%{_prefix} --libdir=%{_libdir}
make install
/sbin/ldconfig

cd %{_libdir}/httpd/modules/
for file in %{_libdir}/httpd/modules/mod_proxy/*.so; do
	mv "`basename "$file"`" "`basename "$file" .so`.save"
	ln -s "$file" `basename "$file"`
done

%postun
cd %{_libdir}/httpd/modules/
for file in %{_libdir}/httpd/modules/*.save; do
	mv "$file" "`basename "$file" .save`.so"
done

%files tools
%defattr(755,root,root,-)
%{_bindir}/oe_generate_legend.py
%{_bindir}/oe_generate_empty_tile.py
%{_bindir}/oe_utils.py
%{_bindir}/twmsbox2wmts.py
%{_bindir}/wmts2twmsbox.py
%{_bindir}/read_idx.py
%{_bindir}/read_mrf.py
%{_bindir}/read_mrfdata.py
%{_bindir}/colorMaptoHTML.py
%{_bindir}/colorMaptoSLD.py
%{_bindir}/SLDtoColorMap.py

%files config
%defattr(664,gibs,gibs,775)
%{_sysconfdir}/onearth/config/
%config(noreplace) %{_sysconfdir}/onearth/config/conf
%config(noreplace) %{_sysconfdir}/onearth/config/layers
%config(noreplace) %{_sysconfdir}/onearth/config/reproject
%config(noreplace) %{_sysconfdir}/onearth/config/headers
%config(noreplace) %{_sysconfdir}/onearth/config/mapserver
%{_sysconfdir}/onearth/config/schema
%defattr(755,root,root,-)
%{_bindir}/oe_configure_layer
%{_bindir}/oe_configure_reproject_layer.py
%{_bindir}/oe_configure_remote_layers.py
%{_bindir}/oe_validate_configs.py

%files mrfgen
%defattr(664,gibs,gibs,775)
%{_datadir}/onearth/mrfgen
%defattr(755,root,root,-)
%{_bindir}/RGBApng2Palpng
%{_bindir}/mrfgen
%{_bindir}/colormap2vrt.py
%{_bindir}/overtiffpacker.py
%{_bindir}/oe_validate_palette.py

%files demo
%defattr(-,gibs,gibs,-)
%{_datadir}/onearth/demo
%config(noreplace) %{_sysconfdir}/httpd/conf.d/onearth-demo.conf

%post demo
sed -i 's/#Require/Require/g' /etc/httpd/conf.d/onearth-demo.conf
cd %{_datadir}/onearth/apache/kml
make WEB_HOST=localhost/onearth/twms/epsg4326
mv %{_datadir}/onearth/apache/kml/kmlgen.cgi \
   %{_datadir}/onearth/demo/examples/default/twms/epsg4326
ln -s %{_datadir}/onearth/demo/html_lib/* %{_datadir}/onearth/demo/examples/default/lib/

%postun demo
rm %{_datadir}/onearth/demo/examples/default/lib/*
if [ -f /etc/httpd/conf.d/reproject-demo.conf ]; then rm /etc/httpd/conf.d/reproject-demo.conf; fi

%files mapserver
%defattr(755,root,root,755)
%{_libdir}/libmapserver.so*
%{_includedir}/mapserver/*

%{_bindir}/legend
%{_bindir}/mapserv
%{_bindir}/msencrypt
%{_bindir}/scalebar
%{_bindir}/shp2img
%{_bindir}/shptree
%{_bindir}/shptreetst
%{_bindir}/shptreevis
%{_bindir}/sortshp
%{_bindir}/tile4ms

%files vectorgen
%defattr(755,root,root,755)
%{_datadir}/onearth/vectorgen
%{_libdir}/libspatialindex*
%{_libdir}/pkgconfig/libspatialindex.pc
%{_includedir}/spatialindex/*
%{_bindir}/oe_vectorgen
%{_bindir}/oe_create_mvt_mrf.py

%post tools
sed -i 's@\/usr\/libexec\/platform-python@\/usr\/bin\/env python3@g' /usr/bin/oe_*.py /usr/bin/twmsbox2wmts.py /usr/bin/wmts2twmsbox.py /usr/bin/read_*.py /usr/bin/colorMap*.py /usr/bin/SLDtoColorMap.py

%post config
sed -i 's@\/usr\/libexec\/platform-python@\/usr\/bin\/env python3@g' /usr/bin/oe_*.py

%post mrfgen
sed -i 's@\/usr\/libexec\/platform-python@\/usr\/bin\/env python3@g' /usr/bin/mrfgen /usr/bin/colormap2vrt.py /usr/bin/overtiffpacker.py /usr/bin/oe_validate_palette.py

%post vectorgen
/sbin/ldconfig
sed -i 's@\/usr\/libexec\/platform-python@\/usr\/bin\/env python3@g' /usr/bin/oe_vectorgen /usr/bin/oe_create_mvt_mrf.py

%files test
%defattr(-,gibs,gibs,-)
%{_datadir}/onearth/test

%post test
pip3 install unittest2 unittest-xml-reporting==1.14.0 requests cycler==0.10.0

%changelog
* Mon Apr 05 2021 Joe T. Roberts <joe.t.roberts@jpl.nasa.gov> - 1.4.0-4
- Support for CentOS 8 builds

* Mon Nov 09 2020 Joe T. Roberts <joe.t.roberts@jpl.nasa.gov> - 1.4.0-3
- Use pip3 and removed old Python dependencies

* Mon Jul 17 2017 Joe T. Roberts <joe.t.roberts@jpl.nasa.gov> - 1.3.1-3
- Added test package and cleaned up demo

* Fri Jul 07 2017 Joe T. Roberts <joe.t.roberts@jpl.nasa.gov> - 1.3.1-2
- Updated demo package; added pyparsing and parse_apache_configs install to post config

* Tue Jun 13 2017 Joe T. Roberts <joe.t.roberts@jpl.nasa.gov> - 1.3.1-1
- Added python xml install to post config

* Thu Nov 03 2016 Joe T. Roberts <joe.t.roberts@jpl.nasa.gov> - 1.1.2-1
- Added onearth-tools package and reorganized files for several packages

* Wed Aug 17 2016 Joe T. Roberts <joe.t.roberts@jpl.nasa.gov> - 1.1.0-1
- Added onearth-mapserver package, mod_oems, and mod_oemstime

* Wed Aug 17 2016 Joshua D. Rodriguez <joshua.d.rodriguez@jpl.nasa.gov> - 1.0.3
- Added vectorgen package

* Fri Jul 15 2016 Joshua D. Rodriguez <joshua.d.rodriguez@jpl.nasa.gov> - 1.0.2-1
- Updated Matplotlib dependency install to 1.5.1

* Wed May 25 2016 Joe T. Roberts <joe.t.roberts@jpl.nasa.gov> - 1.0.1-1
- Modified empty tiles

* Tue Mar 8 2016 Joe T. Roberts <joe.t.roberts@jpl.nasa.gov> - 0.9.1-1
- Removed numpy as it is included in gibs-gdal

* Wed Nov 11 2015 Joshua Rodriguez <joshua.d.rodriguez@jpl.nasa.gov> - 0.8.0-1
- Added creation of kml/twms endpoint

* Wed Nov 4 2015 Joshua Rodriguez <joshua.d.rodriguez@jpl.nasa.gov> - 0.8.0-1
- Remove Postgres dependencies

* Mon Aug 10 2015 Joe T. Roberts <joe.t.roberts@jpl.nasa.gov> - 0.7.0-1
- Added requires for sqlite

* Tue Mar 24 2015 Joe T. Roberts <joe.t.roberts@jpl.nasa.gov> - 0.6.3-2
- Added installation of cgicc for kmlgen

* Thu Feb 12 2015 Joe T. Roberts <joe.t.roberts@jpl.nasa.gov> - 0.6.3-1
- Updated BuildRequires and config package Requires

* Thu Jan 29 2015 Joe T. Roberts <joe.t.roberts@jpl.nasa.gov> - 0.6.2-1
- Updated dependencies including downloads for numpy and matplotlib

* Mon Nov 24 2014 Joe T. Roberts <joe.t.roberts@jpl.nasa.gov> - 0.6.1-1
- Added oe_generate_empty_tile and missing python dependencies

* Fri Oct 03 2014 Joe T. Roberts <joe.t.roberts@jpl.nasa.gov> - 0.5.0-1
- Removed deprecated OnEarth layer configuration files and folders

* Mon Aug 18 2014 Joe T. Roberts <joe.t.roberts@jpl.nasa.gov> - 0.4.2-1
- Reorganized into separate packages for different components

* Fri Aug 8 2014 Mike McGann <mike.mcgann@nasa.gov> - 0.4.1-2
- Updates for building on EL7

* Mon Jul 28 2014 Joe T. Roberts <joe.t.roberts@jpl.nasa.gov> - 0.4.1-1
- Added noreplace options to configuration directories

* Wed May 14 2014 Joe T. Roberts <joe.t.roberts@jpl.nasa.gov> - 0.3.2-1
- Renamed mod_onearth directory to onearth and added TWMS directories

* Wed Apr 30 2014 Joe T. Roberts <joe.t.roberts@jpl.nasa.gov> - 0.3.1-1
- Changed the version to 0.3.1

* Fri Apr 4 2014 Mike McGann <mike.mcgann@nasa.gov> - 0.3.0-2
- Included layer_config in package

* Tue Apr 1 2014 Joe T. Roberts <joe.t.roberts@jpl.nasa.gov> - 0.3.0-1
- Changed the version to 0.3.0

* Wed Feb 26 2014 Joe T. Roberts <joe.t.roberts@jpl.nasa.gov> - 0.2.5-1
- Changed the version to 0.2.5

* Tue Feb 18 2014 Joe T. Roberts <joe.t.roberts@jpl.nasa.gov> - 0.2.4-1
- Changed the version to 0.2.4 to be consistent with project release

* Thu Feb 13 2014 Joe T. Roberts <joe.t.roberts@jpl.nasa.gov> - 0.0.0-2
- Changed to release 0.2

* Wed Sep 4 2013 Mike McGann <mike.mcgann@nasa.gov> - 0.0.0-1
- Initial package<|MERGE_RESOLUTION|>--- conflicted
+++ resolved
@@ -1,11 +1,6 @@
 Name:		onearth
-<<<<<<< HEAD
-Version:	1.4.0
-Release:	9%{?dist}
-=======
-Version:	1.3.9
+Version:	1.4.1
 Release:	1%{?dist}
->>>>>>> 1c714ea5
 Summary:	Installation packages for OnEarth
 
 License:	ASL 2.0+
