--- conflicted
+++ resolved
@@ -1,11 +1,6 @@
 Name:		onearth
-<<<<<<< HEAD
 Version:	1.2.0
-Release:	1%{?dist}
-=======
-Version:	1.1.1
-Release:	3%{?dist}
->>>>>>> a0d65890
+Release:	2%{?dist}
 Summary:	Installation packages for OnEarth
 
 License:	ASL 2.0+
