Name:		onearth
<<<<<<< HEAD
Version:	1.3.0
Release:	3%{?dist}
=======
Version:	1.1.4
Release:	2%{?dist}
>>>>>>> eaf0ef04
Summary:	Installation packages for OnEarth

License:	ASL 2.0+
URL:		http://earthdata.nasa.gov
Source0:	%{name}-%{version}.tar.bz2
Source1:	https://pypi.python.org/packages/source/m/matplotlib/matplotlib-1.5.1.tar.gz
Source2:	http://ftp.gnu.org/gnu/cgicc/cgicc-3.2.16.tar.gz
Source3:	http://download.osgeo.org/libspatialindex/spatialindex-src-1.8.5.tar.gz
Source4:	http://download.osgeo.org/mapserver/mapserver-7.0.1.tar.gz
%if 0%{?centos}  == 6
Source5:	https://archive.apache.org/dist/httpd/httpd-2.2.15.tar.gz
%endif
%if 0%{?centos}  == 7
Source5:	https://archive.apache.org/dist/httpd/httpd-2.4.6.tar.gz
%endif

BuildRequires:	httpd-devel
BuildRequires:	chrpath
BuildRequires:	gibs-gdal-devel
BuildRequires:	libpng-devel
BuildRequires:	gcc-c++
BuildRequires:	freetype-devel
BuildRequires:	python-devel
BuildRequires:  sqlite-devel
BuildRequires:	cmake
BuildRequires:  turbojpeg-devel
%if 0%{?centos}  == 6
BuildRequires:  centos-release-scl
BuildRequires:  devtoolset-3-toolchain
%endif
Requires:	httpd
Requires:	gibs-gdal
Requires:   sqlite
Requires:   libxml2
Requires:   mod_ssl
Requires:   turbojpeg

Obsoletes:	mod_oetwms mod_onearth mod_oems mod_oemstime

%description
Installation packages for OnEarth

%package demo
Summary:	Demonstration of OnEarth
Requires:	%{name} = %{version}-%{release}
BuildArch:	noarch

%description demo
Demonstration of OnEarth

%package metrics
Summary:	OnEarth log tool for metrics
BuildArch:	noarch

%description metrics
OnEarth log tool for metrics

%package vectorgen
Summary:	Vector data processing for OnEarth
Requires:	libxml2-devel
Requires:	libxslt-devel
Requires:	python-pip
Requires:	gibs-gdal-devel

%description vectorgen
Vector data processing for OnEarth

%package tools
Summary:    Auxiliary tools for OnEarth
Requires:	libpng-devel
Requires:	chrpath
Requires:	gcc-c++
Requires:	agg
Requires:	agg-devel
Requires:	pyparsing
Requires:	python-devel
Requires:	python-tornado
Requires:	python-pycxx-devel
Requires:	python-dateutil
Requires:	python-pypng
Requires:	python-lxml
Requires:	python-nose
Requires:   python-unittest2
Requires:	freetype-devel
Requires:	gibs-gdal > 0.9.0
Provides:	python-matplotlib = 1.5.1
Obsoletes:	python-matplotlib < 1.5.1
BuildArch:	noarch

%description tools
Auxiliary configuration tools for OnEarth including Legend Generator

%package mrfgen
Summary:	MRF generator for OnEarth
Requires:   onearth-tools
Requires:	gibs-gdal > 0.9.0

%description mrfgen
MRF generator for OnEarth

%package config
Summary:	Layer configuration tools for OnEarth
Requires:	%{name} = %{version}-%{release}
Requires:   onearth-tools
Requires:	python-dateutil
Requires:	python-lxml
Requires:   python-unittest2
Requires:   python-requests
BuildArch:	noarch

%description config
Layer configuration tools for OnEarth

%package mapserver
Summary:	Mapserver for OnEarth
Requires:   proj-epsg >= 4.8.0
Provides:	mapserver = %{version}-%{release}
Obsoletes:	mapserver < 7.0.1

%description mapserver
Mapserver package utilized by OnEarth for WMS and WFS services

%global python_sitearch %(python -c "from distutils.sysconfig import get_python_lib; print(get_python_lib(1))")

%prep
%setup -q
mkdir upstream
cp %{SOURCE1} upstream
cp %{SOURCE2} upstream
cp %{SOURCE3} upstream
cp %{SOURCE4} upstream
cp %{SOURCE5} upstream

%build
make onearth PREFIX=%{_prefix}
cd src/mrfgen/
gcc -O3 RGBApng2Palpng.c -o RGBApng2Palpng -lpng
cd ../../build/mapserver
mkdir build
cd build
cmake \
      -DCMAKE_INSTALL_PREFIX="%{_prefix}" \
      -DWITH_GD=1 \
      -DWITH_GIF=1 \
      -DWITH_GDAL=1 \
      -DWITH_OGR=1 \
      -DWITH_GEOS=1 \
      -DWITH_CAIRO=0 \
      -DWITH_PROJ=1 \
      -DWITH_KML=1 \
      -DWITH_WMS=1 \
      -DWITH_WFS=1 \
      -DWITH_WCS=1 \
      -DWITH_SOS=1 \
      -DWITH_CLIENT_WMS=1 \
      -DWITH_CLIENT_WFS=1 \
      -DWITH_POSTGIS=0 \
      -DWITH_CURL=1 \
      -DWITH_LIBXML2=1 \
      -DWITH_PHP=0 \
      -DWITH_FRIBIDI=0 \
      -DWITH_FCGI=0 \
      -DWITH_THREAD_SAFETY=1 \
      -DWITH_PYTHON=1 \
      -DWITH_ICONV=1 \
      -DWITH_HARFBUZZ=0 \
      ..
make %{?smp_flags}

%install
rm -rf %{buildroot}
make onearth-install PREFIX=%{_prefix} DESTDIR=%{buildroot}
install -m 755 -d %{buildroot}/%{_datadir}/onearth/demo/wmts-geo
ln -s %{_datadir}/onearth/apache/wmts.cgi \
   %{buildroot}/%{_datadir}/onearth/demo/wmts-geo
ln -s %{_datadir}/onearth/empty_tiles/Blank_RGB_512.jpg \
   %{buildroot}/%{_datadir}/onearth/demo/wmts-geo/black.jpg
ln -s %{_datadir}/onearth/empty_tiles/Blank_RGBA_512.png \
   %{buildroot}/%{_datadir}/onearth/demo/wmts-geo/transparent.png
install -m 755 -d %{buildroot}/%{_datadir}/onearth/demo/wmts-geo/1.0.0
install -m 755 -d %{buildroot}/%{_datadir}/onearth/demo/wmts-webmerc
ln -s %{_datadir}/onearth/empty_tiles/Blank_RGB_512.jpg \
   %{buildroot}/%{_datadir}/onearth/demo/wmts-webmerc/black.jpg
ln -s %{_datadir}/onearth/empty_tiles/Blank_RGBA_512.png \
   %{buildroot}/%{_datadir}/onearth/demo/wmts-webmerc/transparent.png
install -m 755 -d %{buildroot}/%{_datadir}/onearth/demo/wmts-webmerc/1.0.0
install -m 755 -d %{buildroot}/%{_datadir}/onearth/demo/twms-geo
install -m 755 -d %{buildroot}/%{_datadir}/onearth/demo/twms-geo/.lib
ln -s %{_datadir}/onearth/apache/twms.cgi \
   %{buildroot}/%{_datadir}/onearth/demo/twms-geo
ln -s %{_datadir}/onearth/empty_tiles/Blank_RGB_512.jpg \
   %{buildroot}/%{_datadir}/onearth/demo/twms-geo/black.jpg
ln -s %{_datadir}/onearth/empty_tiles/Blank_RGBA_512.png \
   %{buildroot}/%{_datadir}/onearth/demo/twms-geo/transparent.png
install -m 755 -d %{buildroot}/%{_sysconfdir}/httpd/conf.d
mv %{buildroot}/%{_datadir}/onearth/demo/onearth-demo.conf \
   %{buildroot}/%{_sysconfdir}/httpd/conf.d

( cd build/mapserver/build; DESTDIR=%{buildroot} make install )
mv %{buildroot}/%{_libdir}/../lib/* %{buildroot}/%{_libdir}/
chrpath --delete %{buildroot}/%{_bindir}/legend
chrpath --delete %{buildroot}/%{_bindir}/mapserv
chrpath --delete %{buildroot}/%{_bindir}/msencrypt
chrpath --delete %{buildroot}/%{_bindir}/scalebar
chrpath --delete %{buildroot}/%{_bindir}/shp2img
chrpath --delete %{buildroot}/%{_bindir}/shptree
chrpath --delete %{buildroot}/%{_bindir}/shptreetst
chrpath --delete %{buildroot}/%{_bindir}/shptreevis
chrpath --delete %{buildroot}/%{_bindir}/sortshp
chrpath --delete %{buildroot}/%{_bindir}/tile4ms
chrpath --delete %{buildroot}/%{_libdir}/*.so
rm -rf %{buildroot}/%{_datarootdir}/mapserver/cmake/

%clean
rm -rf %{buildroot}

%files
%{_libdir}/httpd/modules/*
%{_libdir}/httpd/modules/mod_proxy/*
%defattr(-,gibs,gibs,775)
%dir %{_datadir}/onearth
%defattr(775,gibs,gibs,775)
%{_datadir}/onearth/apache
%{_datadir}/onearth/empty_tiles
%defattr(755,root,root,-)
%{_bindir}/oe_create_cache_config
%{_datadir}/cgicc

%post
cd %{_datadir}/cgicc/
%{_datadir}/cgicc/configure --prefix=/usr
make install

cd %{_libdir}/httpd/modules/
for file in %{_libdir}/httpd/modules/mod_proxy/*.so; do
	mv "`basename "$file"`" "`basename "$file" .so`.save"
	ln -s "$file" `basename "$file"`
done

%postun
cd %{_libdir}/httpd/modules/
for file in %{_libdir}/httpd/modules/*.save; do
	mv "$file" "`basename "$file" .save`.so"
done

%files tools
%defattr(755,root,root,-)
%{_bindir}/oe_generate_legend.py
%{_bindir}/oe_generate_empty_tile.py
%{_bindir}/twmsbox2wmts.py
%{_bindir}/wmts2twmsbox.py
%{_bindir}/read_idx.py
%{_bindir}/read_mrf.py
%{_bindir}/read_mrfdata.py
%{_bindir}/colorMaptoHTML.py
%{_bindir}/colorMaptoSLD.py
%{_bindir}/SLDtoColorMap.py
%{_datadir}/mpl

%post tools
cd %{_datadir}/mpl/
python setup.py build
python setup.py install

%files config
%defattr(664,gibs,gibs,775)
%{_sysconfdir}/onearth/config/
%config(noreplace) %{_sysconfdir}/onearth/config/conf
%config(noreplace) %{_sysconfdir}/onearth/config/layers
%config(noreplace) %{_sysconfdir}/onearth/config/reproject
%config(noreplace) %{_sysconfdir}/onearth/config/headers
%config(noreplace) %{_sysconfdir}/onearth/config/mapserver
%{_sysconfdir}/onearth/config/schema
%defattr(755,root,root,-)
%{_bindir}/oe_configure_layer
%{_bindir}/oe_configure_reproject_layer.py
%{_bindir}/oe_utils.py

%files mrfgen
%defattr(664,gibs,gibs,775)
%{_datadir}/onearth/mrfgen
%defattr(755,root,root,-)
%{_bindir}/RGBApng2Palpng
%{_bindir}/mrfgen
%{_bindir}/colormap2vrt.py
%{_bindir}/overtiffpacker.py
%{_bindir}/oe_validate_palette.py

%files metrics
%defattr(664,gibs,gibs,775)
%{_sysconfdir}/onearth/metrics
%defattr(755,root,root,-)
%{_bindir}/onearth_metrics

%files demo
%defattr(-,gibs,gibs,-)
%{_datadir}/onearth/demo
%config(noreplace) %{_sysconfdir}/httpd/conf.d/onearth-demo.conf

%post demo
cd %{_datadir}/onearth/apache/kml
make WEB_HOST=localhost/onearth/demo-twms
mv %{_datadir}/onearth/apache/kml/kmlgen.cgi \
   %{_datadir}/onearth/demo/twms-geo
mkdir %{_datadir}/onearth/demo/wms/epsg4326
mkdir %{_datadir}/onearth/demo/data/EPSG3857
ln -s %{_datadir}/onearth/apache/wms.cgi %{_datadir}/onearth/demo/wms/epsg4326
ln -s %{_datadir}/onearth/demo/ol/* %{_datadir}/onearth/demo/wms/
ln -s %{_datadir}/onearth/demo/ol/* %{_datadir}/onearth/demo/wmts-geo/
ln -s %{_datadir}/onearth/demo/ol/* %{_datadir}/onearth/demo/wmts-webmerc/

%files mapserver
%defattr(755,root,root,-)
%{_libdir}/libmapserver.so*
%{_includedir}/mapserver/*
%{python_sitearch}/_mapscript*
%{python_sitearch}/mapscript*
%{_bindir}/legend
%{_bindir}/mapserv
%{_bindir}/msencrypt
%{_bindir}/scalebar
%{_bindir}/shp2img
%{_bindir}/shptree
%{_bindir}/shptreetst
%{_bindir}/shptreevis
%{_bindir}/sortshp
%{_bindir}/tile4ms

%files vectorgen
%defattr(755,root,root,-)
%{_libdir}/libspatialindex*
%{_libdir}/pkgconfig/libspatialindex.pc
%{_includedir}/spatialindex/*
%{_datarootdir}/onearth/vectorgen/*
%{_bindir}/oe_vectorgen

%post vectorgen
/sbin/ldconfig
pip install Fiona==1.7.0 Shapely==1.5.16 Rtree==0.8.0 mapbox-vector-tile==0.4.0 lxml==3.6.1

%changelog
* Thu Nov 03 2016 Joe T. Roberts <joe.t.roberts@jpl.nasa.gov> - 1.1.2-1
- Added onearth-tools package and reorganized files for several packages

* Wed Aug 17 2016 Joe T. Roberts <joe.t.roberts@jpl.nasa.gov> - 1.1.0-1
- Added onearth-mapserver package, mod_oems, and mod_oemstime

* Wed Aug 17 2016 Joshua D. Rodriguez <joshua.d.rodriguez@jpl.nasa.gov> - 1.0.3
- Added vectorgen package

* Fri Jul 15 2016 Joshua D. Rodriguez <joshua.d.rodriguez@jpl.nasa.gov> - 1.0.2-1
- Updated Matplotlib dependency install to 1.5.1

* Wed May 25 2016 Joe T. Roberts <joe.t.roberts@jpl.nasa.gov> - 1.0.1-1
- Modified empty tiles

* Tue Mar 8 2016 Joe T. Roberts <joe.t.roberts@jpl.nasa.gov> - 0.9.1-1
- Removed numpy as it is included in gibs-gdal

* Wed Nov 11 2015 Joshua Rodriguez <joshua.d.rodriguez@jpl.nasa.gov> - 0.8.0-1
- Added creation of kml/twms endpoint

* Wed Nov 4 2015 Joshua Rodriguez <joshua.d.rodriguez@jpl.nasa.gov> - 0.8.0-1
- Remove Postgres dependencies

* Mon Aug 10 2015 Joe T. Roberts <joe.t.roberts@jpl.nasa.gov> - 0.7.0-1
- Added requires for sqlite

* Tue Mar 24 2015 Joe T. Roberts <joe.t.roberts@jpl.nasa.gov> - 0.6.3-2
- Added installation of cgicc for kmlgen

* Thu Feb 12 2015 Joe T. Roberts <joe.t.roberts@jpl.nasa.gov> - 0.6.3-1
- Updated BuildRequires and config package Requires

* Thu Jan 29 2015 Joe T. Roberts <joe.t.roberts@jpl.nasa.gov> - 0.6.2-1
- Updated dependencies including downloads for numpy and matplotlib

* Mon Nov 24 2014 Joe T. Roberts <joe.t.roberts@jpl.nasa.gov> - 0.6.1-1
- Added oe_generate_empty_tile and missing python dependencies

* Fri Oct 03 2014 Joe T. Roberts <joe.t.roberts@jpl.nasa.gov> - 0.5.0-1
- Removed deprecated OnEarth layer configuration files and folders

* Mon Aug 18 2014 Joe T. Roberts <joe.t.roberts@jpl.nasa.gov> - 0.4.2-1
- Reorganized into separate packages for different components

* Fri Aug 8 2014 Mike McGann <mike.mcgann@nasa.gov> - 0.4.1-2
- Updates for building on EL7

* Mon Jul 28 2014 Joe T. Roberts <joe.t.roberts@jpl.nasa.gov> - 0.4.1-1
- Added noreplace options to configuration directories

* Wed May 14 2014 Joe T. Roberts <joe.t.roberts@jpl.nasa.gov> - 0.3.2-1
- Renamed mod_onearth directory to onearth and added TWMS directories

* Wed Apr 30 2014 Joe T. Roberts <joe.t.roberts@jpl.nasa.gov> - 0.3.1-1
- Changed the version to 0.3.1

* Fri Apr 4 2014 Mike McGann <mike.mcgann@nasa.gov> - 0.3.0-2
- Included layer_config in package

* Tue Apr 1 2014 Joe T. Roberts <joe.t.roberts@jpl.nasa.gov> - 0.3.0-1
- Changed the version to 0.3.0

* Wed Feb 26 2014 Joe T. Roberts <joe.t.roberts@jpl.nasa.gov> - 0.2.5-1
- Changed the version to 0.2.5

* Tue Feb 18 2014 Joe T. Roberts <joe.t.roberts@jpl.nasa.gov> - 0.2.4-1
- Changed the version to 0.2.4 to be consistent with project release

* Thu Feb 13 2014 Joe T. Roberts <joe.t.roberts@jpl.nasa.gov> - 0.0.0-2
- Changed to release 0.2

* Wed Sep 4 2013 Mike McGann <mike.mcgann@nasa.gov> - 0.0.0-1
- Initial package<|MERGE_RESOLUTION|>--- conflicted
+++ resolved
@@ -1,11 +1,6 @@
 Name:		onearth
-<<<<<<< HEAD
 Version:	1.3.0
-Release:	3%{?dist}
-=======
-Version:	1.1.4
-Release:	2%{?dist}
->>>>>>> eaf0ef04
+Release:	4%{?dist}
 Summary:	Installation packages for OnEarth
 
 License:	ASL 2.0+
