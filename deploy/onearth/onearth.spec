--- conflicted
+++ resolved
@@ -1,10 +1,6 @@
 Name:		onearth
-<<<<<<< HEAD
 Version:	1.4.0
-=======
-Version:	1.3.8
->>>>>>> 9167ca7d
-Release:	3%{?dist}
+Release:	4%{?dist}
 Summary:	Installation packages for OnEarth
 
 License:	ASL 2.0+
