--- conflicted
+++ resolved
@@ -1,11 +1,6 @@
 Name:		onearth
-<<<<<<< HEAD
-Version:	1.2.2
+Version:	1.3.0
 Release:	1%{?dist}
-=======
-Version:	1.1.3
-Release:	2%{?dist}
->>>>>>> 5b800608
 Summary:	Installation packages for OnEarth
 
 License:	ASL 2.0+
