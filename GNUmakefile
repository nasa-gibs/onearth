# Licensed under the Apache License, Version 2.0 (the "License");
# you may not use this file except in compliance with the License.
# You may obtain a copy of the License at
# 
# http://www.apache.org/licenses/LICENSE-2.0
# 
# Unless required by applicable law or agreed to in writing, software
# distributed under the License is distributed on an "AS IS" BASIS,
# WITHOUT WARRANTIES OR CONDITIONS OF ANY KIND, either express or implied.
# See the License for the specific language governing permissions and
# limitations under the License.

<<<<<<< HEAD
ONEARTH_VERSION=1.4.0
=======
ONEARTH_VERSION=1.3.9
>>>>>>> 1c714ea5

PREFIX=/usr/local
LIB_PREFIX=/usr
SMP_FLAGS=-j $(shell cat /proc/cpuinfo | grep processor | wc -l)
LIB_DIR=$(shell \
	[ "$(shell arch)" == "x86_64" ] \
		&& echo "lib64" \
		|| echo "lib" \
)
RPMBUILD_FLAGS=-ba

CGICC_ARTIFACT=cgicc-3.2.16.tar.gz
CGICC_URL=http://ftp.gnu.org/gnu/cgicc/$(CGICC_ARTIFACT)

SPATIALINDEX_ARTIFACT=spatialindex-src-1.8.5.tar.gz
SPATIALINDEX_URL=http://download.osgeo.org/libspatialindex/$(SPATIALINDEX_ARTIFACT)

HTTPD_ARTIFACT=httpd-2.4.6.tar.gz
LINE=735
HTTPD_URL=https://archive.apache.org/dist/httpd/$(HTTPD_ARTIFACT)

OSVERSION=$(shell rpm -q --queryformat '%{RELEASE}' rpm | grep -o [[:digit:]]*\$)
ifeq ($(OSVERSION),8)
   MAPSERVER_VERSION=7.4.3
else
   MAPSERVER_VERSION=7.0.1
endif
MAPSERVER_ARTIFACT=mapserver-$(MAPSERVER_VERSION).tar.gz
MAPSERVER_HOME=http://download.osgeo.org/mapserver
MAPSERVER_URL=$(MAPSERVER_HOME)/$(MAPSERVER_ARTIFACT)

all: 
	@echo "Use targets onearth-rpm"

onearth: cgicc-unpack spatialindex-unpack httpd-unpack mapserver-unpack onearth-compile

#-----------------------------------------------------------------------------
# Download
#-----------------------------------------------------------------------------

download: cgicc-download spatialindex-download httpd-download mapserver-download
	
cgicc-download: upstream/$(CGICC_ARTIFACT).downloaded

upstream/$(CGICC_ARTIFACT).downloaded: 
	mkdir -p upstream
	rm -f upstream/$(CGICC_ARTIFACT)
	( cd upstream ; wget $(CGICC_URL) )
	touch upstream/$(CGICC_ARTIFACT).downloaded

spatialindex-download: upstream/$(SPATIALINDEX_ARTIFACT).downloaded

upstream/$(SPATIALINDEX_ARTIFACT).downloaded: 
	mkdir -p upstream
	rm -f upstream/$(SPATIALINDEX_ARTIFACT)
	( cd upstream ; wget $(SPATIALINDEX_URL) )
	touch upstream/$(SPATIALINDEX_ARTIFACT).downloaded
	
httpd-download: upstream/$(HTTPD_ARTIFACT).downloaded

upstream/$(HTTPD_ARTIFACT).downloaded:
	mkdir -p upstream
	rm -f upstream/$(HTTPD_ARTIFACT)
	( cd upstream ; wget $(HTTPD_URL) )
	touch upstream/$(HTTPD_ARTIFACT).downloaded

mapserver-download: upstream/$(MAPSERVER_ARTIFACT).downloaded

upstream/$(MAPSERVER_ARTIFACT).downloaded:
	mkdir -p upstream
	rm -rf upstream/$(MAPSERVER_ARTIFACT)
	( cd upstream ; wget $(MAPSERVER_URL) )
	touch upstream/$(MAPSERVER_ARTIFACT).downloaded

#-----------------------------------------------------------------------------
# Compile
#-----------------------------------------------------------------------------
		
cgicc-unpack: build/cgicc/VERSION

build/cgicc/VERSION:
	mkdir -p build/cgicc
	tar xf upstream/$(CGICC_ARTIFACT) -C build/cgicc \
		--strip-components=1 --exclude=.gitignore

spatialindex-unpack: build/spatialindex/VERSION

build/spatialindex/VERSION:
	mkdir -p build/spatialindex
	tar xf upstream/$(SPATIALINDEX_ARTIFACT) -C build/spatialindex \
		--strip-components=1 --exclude=.gitignore
	cd build/spatialindex && ./configure --libdir=$(DESTDIR)/$(LIB_PREFIX)/$(LIB_DIR) --prefix=$(DESTDIR)/$(LIB_PREFIX)
	$(MAKE) -C build/spatialindex
	
httpd-unpack: build/httpd/VERSION

build/httpd/VERSION:
	mkdir -p build/httpd
	mkdir -p /tmp/httpd
	tar xf upstream/$(HTTPD_ARTIFACT) -C build/httpd \
		--strip-components=1 --exclude=.gitignore
	sed -i "${LINE}d" build/httpd/modules/proxy/mod_proxy_http.c
	cd build/httpd && ./configure --prefix=/tmp/httpd --enable-proxy=shared --enable-proxy-balancer=shared 
	cd build/httpd && make
	cd build/httpd && make install
		
mapserver-unpack: build/mapserver/VERSION

build/mapserver/VERSION:
	mkdir -p build/mapserver
	tar xf upstream/$(MAPSERVER_ARTIFACT) -C build/mapserver \
		--strip-components=1 --exclude=.gitignore

onearth-compile:
	# Handle external headers
	cp src/modules/mod_receive/src/receive_context.h src/modules/mod_reproject/src/
	sed -i 's/<receive_context.h>/"receive_context.h"/g' src/modules/mod_reproject/src/mod_reproject.cpp
	cp src/modules/mod_receive/src/receive_context.h src/modules/mod_twms/src/
	sed -i 's/<receive_context.h>/"receive_context.h"/g' src/modules/mod_twms/src/mod_twms.cpp
	cp src/modules/mod_reproject/src/mod_reproject.h src/modules/mod_wmts_wrapper/
	
	$(MAKE) -C src/modules/mod_onearth
	$(MAKE) -C src/modules/mod_oetwms
	$(MAKE) -C src/modules/mod_oems
	$(MAKE) -C src/modules/mod_oemstime
	$(MAKE) -C src/modules/mod_wmts_wrapper
	$(MAKE) -C src/modules/mod_receive/src
	$(MAKE) -C src/modules/mod_reproject/src
	$(MAKE) -C src/modules/mod_twms/src

#-----------------------------------------------------------------------------
# Install
#-----------------------------------------------------------------------------
install: onearth-install 

onearth-install:
	install -m 755 -d $(DESTDIR)/$(PREFIX)/$(LIB_DIR)/httpd/modules
	install -m 755 src/modules/mod_oetwms/.libs/mod_oetwms.so \
		$(DESTDIR)/$(PREFIX)/$(LIB_DIR)/httpd/modules/mod_oetwms.so
	install -m 755 src/modules/mod_onearth/.libs/mod_onearth.so \
		$(DESTDIR)/$(PREFIX)/$(LIB_DIR)/httpd/modules/mod_onearth.so
	install -m 755 src/modules/mod_oems/.libs/mod_oems.so \
		$(DESTDIR)/$(PREFIX)/$(LIB_DIR)/httpd/modules/mod_oems.so
	install -m 755 src/modules/mod_oemstime/.libs/mod_oemstime.so \
		$(DESTDIR)/$(PREFIX)/$(LIB_DIR)/httpd/modules/mod_oemstime.so
	install -m 755 src/modules/mod_receive/src/.libs/mod_receive.so \
		$(DESTDIR)/$(PREFIX)/$(LIB_DIR)/httpd/modules/mod_receive.so
	install -m 755 src/modules/mod_reproject/src/.libs/mod_reproject.so \
		$(DESTDIR)/$(PREFIX)/$(LIB_DIR)/httpd/modules/mod_reproject.so
	install -m 755 src/modules/mod_twms/src/.libs/mod_twms.so \
		$(DESTDIR)/$(PREFIX)/$(LIB_DIR)/httpd/modules/mod_twms.so
	install -m 755 src/modules/mod_wmts_wrapper/.libs/mod_wmts_wrapper.so \
		$(DESTDIR)/$(PREFIX)/$(LIB_DIR)/httpd/modules/mod_wmts_wrapper.so
		
	install -m 755 -d $(DESTDIR)/$(PREFIX)/bin
	install -m 755 src/modules/mod_onearth/oe_create_cache_config \
		$(DESTDIR)/$(PREFIX)/bin/oe_create_cache_config
	install -m 755 src/layer_config/bin/oe_configure_layer.py  \
		-D $(DESTDIR)/$(PREFIX)/bin/oe_configure_layer
	install -m 755 src/empty_tile/oe_generate_empty_tile.py  \
		-D $(DESTDIR)/$(PREFIX)/bin/oe_generate_empty_tile.py
	install -m 755 src/generate_legend/oe_generate_legend.py  \
		-D $(DESTDIR)/$(PREFIX)/bin/oe_generate_legend.py
	install -m 755 src/mrfgen/mrfgen.py  \
		-D $(DESTDIR)/$(PREFIX)/bin/mrfgen
	install -m 755 src/mrfgen/colormap2vrt.py  \
		-D $(DESTDIR)/$(PREFIX)/bin/colormap2vrt.py
	install -m 755 src/mrfgen/overtiffpacker.py  \
		-D $(DESTDIR)/$(PREFIX)/bin/overtiffpacker.py
	install -m 755 src/mrfgen/RGBApng2Palpng  \
		-D $(DESTDIR)/$(PREFIX)/bin/RGBApng2Palpng
	install -m 755 src/mrfgen/oe_validate_palette.py  \
		-D $(DESTDIR)/$(PREFIX)/bin/oe_validate_palette.py
	install -m 755 src/scripts/oe_utils.py \
		-D $(DESTDIR)/$(PREFIX)/bin/oe_utils.py
	install -m 755 src/scripts/oe_configure_remote_layers.py  \
		-D $(DESTDIR)/$(PREFIX)/bin/oe_configure_remote_layers.py
	install -m 755 src/scripts/oe_configure_reproject_layer.py  \
		-D $(DESTDIR)/$(PREFIX)/bin/oe_configure_reproject_layer.py
	install -m 755 src/scripts/oe_validate_configs.py  \
		-D $(DESTDIR)/$(PREFIX)/bin/oe_validate_configs.py
	install -m 755 src/scripts/read_idx.py  \
		-D $(DESTDIR)/$(PREFIX)/bin/read_idx.py
	install -m 755 src/scripts/read_mrf.py  \
		-D $(DESTDIR)/$(PREFIX)/bin/read_mrf.py
	install -m 755 src/scripts/read_mrfdata.py  \
		-D $(DESTDIR)/$(PREFIX)/bin/read_mrfdata.py
	install -m 755 src/scripts/twmsbox2wmts.py  \
		-D $(DESTDIR)/$(PREFIX)/bin/twmsbox2wmts.py
	install -m 755 src/scripts/wmts2twmsbox.py  \
		-D $(DESTDIR)/$(PREFIX)/bin/wmts2twmsbox.py
	install -m 755 src/colormaps/bin/colorMaptoHTML.py  \
		-D $(DESTDIR)/$(PREFIX)/bin/colorMaptoHTML.py
	install -m 755 src/colormaps/bin/colorMaptoSLD.py  \
		-D $(DESTDIR)/$(PREFIX)/bin/colorMaptoSLD.py
	install -m 755 src/colormaps/bin/SLDtoColorMap.py  \
		-D $(DESTDIR)/$(PREFIX)/bin/SLDtoColorMap.py

	install -m 755 -d $(DESTDIR)/$(PREFIX)/share/onearth
	install -m 755 -d $(DESTDIR)/$(PREFIX)/share/onearth/empty_tiles
	install -m 755 -d $(DESTDIR)/$(PREFIX)/share/onearth/apache
	install -m 755 -d $(DESTDIR)/$(PREFIX)/share/onearth/apache/kml
	install -m 755 -d $(DESTDIR)/$(PREFIX)/share/onearth/vectorgen
	install -m 755 src/cgi/twms.cgi \
		-t $(DESTDIR)/$(PREFIX)/share/onearth/apache
	install -m 755 src/cgi/wmts.cgi \
		-t $(DESTDIR)/$(PREFIX)/share/onearth/apache
	install -m 755 src/cgi/wms.cgi \
		-t $(DESTDIR)/$(PREFIX)/share/onearth/apache
	install -m 755 src/cgi/wfs.cgi \
		-t $(DESTDIR)/$(PREFIX)/share/onearth/apache
	cp src/cgi/kml/* \
		-t $(DESTDIR)/$(PREFIX)/share/onearth/apache/kml
	cp src/cgi/index.html \
		-t $(DESTDIR)/$(PREFIX)/share/onearth/apache
	cp src/mrfgen/empty_tiles/* \
		-t $(DESTDIR)/$(PREFIX)/share/onearth/empty_tiles

	install -m 755 -d $(DESTDIR)/$(PREFIX)/share/onearth/mrfgen
	cp src/mrfgen/empty_tiles/* \
		$(DESTDIR)/$(PREFIX)/share/onearth/mrfgen

	install -m 755 -d $(DESTDIR)/etc/onearth/config
	cp -r src/layer_config/conf \
		$(DESTDIR)/etc/onearth/config
	cp -r src/layer_config/layers \
		$(DESTDIR)/etc/onearth/config
	cp -r src/layer_config/reproject \
		$(DESTDIR)/etc/onearth/config
	cp -r src/layer_config/schema \
		$(DESTDIR)/etc/onearth/config
	cp -r src/layer_config/mapserver \
		$(DESTDIR)/etc/onearth/config
	install -m 755 -d $(DESTDIR)/etc/onearth/config/headers

	install -m 755 -d $(DESTDIR)/$(PREFIX)/share/onearth/demo
	cp -r src/demo/* $(DESTDIR)/$(PREFIX)/share/onearth/demo
	
	install -m 755 -d $(DESTDIR)/$(PREFIX)/share/onearth/test
	cp -rL ../../../../src/test/* $(DESTDIR)/$(PREFIX)/share/onearth/test

	install -m 755 -d $(DESTDIR)/$(PREFIX)/share/cgicc
	cp -r build/cgicc/* $(DESTDIR)/$(PREFIX)/share/cgicc

	install -m 755 src/scripts/oe_utils.py \
		-t $(DESTDIR)/$(PREFIX)/share/onearth/vectorgen
	install -m 755 src/vectorgen/*.py \
		-t $(DESTDIR)/$(PREFIX)/share/onearth/vectorgen
	install -m 755 src/layer_config/conf/tilematrixsets.xml \
		-t $(DESTDIR)/$(PREFIX)/share/onearth/vectorgen
	ln -s ../share/onearth/vectorgen/oe_vectorgen.py $(DESTDIR)/$(PREFIX)/bin/oe_vectorgen
	ln -s ../share/onearth/vectorgen/oe_create_mvt_mrf.py $(DESTDIR)/$(PREFIX)/bin/oe_create_mvt_mrf.py

	install -m 755 -d $(DESTDIR)/$(LIB_PREFIX)/$(LIB_DIR)
	$(MAKE) install -C build/spatialindex

	# Install patched mod_proxy
	install -m 755 -d $(DESTDIR)/$(PREFIX)/$(LIB_DIR)/httpd/modules/mod_proxy
	cp -r /tmp/httpd/modules/mod_proxy* $(DESTDIR)/$(PREFIX)/$(LIB_DIR)/httpd/modules/mod_proxy
	rm -rf /tmp/httpd/

#-----------------------------------------------------------------------------
# Local install
#-----------------------------------------------------------------------------
local-install: onearth-local-install

onearth-local-install: 
	mkdir -p build/install
	$(MAKE) onearth-install DESTDIR=$(PWD)/build/install

#-----------------------------------------------------------------------------
# Artifacts
#-----------------------------------------------------------------------------
artifacts: onearth-artifact

onearth-artifact: onearth-clean
	mkdir -p dist
	rm -rf dist/onearth-$(ONEARTH_VERSION).tar.bz2
	tar cjvf dist/onearth-$(ONEARTH_VERSION).tar.bz2 \
		--transform="s,^,onearth-$(ONEARTH_VERSION)/," \
		src/modules/mod_onearth src/modules/mod_oetwms src/modules/mod_oems src/modules/mod_oemstime \
		src/modules/mod_receive/src src/modules/mod_reproject/src src/modules/mod_twms/src src/modules/mod_wmts_wrapper \
		src/scripts src/colormaps src/vectorgen src/layer_config src/mrfgen src/cgi src/demo src/test \
		src/generate_legend src/empty_tile GNUmakefile

#-----------------------------------------------------------------------------
# RPM
#-----------------------------------------------------------------------------
rpm: onearth-rpm

onearth-rpm: onearth-artifact 
	mkdir -p build/rpmbuild/SOURCES
	mkdir -p build/rpmbuild/BUILD	
	mkdir -p build/rpmbuild/BUILDROOT
	rm -f dist/onearth*.rpm
	cp \
		upstream/$(CGICC_ARTIFACT) \
		upstream/$(SPATIALINDEX_ARTIFACT) \
		upstream/$(HTTPD_ARTIFACT) \
		upstream/$(MAPSERVER_ARTIFACT) \
		dist/onearth-$(ONEARTH_VERSION).tar.bz2 \
		build/rpmbuild/SOURCES
	rpmbuild \
		--define _topdir\ "$(PWD)/build/rpmbuild" \
		-ba deploy/onearth/onearth.spec 
	mv build/rpmbuild/RPMS/*/onearth*.rpm dist

#-----------------------------------------------------------------------------
# Mock
#-----------------------------------------------------------------------------
mock: onearth-mock

onearth-mock:
	mock --clean
	mock --init
	mock --copyin dist/gibs-gdal-*$(GDAL_VERSION)-*.$(shell arch).rpm /
	mock --install yum
	mock --shell \
	       "yum install -y /gibs-gdal-*$(GDAL_VERSION)-*.$(shell arch).rpm"
	mock --rebuild --no-clean \
		dist/onearth*$(ONEARTH_VERSION)-*.src.rpm

#-----------------------------------------------------------------------------
# Clean
#-----------------------------------------------------------------------------
clean: onearth-clean
	rm -rf build

onearth-clean:
	# Reuse Makefile.lcl for external modules
	cp src/modules/mod_wmts_wrapper/Makefile.lcl src/modules/mod_receive/src/
	cp src/modules/mod_wmts_wrapper/Makefile.lcl src/modules/mod_reproject/src/
	cp src/modules/mod_wmts_wrapper/Makefile.lcl src/modules/mod_twms/src/
	
	$(MAKE) -C src/modules/mod_onearth clean
	$(MAKE) -C src/modules/mod_oetwms clean
	$(MAKE) -C src/modules/mod_oems clean
	$(MAKE) -C src/modules/mod_oemstime clean
	$(MAKE) -C src/modules/mod_receive/src clean
	$(MAKE) -C src/modules/mod_reproject/src clean
	$(MAKE) -C src/modules/mod_twms/src clean
	$(MAKE) -C src/modules/mod_wmts_wrapper clean

distclean: clean
	rm -rf dist
	rm -rf upstream<|MERGE_RESOLUTION|>--- conflicted
+++ resolved
@@ -10,11 +10,7 @@
 # See the License for the specific language governing permissions and
 # limitations under the License.
 
-<<<<<<< HEAD
-ONEARTH_VERSION=1.4.0
-=======
-ONEARTH_VERSION=1.3.9
->>>>>>> 1c714ea5
+ONEARTH_VERSION=1.4.1
 
 PREFIX=/usr/local
 LIB_PREFIX=/usr
