# Licensed under the Apache License, Version 2.0 (the "License");
# you may not use this file except in compliance with the License.
# You may obtain a copy of the License at
# 
# http://www.apache.org/licenses/LICENSE-2.0
# 
# Unless required by applicable law or agreed to in writing, software
# distributed under the License is distributed on an "AS IS" BASIS,
# WITHOUT WARRANTIES OR CONDITIONS OF ANY KIND, either express or implied.
# See the License for the specific language governing permissions and
# limitations under the License.

<<<<<<< HEAD
ONEARTH_VERSION=1.2.2
=======
ONEARTH_VERSION=1.1.3
>>>>>>> 5b800608

PREFIX=/usr/local
LIB_PREFIX=/usr
SMP_FLAGS=-j $(shell cat /proc/cpuinfo | grep processor | wc -l)
LIB_DIR=$(shell \
	[ "$(shell arch)" == "x86_64" ] \
		&& echo "lib64" \
		|| echo "lib" \
)
RPMBUILD_FLAGS=-ba

MPL_ARTIFACT=matplotlib-1.5.1.tar.gz
MPL_URL=https://pypi.python.org/packages/source/m/matplotlib/$(MPL_ARTIFACT)
CGICC_ARTIFACT=cgicc-3.2.16.tar.gz
CGICC_URL=http://ftp.gnu.org/gnu/cgicc/$(CGICC_ARTIFACT)
SPATIALINDEX_ARTIFACT=spatialindex-src-1.8.5.tar.gz
SPATIALINDEX_URL=http://download.osgeo.org/libspatialindex/$(SPATIALINDEX_ARTIFACT)

MAPSERVER_VERSION=7.0.1
MAPSERVER_ARTIFACT=mapserver-$(MAPSERVER_VERSION).tar.gz
MAPSERVER_HOME=http://download.osgeo.org/mapserver
MAPSERVER_URL=$(MAPSERVER_HOME)/$(MAPSERVER_ARTIFACT)

all: 
	@echo "Use targets onearth-rpm"

onearth: mpl-unpack cgicc-unpack spatialindex-unpack mapserver-unpack onearth-compile

#-----------------------------------------------------------------------------
# Download
#-----------------------------------------------------------------------------

download: mpl-download cgicc-download spatialindex-download mapserver-download
	
mpl-download: upstream/$(MPL_ARTIFACT).downloaded

upstream/$(MPL_ARTIFACT).downloaded: 
	mkdir -p upstream
	rm -f upstream/$(MPL_ARTIFACT)
	( cd upstream ; wget $(MPL_URL) )
	touch upstream/$(MPL_ARTIFACT).downloaded
	
cgicc-download: upstream/$(CGICC_ARTIFACT).downloaded

upstream/$(CGICC_ARTIFACT).downloaded: 
	mkdir -p upstream
	rm -f upstream/$(CGICC_ARTIFACT)
	( cd upstream ; wget $(CGICC_URL) )
	touch upstream/$(CGICC_ARTIFACT).downloaded

spatialindex-download: upstream/$(SPATIALINDEX_ARTIFACT).downloaded

upstream/$(SPATIALINDEX_ARTIFACT).downloaded: 
	mkdir -p upstream
	rm -f upstream/$(SPATIALINDEX_ARTIFACT)
	( cd upstream ; wget $(SPATIALINDEX_URL) )
	touch upstream/$(SPATIALINDEX_ARTIFACT).downloaded

mapserver-download: upstream/$(MAPSERVER_ARTIFACT).downloaded

upstream/$(MAPSERVER_ARTIFACT).downloaded:
	mkdir -p upstream
	rm -rf upstream/$(MAPSERVER_ARTIFACT)
	( cd upstream ; wget $(MAPSERVER_URL) )
	touch upstream/$(MAPSERVER_ARTIFACT).downloaded

#-----------------------------------------------------------------------------
# Compile
#-----------------------------------------------------------------------------
		
mpl-unpack: build/mpl/VERSION

build/mpl/VERSION:
	mkdir -p build/mpl
	tar xf upstream/$(MPL_ARTIFACT) -C build/mpl \
		--strip-components=1 --exclude=.gitignore
		
cgicc-unpack: build/cgicc/VERSION

build/cgicc/VERSION:
	mkdir -p build/cgicc
	tar xf upstream/$(CGICC_ARTIFACT) -C build/cgicc \
		--strip-components=1 --exclude=.gitignore

spatialindex-unpack: build/spatialindex/VERSION

build/spatialindex/VERSION:
	mkdir -p build/spatialindex
	tar xf upstream/$(SPATIALINDEX_ARTIFACT) -C build/spatialindex \
		--strip-components=1 --exclude=.gitignore
	cd build/spatialindex && ./configure --libdir=$(DESTDIR)/$(LIB_PREFIX)/$(LIB_DIR) --prefix=$(DESTDIR)/$(LIB_PREFIX)
	$(MAKE) -C build/spatialindex
		
mapserver-unpack: build/mapserver/VERSION

build/mapserver/VERSION:
	mkdir -p build/mapserver
	tar xf upstream/$(MAPSERVER_ARTIFACT) -C build/mapserver \
		--strip-components=1 --exclude=.gitignore

onearth-compile:
	$(MAKE) -C src/modules/mod_onearth
	$(MAKE) -C src/modules/mod_oems
	$(MAKE) -C src/modules/mod_oemstime

#-----------------------------------------------------------------------------
# Install
#-----------------------------------------------------------------------------
install: onearth-install 

onearth-install:
	install -m 755 -d $(DESTDIR)/$(PREFIX)/$(LIB_DIR)/httpd/modules
	install -m 755 src/modules/mod_onearth/.libs/mod_twms.so \
		$(DESTDIR)/$(PREFIX)/$(LIB_DIR)/httpd/modules/mod_twms.so
	install -m 755 src/modules/mod_onearth/.libs/mod_onearth.so \
		$(DESTDIR)/$(PREFIX)/$(LIB_DIR)/httpd/modules/mod_onearth.so
	install -m 755 src/modules/mod_oems/.libs/mod_oems.so \
		$(DESTDIR)/$(PREFIX)/$(LIB_DIR)/httpd/modules/mod_oems.so
	install -m 755 src/modules/mod_oemstime/.libs/mod_oemstime.so \
		$(DESTDIR)/$(PREFIX)/$(LIB_DIR)/httpd/modules/mod_oemstime.so
		
	install -m 755 -d $(DESTDIR)/$(PREFIX)/bin
	install -m 755 src/modules/mod_onearth/oe_create_cache_config \
		$(DESTDIR)/$(PREFIX)/bin/oe_create_cache_config
	install -m 755 src/layer_config/bin/oe_configure_layer.py  \
		-D $(DESTDIR)/$(PREFIX)/bin/oe_configure_layer
	install -m 755 src/empty_tile/oe_generate_empty_tile.py  \
		-D $(DESTDIR)/$(PREFIX)/bin/oe_generate_empty_tile.py
	install -m 755 src/onearth_logs/onearth_logs.py  \
		-D $(DESTDIR)/$(PREFIX)/bin/onearth_metrics
	install -m 755 src/generate_legend/oe_generate_legend.py  \
		-D $(DESTDIR)/$(PREFIX)/bin/oe_generate_legend.py
	install -m 755 src/mrfgen/mrfgen.py  \
		-D $(DESTDIR)/$(PREFIX)/bin/mrfgen
	install -m 755 src/mrfgen/colormap2vrt.py  \
		-D $(DESTDIR)/$(PREFIX)/bin/colormap2vrt.py
	install -m 755 src/mrfgen/overtiffpacker.py  \
		-D $(DESTDIR)/$(PREFIX)/bin/overtiffpacker.py
	install -m 755 src/mrfgen/RGBApng2Palpng  \
		-D $(DESTDIR)/$(PREFIX)/bin/RGBApng2Palpng
	install -m 755 src/mrfgen/oe_validate_palette.py  \
		-D $(DESTDIR)/$(PREFIX)/bin/oe_validate_palette.py
	install -m 755 src/scripts/read_idx.py  \
		-D $(DESTDIR)/$(PREFIX)/bin/read_idx.py
	install -m 755 src/scripts/read_mrf.py  \
		-D $(DESTDIR)/$(PREFIX)/bin/read_mrf.py
	install -m 755 src/scripts/read_mrfdata.py  \
		-D $(DESTDIR)/$(PREFIX)/bin/read_mrfdata.py
	install -m 755 src/scripts/twmsbox2wmts.py  \
		-D $(DESTDIR)/$(PREFIX)/bin/twmsbox2wmts.py
	install -m 755 src/scripts/wmts2twmsbox.py  \
		-D $(DESTDIR)/$(PREFIX)/bin/wmts2twmsbox.py
	install -m 755 src/colormaps/bin/colorMaptoHTML.py  \
		-D $(DESTDIR)/$(PREFIX)/bin/colorMaptoHTML.py
	install -m 755 src/colormaps/bin/colorMaptoSLD.py  \
		-D $(DESTDIR)/$(PREFIX)/bin/colorMaptoSLD.py
	install -m 755 src/colormaps/bin/SLDtoColorMap.py  \
		-D $(DESTDIR)/$(PREFIX)/bin/SLDtoColorMap.py

	install -m 755 -d $(DESTDIR)/$(PREFIX)/share/onearth
	install -m 755 -d $(DESTDIR)/$(PREFIX)/share/onearth/empty_tiles
	install -m 755 -d $(DESTDIR)/$(PREFIX)/share/onearth/apache
	install -m 755 -d $(DESTDIR)/$(PREFIX)/share/onearth/apache/kml
	install -m 755 -d $(DESTDIR)/$(PREFIX)/share/onearth/vectorgen
	install -m 755 src/cgi/twms.cgi \
		-t $(DESTDIR)/$(PREFIX)/share/onearth/apache
	install -m 755 src/cgi/wmts.cgi \
		-t $(DESTDIR)/$(PREFIX)/share/onearth/apache
	install -m 755 src/cgi/wms.cgi \
		-t $(DESTDIR)/$(PREFIX)/share/onearth/apache
	cp src/cgi/kml/* \
		-t $(DESTDIR)/$(PREFIX)/share/onearth/apache/kml
	cp src/cgi/index.html \
		-t $(DESTDIR)/$(PREFIX)/share/onearth/apache
	cp src/mrfgen/empty_tiles/* \
		-t $(DESTDIR)/$(PREFIX)/share/onearth/empty_tiles

	install -m 755 -d $(DESTDIR)/$(PREFIX)/share/onearth/mrfgen
	cp src/mrfgen/empty_tiles/* \
		$(DESTDIR)/$(PREFIX)/share/onearth/mrfgen

	install -m 755 -d $(DESTDIR)/etc/onearth/config
	cp -r src/layer_config/conf \
		$(DESTDIR)/etc/onearth/config
	cp -r src/layer_config/layers \
		$(DESTDIR)/etc/onearth/config
	cp -r src/layer_config/schema \
		$(DESTDIR)/etc/onearth/config
	cp -r src/layer_config/mapserver \
		$(DESTDIR)/etc/onearth/config
	install -m 755 -d $(DESTDIR)/etc/onearth/config/headers

	install -m 755 -d $(DESTDIR)/etc/onearth/metrics
	cp -r src/onearth_logs/logs.* \
		$(DESTDIR)/etc/onearth/metrics
	cp -r src/onearth_logs/tilematrixsetmap.* \
		$(DESTDIR)/etc/onearth/metrics

	install -m 755 -d $(DESTDIR)/$(PREFIX)/share/onearth/demo
	cp -r src/demo/* $(DESTDIR)/$(PREFIX)/share/onearth/demo

	install -m 755 -d $(DESTDIR)/$(PREFIX)/share/mpl
	cp -r build/mpl/* $(DESTDIR)/$(PREFIX)/share/mpl
	install -m 755 -d $(DESTDIR)/$(PREFIX)/share/cgicc
	cp -r build/cgicc/* $(DESTDIR)/$(PREFIX)/share/cgicc

	install -m 755 src/scripts/oe_utils.py \
		-t $(DESTDIR)/$(PREFIX)/share/onearth/vectorgen
	install -m 755 src/vectorgen/*.py \
		-t $(DESTDIR)/$(PREFIX)/share/onearth/vectorgen
	install -m 755 src/layer_config/conf/tilematrixsets.xml \
		-t $(DESTDIR)/$(PREFIX)/share/onearth/vectorgen
	ln -s ../share/onearth/vectorgen/oe_vectorgen.py $(DESTDIR)/$(PREFIX)/bin/oe_vectorgen

	install -m 755 -d $(DESTDIR)/$(LIB_PREFIX)/$(LIB_DIR)
	$(MAKE) install -C build/spatialindex


#-----------------------------------------------------------------------------
# Local install
#-----------------------------------------------------------------------------
local-install: onearth-local-install

onearth-local-install: 
	mkdir -p build/install
	$(MAKE) onearth-install DESTDIR=$(PWD)/build/install

#-----------------------------------------------------------------------------
# Artifacts
#-----------------------------------------------------------------------------
artifacts: onearth-artifact

onearth-artifact: onearth-clean
	mkdir -p dist
	rm -rf dist/onearth-$(ONEARTH_VERSION).tar.bz2
	tar cjvf dist/onearth-$(ONEARTH_VERSION).tar.bz2 \
		--transform="s,^,onearth-$(ONEARTH_VERSION)/," \
		src/modules/mod_onearth src/modules/mod_oems src/modules/mod_oemstime src/scripts src/colormaps src/vectorgen \
		src/layer_config src/mrfgen src/cgi src/demo src/onearth_logs src/generate_legend src/empty_tile GNUmakefile

#-----------------------------------------------------------------------------
# RPM
#-----------------------------------------------------------------------------
rpm: onearth-rpm

onearth-rpm: onearth-artifact 
	mkdir -p build/rpmbuild/SOURCES
	mkdir -p build/rpmbuild/BUILD	
	mkdir -p build/rpmbuild/BUILDROOT
	rm -f dist/onearth*.rpm
	cp \
		upstream/$(MPL_ARTIFACT) \
		upstream/$(CGICC_ARTIFACT) \
		upstream/$(SPATIALINDEX_ARTIFACT) \
		upstream/$(MAPSERVER_ARTIFACT) \
		dist/onearth-$(ONEARTH_VERSION).tar.bz2 \
		build/rpmbuild/SOURCES
	rpmbuild \
		--define _topdir\ "$(PWD)/build/rpmbuild" \
		-ba deploy/onearth/onearth.spec 
	mv build/rpmbuild/RPMS/*/onearth*.rpm dist

#-----------------------------------------------------------------------------
# Mock
#-----------------------------------------------------------------------------
mock: onearth-mock

onearth-mock:
	mock --clean
	mock --init
	mock --copyin dist/gibs-gdal-*$(GDAL_VERSION)-*.$(shell arch).rpm /
	mock --install yum
	mock --shell \
	       "yum install -y /gibs-gdal-*$(GDAL_VERSION)-*.$(shell arch).rpm"
	mock --rebuild --no-clean \
		dist/mod_twms-$(ONEARTH_VERSION)-*.src.rpm

#-----------------------------------------------------------------------------
# Clean
#-----------------------------------------------------------------------------
clean: onearth-clean
	rm -rf build

onearth-clean:
	$(MAKE) -C src/modules/mod_onearth clean
	$(MAKE) -C src/modules/mod_oems clean
	$(MAKE) -C src/modules/mod_oemstime clean

distclean: clean
	rm -rf dist
	rm -rf upstream

<|MERGE_RESOLUTION|>--- conflicted
+++ resolved
@@ -10,11 +10,7 @@
 # See the License for the specific language governing permissions and
 # limitations under the License.
 
-<<<<<<< HEAD
-ONEARTH_VERSION=1.2.2
-=======
-ONEARTH_VERSION=1.1.3
->>>>>>> 5b800608
+ONEARTH_VERSION=1.3.0
 
 PREFIX=/usr/local
 LIB_PREFIX=/usr
