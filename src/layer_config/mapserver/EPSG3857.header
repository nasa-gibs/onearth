MAP
  Name                  "OnEarth Mapserver/WMS (Geographic - EPSG:3857)"
  UNITS                 meters
  MAXSIZE               20000
  SIZE                  1600 1200
  Extent                -20037508.34 -20037508.34 20037508.34 20037508.34
  ImageColor            0 0 0

  OUTPUTFORMAT
    NAME                "png"
    DRIVER              AGG/PNG
    MIMETYPE            "image/png"
    IMAGEMODE           RGBA
    EXTENSION           "png"
    FORMATOPTION        "GAMMA=0.75"
  END

  OUTPUTFORMAT
    NAME "jpeg"
    DRIVER AGG/JPEG
    MIMETYPE "image/jpeg"
    IMAGEMODE RGB
    EXTENSION "jpg"
    FORMATOPTION "GAMMA=0.75"
  END
  
  OUTPUTFORMAT
    NAME        "kml"
    DRIVER      KML
    MIMETYPE    "application/vnd.google-earth.kml.xml"
    IMAGEMODE   RGB
    EXTENSION   "kml"
  END

  OUTPUTFORMAT
<<<<<<< HEAD
    NAME "csv"
    DRIVER "OGR/CSV"
    MIMETYPE "text/csv"
    FORMATOPTION "LCO:GEOMETRY=AS_WKT"
    FORMATOPTION "STORAGE=memory"
    FORMATOPTION "FORM=simple"
    FORMATOPTION "FILENAME=result.csv"
  END

  OUTPUTFORMAT
    NAME "geojson"
    DRIVER "OGR/GEOJSON"
    FORMATOPTION "STORAGE=stream"
    FORMATOPTION "FORM=stream"
    FORMATOPTION "LCO:COORDINATE_PRECISION=3"
    FORMATOPTION "LCO:WRITE_BBOX=YES"
    MIMETYPE "application/json; subtype=geojson"
  END

=======
    NAME        "kmz"
    DRIVER      KMZ
    MIMETYPE    "application/vnd.google-earth.kmz"
    IMAGEMODE   RGB
    EXTENSION   "kmz"
  END
  
>>>>>>> 4960dd91
  Projection  #Output Projection
    "init=epsg:3857"
  End

  WEB
    METADATA
      "wfs_title"          "OnEarth Mapserver/WFS (WebMercator - EPSG:3857)"
      ## "wfs_onlineresource" "http://localhost/onearth/demo/mapserver/mapserver.cgi?map=epsg3857.map" ## Recommended
      "wfs_srs"            "EPSG:3857"
      "wfs_abstract"       "OnEarth Mapserver/WMS (WebMercator - EPSG:3857)"
      "wfs_enable_request" "*"
      "wms-title"               "OnEarth Mapserver/WMS (WebMercator - EPSG:3857)"
      "wms-onlineresource"      "http://localhost/onearth/demo/mapserver/mapserver.cgi?map=epsg3857.map"
      "wms_enable_request"      "GetMap GetCapabilities"
      "wms_srs"                 "epsg:3857"
      "wms_connectiontimeout"   "180"
    END
<<<<<<< HEAD
  END
  
  SYMBOL
        NAME "circle"
        TYPE ellipse
        FILLED true
        POINTS
                1 1
        END
=======
    VALIDATION
      "default_TIME"            "TTTTTTT"
      "default_PRODUCTYEAR"     "YYYY"
      "default_PRODUCTMONTH"    "MM"
      "default_PRODUCTDAY"      "DD"
      "TIME"                    "^[0-9]{7}$"
      "PRODUCTYEAR"             "^[0-9]{4}$"
      "PRODUCTMONTH"            "^[0-9]{2}$"
      "PRODUCTDAY"              "^[0-9]{2}$"
     END
>>>>>>> 4960dd91
  END<|MERGE_RESOLUTION|>--- conflicted
+++ resolved
@@ -33,7 +33,14 @@
   END
 
   OUTPUTFORMAT
-<<<<<<< HEAD
+    NAME        "kmz"
+    DRIVER      KMZ
+    MIMETYPE    "application/vnd.google-earth.kmz"
+    IMAGEMODE   RGB
+    EXTENSION   "kmz"
+  END
+
+  OUTPUTFORMAT
     NAME "csv"
     DRIVER "OGR/CSV"
     MIMETYPE "text/csv"
@@ -53,15 +60,6 @@
     MIMETYPE "application/json; subtype=geojson"
   END
 
-=======
-    NAME        "kmz"
-    DRIVER      KMZ
-    MIMETYPE    "application/vnd.google-earth.kmz"
-    IMAGEMODE   RGB
-    EXTENSION   "kmz"
-  END
-  
->>>>>>> 4960dd91
   Projection  #Output Projection
     "init=epsg:3857"
   End
@@ -79,17 +77,6 @@
       "wms_srs"                 "epsg:3857"
       "wms_connectiontimeout"   "180"
     END
-<<<<<<< HEAD
-  END
-  
-  SYMBOL
-        NAME "circle"
-        TYPE ellipse
-        FILLED true
-        POINTS
-                1 1
-        END
-=======
     VALIDATION
       "default_TIME"            "TTTTTTT"
       "default_PRODUCTYEAR"     "YYYY"
@@ -100,5 +87,13 @@
       "PRODUCTMONTH"            "^[0-9]{2}$"
       "PRODUCTDAY"              "^[0-9]{2}$"
      END
->>>>>>> 4960dd91
+  END
+  
+  SYMBOL
+        NAME "circle"
+        TYPE ellipse
+        FILLED true
+        POINTS
+                1 1
+        END
   END