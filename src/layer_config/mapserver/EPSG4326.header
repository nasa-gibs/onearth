--- conflicted
+++ resolved
@@ -66,15 +66,11 @@
 
   WEB
     METADATA
-<<<<<<< HEAD
-      "wfs_title"          "OnEarth Mapserver/WFS (Geographic - EPSG:4326)"
-      ## "wfs_onlineresource" "http://localhost/onearth/demo/mapserver/mapserver.cgi?map=epsg4326.map" ## Recommended
+      "wfs_title"          "NASA Global Imagery Browse Services for EOSDIS WFS (Geographic - EPSG:4326)"
+      "wfs_onlineresource" "http://gibs.earthdata.nasa.gov/wfs/mapserv"
       "wfs_srs"            "EPSG:4326"
-      "wfs_abstract"       "OnEarth Mapserver/WMS (Geographic - EPSG:4326)"
+      "wfs_abstract"			"The Global Imagery Browse Services (GIBS) system is a core EOSDIS component which provides a scalable, responsive, highly available, and community standards based set of imagery services.  These services are designed with the goal of advancing user interactions with EOSDIS’ inter-disciplinary data through enhanced visual representation and discovery."
       "wfs_enable_request" "*"
-      "wms-title"               "OnEarth Mapserver/WMS (Geographic - EPSG:4326)"
-      "wms-onlineresource"      "http://localhost/onearth/demo/mapserver/mapserver.cgi?map=epsg4326.map"
-=======
       "wms_title"               "NASA Global Imagery Browse Services for EOSDIS WMS (Geographic - EPSG:4326)"
       "wms_abstract"			"The Global Imagery Browse Services (GIBS) system is a core EOSDIS component which provides a scalable, responsive, highly available, and community standards based set of imagery services.  These services are designed with the goal of advancing user interactions with EOSDIS’ inter-disciplinary data through enhanced visual representation and discovery."
       "wms_onlineresource"      "http://gibs.earthdata.nasa.gov/wms/mapserv"
@@ -83,7 +79,6 @@
       "wms_contactorganization"	"GIBS User Support"
       "wms_contactposition"		"GIBS User Support"
       "wms_contactelectronicmailaddress"	"support@earthdata.nasa.gov"
->>>>>>> 9363e66e
       "wms_enable_request"      "GetMap GetCapabilities"
       "wms_srs"                 "epsg:4326"
       "wms_connectiontimeout"   "180"
