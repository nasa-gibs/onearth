--- conflicted
+++ resolved
@@ -88,7 +88,6 @@
       "PRODUCTDAY"              "^[0-9]{2}$"
      END
   END
-<<<<<<< HEAD
   
   SYMBOL
         NAME "circle"
@@ -97,7 +96,4 @@
         POINTS
                 1 1
         END
-  END
-=======
-  
->>>>>>> 4960dd91
+  END