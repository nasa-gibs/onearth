--- conflicted
+++ resolved
@@ -1552,14 +1552,10 @@
 
         #Vector parameters
         try:
-<<<<<<< HEAD
             vectorType = dom.getElementsByTagName(
                 'VectorType')[0].firstChild.nodeValue
             if create_mapfile == False:
                 print('create_mapfile set to False but vector config file found. Leaving create_mapfile set to False.')
-=======
-            vectorType = dom.getElementsByTagName('VectorType')[0].firstChild.nodeValue
->>>>>>> 9167ca7d
             try:
                 mapfileLayerContents = dom.getElementsByTagName(
                     'MapfileLayerContents')[0].firstChild.nodeValue
@@ -2953,10 +2949,10 @@
       <Abstract xml:lang=\"en\">{Abstract}</Abstract>
       <LatLonBoundingBox minx=\"{min}\" miny=\"{miny}\" maxx=\"{maxx}\" maxy=\"{maxy}\" />
       <Style>
-        <Name>default</Name>
+        <Name>default</Name> 
         <Title xml:lang=\"en\">(default) Default style</Title>
       </Style>
-      <ScaleHint min=\"10\" max=\"100\"/>
+      <ScaleHint min=\"10\" max=\"100\"/> 
       <MinScaleDenominator>100</MinScaleDenominator>
       </Layer>
 """
@@ -3395,7 +3391,6 @@
                     getCapabilities_file, wmts_endpoint.getCapabilities +
                     '/1.0.0/WMTSCapabilities.xml')
 
-# Create the consolidated mapfile based on the snippets created previously
 if create_mapfile is True:
     for key, wms_endpoint in wms_endpoints.items():
         if wms_endpoint.mapfileLocation is not None and wms_endpoint.mapfileStagingLocation is not None and wms_endpoint.mapfileConfigLocation is not None and wms_endpoint.mapfileConfigBasename is not None:
