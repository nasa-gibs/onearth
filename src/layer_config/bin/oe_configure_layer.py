#!/bin/env python

# Copyright (c) 2002-2017, California Institute of Technology.
# All rights reserved.  Based on Government Sponsored Research under contracts NAS7-1407 and/or NAS7-03001.
#
# Redistribution and use in source and binary forms, with or without modification, are permitted provided that the following conditions are met:
#   1. Redistributions of source code must retain the above copyright notice, this list of conditions and the following disclaimer.
#   2. Redistributions in binary form must reproduce the above copyright notice,
#      this list of conditions and the following disclaimer in the documentation and/or other materials provided with the distribution.
#   3. Neither the name of the California Institute of Technology (Caltech), its operating division the Jet Propulsion Laboratory (JPL),
#      the National Aeronautics and Space Administration (NASA), nor the names of its contributors may be used to
#      endorse or promote products derived from this software without specific prior written permission.
#
# THIS SOFTWARE IS PROVIDED BY THE COPYRIGHT HOLDERS AND CONTRIBUTORS "AS IS" AND ANY EXPRESS OR IMPLIED WARRANTIES,
# INCLUDING, BUT NOT LIMITED TO, THE IMPLIED WARRANTIES OF MERCHANTABILITY AND FITNESS FOR A PARTICULAR PURPOSE ARE DISCLAIMED.
# IN NO EVENT SHALL THE CALIFORNIA INSTITUTE OF TECHNOLOGY BE LIABLE FOR ANY DIRECT, INDIRECT, INCIDENTAL, SPECIAL,
# EXEMPLARY, OR CONSEQUENTIAL DAMAGES (INCLUDING, BUT NOT LIMITED TO, PROCUREMENT OF SUBSTITUTE GOODS OR SERVICES;
# LOSS OF USE, DATA, OR PROFITS; OR BUSINESS INTERRUPTION) HOWEVER CAUSED AND ON ANY THEORY OF LIABILITY, WHETHER IN CONTRACT,
# STRICT LIABILITY, OR TORT (INCLUDING NEGLIGENCE OR OTHERWISE) ARISING IN ANY WAY OUT OF THE USE OF THIS SOFTWARE,
# EVEN IF ADVISED OF THE POSSIBILITY OF SUCH DAMAGE.
#
# Licensed under the Apache License, Version 2.0 (the "License");
# you may not use this file except in compliance with the License.
# You may obtain a copy of the License at
#
# http://www.apache.org/licenses/LICENSE-2.0
#
# Unless required by applicable law or agreed to in writing, software
# distributed under the License is distributed on an "AS IS" BASIS,
# WITHOUT WARRANTIES OR CONDITIONS OF ANY KIND, either express or implied.
# See the License for the specific language governing permissions and
# limitations under the License.

#
# oe_configure_layer.py
# The OnEarth Layer Configurator.
#
#
# Example XML configuration file:
#
'''
<?xml version="1.0" encoding="UTF-8"?>
<LayerConfiguration>
 <Identifier>MODIS_Aqua_Cloud_Top_Temp_Night</Identifier>
 <Title>MODIS AQUA Nighttime Cloud Top Temperature</Title>
 <FileNamePrefix>MYR6CTTLLNI</FileNamePrefix>
 <TiledGroupName>MODIS AQUA Nighttime Cloud Top Temperature tileset</TiledGroupName>
 <Compression>PNG</Compression>
 <TileMatrixSet>EPSG4326_2km</TileMatrixSet>
 <EmptyTileSize offset="0">1397</EmptyTileSize>
 <Projection>EPSG:4326</Projection>
 <EnvironmentConfig>/layer_config/conf/environment_geographic.xml</EnvironmentConfig>
 <ArchiveLocation static="false" year="true">/data/EPSG4326/MYR6CTTLLNI</ArchiveLocation>
 <ColorMap>http://localhost/colormap/sample.xml</ColorMap>
 <Time>DETECT</Time>
 <Time>2014-04-01/DETECT/P1D</Time>
</LayerConfiguration>
'''
#
# Global Imagery Browse Services
# NASA Jet Propulsion Laboratory

import os
import subprocess
import sys
import urllib
import urllib2
import xml.dom.minidom
import logging
import shutil
import re
import distutils.spawn
import sqlite3
import glob
import json
from datetime import datetime, timedelta
from time import asctime, time as tm
from dateutil.relativedelta import relativedelta
from optparse import OptionParser
from lxml import etree
import cgi
from oe_configure_reproject_layer import build_reproject_configs, make_gdal_tms_xml, \
    WMS_LAYER_GROUP_TEMPLATE, DIMENSION_TEMPLATE, VALIDATION_TEMPLATE, STYLE_TEMPLATE, MAPFILE_TEMPLATE
from oe_configure_remote_layers import get_remote_layers
from oe_utils import Environment, get_environment, sigevent, log_info_mssg, log_info_mssg_with_timestamp, log_the_command, bulk_replace

reload(sys)
sys.setdefaultencoding('utf8')

versionNumber = '1.3.8'
current_conf = None


class WMTSEndPoint:
    """End point data for WMTS"""

    def __init__(self, path, cacheConfigLocation, cacheConfigBasename,
                 getCapabilities, projection):
        self.path = path
        self.cacheConfigLocation = cacheConfigLocation
        self.cacheConfigBasename = cacheConfigBasename
        self.getCapabilities = getCapabilities
        self.projection = projection


class TWMSEndPoint:
    """End point data for TWMS"""

    def __init__(self, path, cacheConfigLocation, cacheConfigBasename,
                 getCapabilities, getTileService, projection):
        self.path = path
        self.cacheConfigLocation = cacheConfigLocation
        self.cacheConfigBasename = cacheConfigBasename
        self.getCapabilities = getCapabilities
        self.getTileService = getTileService
        self.projection = projection


class WMSEndPoint:
    """End point data for WMS"""

    def __init__(self, mapfileStagingLocation, mapfileLocation,
                 mapfileLocationBasename, mapfileConfigLocation,
                 mapfileConfigBasename):
        self.mapfileStagingLocation = mapfileStagingLocation
        self.mapfileLocation = mapfileLocation
        self.mapfileLocationBasename = mapfileLocationBasename
        self.mapfileConfigLocation = mapfileConfigLocation
        self.mapfileConfigBasename = mapfileConfigBasename


class Projection:
    """Projection information for layer"""

    def __init__(self, projection_id, projection_wkt, projection_bbox,
                 projection_tilematrixsets, projection_tilematrixset_xml,
                 projection_lowercorner, projection_uppercorner):
        self.id = projection_id
        self.wkt = projection_wkt
        self.bbox_xml = projection_bbox
        self.tilematrixsets = projection_tilematrixsets  #returns TileMatrixSetMeta
        self.tilematrixset_xml = projection_tilematrixset_xml
        self.lowercorner = projection_lowercorner
        self.uppercorner = projection_uppercorner


class TileMatrixSetMeta:
    """TileMatrixSet metadata for WMTS"""

    def __init__(self, levels, scale):
        self.levels = levels
        self.scale = scale


warnings = []
errors = []


def log_sig_warn(mssg, sigevent_url):
    """
    Send a warning to the log and to sigevent.
    Arguments:
        mssg -- 'message for operations'
        sigevent_url -- Example:  'http://[host]/sigevent/events/create'
    """
    # Send to log.
    logging.warning(asctime() + " " + mssg)
    global warnings
    warnings.append(asctime() + " " + mssg)
    # Send to sigevent.
    try:
        sigevent('WARN', mssg, sigevent_url)
    except urllib2.URLError:
        print 'sigevent service is unavailable'


def log_sig_err(mssg, sigevent_url):
    """
    Send a warning to the log and to sigevent.
    Arguments:
        mssg -- 'message for operations'
        sigevent_url -- Example:  'http://[host]/sigevent/events/create'
    """
    # Send to log.
    logging.error(asctime() + " " + mssg)
    global errors
    errors.append(asctime() + " " + mssg)
    # Send to sigevent.
    try:
        sigevent('ERROR', mssg, sigevent_url)
    except urllib2.URLError:
        print 'sigevent service is unavailable'


def log_sig_exit(type, mssg, sigevent_url):
    """
    Send a message to the log, to sigevent, and then exit.
    Arguments:
        type -- 'INFO', 'WARN', 'ERROR'
        mssg -- 'message for operations'
        sigevent_url -- Example:  'http://[host]/sigevent/events/create'
    """
    # Add "Exiting" to mssg.
    mssg = str().join([mssg, '  Exiting oe_configure_layer.'])
    # Send to sigevent.
    try:
        sigevent(type, mssg, sigevent_url)
    except urllib2.URLError:
        print 'sigevent service is unavailable'
    # Send to log.
    if type == 'INFO':
        log_info_mssg_with_timestamp(mssg)
    elif type == 'WARN':
        logging.warning(asctime())
        logging.warning(mssg)
    elif type == 'ERROR':
        logging.error(asctime())
        logging.error(mssg)
    # Exit.
    sys.exit()


def get_dom_tag_value(dom, tag_name):
    """
    Return value of a tag from dom (XML file).
    Arguments:
        tag_name -- name of dom tag for which the value should be returned.
    """
    tag = dom.getElementsByTagName(tag_name)
    value = tag[0].firstChild.nodeValue.strip()
    return value


def change_dom_tag_value(dom, tag_name, value):
    """
    Return value of a tag from dom (XML file).
    Arguments:
        tag_name -- name of dom tag for which the value should be returned.
        value -- the replacement value.
    """
    tag = dom.getElementsByTagName(tag_name)
    tag[0].firstChild.nodeValue = value


def run_command(cmd, sigevent_url):
    """
    Runs the provided command on the terminal.
    Arguments:
        cmd -- the command to be executed.
    """
    print '\nRunning command: ' + cmd
    process = subprocess.Popen(
        cmd, shell=True, stdout=subprocess.PIPE, stderr=subprocess.PIPE)
    process.wait()
    for output in process.stdout:
        print output.strip()
    for error in process.stderr:
        log_sig_err(error.strip(), sigevent_url)
        raise Exception(error.strip())


def add_trailing_slash(directory_path):
    """
    Add trailing slash if one is not already present.
    Argument:
        directory_path -- path to which trailing slash should be confirmed.
    """
    # Add trailing slash.
    if directory_path[-1] != '/':
        directory_path = str().join([directory_path, '/'])
    # Return directory_path with trailing slash.
    return directory_path


def get_pretty_xml(xml_dom):
    """
    Formats an XML document into a string with nice-looking line-breaks (for get_mrf).
    """
    parser = etree.XMLParser(strip_cdata=False)
    xml = etree.fromstring(xml_dom.toxml(), parser)
    pretty_xml = etree.tostring(xml, pretty_print=True)
    return pretty_xml


def delete_mapfile_layer(mapfile, layerName):
    """
    Deletes a LAYER entry from a Mapfile.
    """
    mapfile.seek(0)
    endTagCount = None
    bytePosition = 0
    layerFound = False
    for line in mapfile.readlines():
        # Record byte position of LAYER tag in case we're about to find that it's a dupe
        if 'layer' in line.lower():
            layerStart = bytePosition
        # If this is a duplicate tag, start counting END tags
        if all(tag in line.lower() for tag in ('name', identifier)):
            endTagCount = 1
        # Increment the END count if additional tags that require an END appear
        if endTagCount > 0 and any(keyword in line.lower()
                                   for keyword in ('validation', 'projection',
                                                   'metadata')):
            endTagCount += 1
        # Decrement the END count each time an END tag is found
        if endTagCount > 0 and "end" in line.lower():
            endTagCount -= 1
        # Increment the overall file position
        bytePosition += len(line)
        # When last END tag is found, record the position of the final line and push LAYER start and end positions to list
        if endTagCount == 0:
            mapfile.seek(bytePosition)
            remainder = mapfile.read()
            mapfile.seek(layerStart)
            mapfile.truncate()
            mapfile.write(remainder)
            layerFound = True
            break
    return layerFound


def get_archive(archive_root, archive_configuration):
    """
    Gets archive location from an archive configuration file based on the archive root ID.
    Arguments:
        archive_root -- the key used for the archive
        archive_configuration -- the location of the archive configuration file
    """
    try:
        # Open file.
        archive_config = open(archive_configuration, 'r')
        print('Using archive config: ' + archive_configuration)
    except IOError:
        mssg = str().join([
            'Cannot read archive configuration file:  ', archive_configuration
        ])
        log_sig_exit('ERROR', mssg, sigevent_url)

    location = ""
    dom = xml.dom.minidom.parse(archive_config)
    archiveElements = dom.getElementsByTagName('Archive')
    for archiveElement in archiveElements:
        if str(archiveElement.attributes['id'].
               value).lower() == archive_root.lower():
            location = archiveElement.getElementsByTagName(
                'Location')[0].firstChild.data.strip()
            print "Archive location: " + location + " \n"
    if location == "":
        log_sig_err(
            'Archive "' + archive_root + '" not found in ' +
            archive_configuration, sigevent_url)
    return location


def get_tmslimits(tmsLimitId, tmslimits_configuration):
    """
    Gets TileMatrixSetLimits from a TileMatrixSetLimits configuration file based on the limit ID.
    Arguments:
        tmsLimitId -- the id of the TileMatrixSetLimit
        tmslimits_configuration -- the location of the TileMatrixSetLimits configuration file
    """
    try:
        # Open file.
        tmsLimits_config = open(tmslimits_configuration, 'r')
        print('Using TileMatrixSetLimits config: ' + tmslimits_configuration)
    except IOError:
        raise ValueError(str().join([
            'ERROR: Cannot read TileMatrixSetLimits configuration file:  ',
            tmslimits_configuration
        ]))

    tmsLimits = None
    dom = xml.dom.minidom.parse(tmsLimits_config)
    tmsLimitElements = dom.getElementsByTagName('TileMatrixSetLimits')

    for limitsElem in tmsLimitElements:
        if limitsElem.getAttribute('id') == tmsLimitId:
            tmsLimits = limitsElem
            break

    if not tmsLimits:
        raise ValueError('ERROR: TileMatrixSetLimits ID "' + tmsLimitId +
                         '" not found in ' + tmslimits_configuration)

    tmsLimits.removeAttribute('id')
    return tmsLimits


def get_projection(projectionId, projectionConfig, lcdir,
                   tilematrixset_configuration):
    """
    Gets projection metadata from a projection configuration file based on the projection ID.
    Arguments:
        projectionId -- the name of the projection and key used
        projectionConfig -- the location of the projection configuration file
    """
    try:
        # Open file.
        projection_config = open(projectionConfig, 'r')
        print('Using projection config: ' + projectionConfig + '\n')
    except IOError:
        mssg = str().join(
            ['Cannot read projection configuration file:  ', projectionConfig])
        log_sig_exit('ERROR', mssg, sigevent_url)

    dom = xml.dom.minidom.parse(projection_config)
    projection = None
    projectionTags = dom.getElementsByTagName('Projection')
    for projectionElement in projectionTags:
        if projectionElement.attributes['id'].value == projectionId:
            wkt = projectionElement.getElementsByTagName(
                'WKT')[0].firstChild.data.strip()
            try:
                wgsbbox = projectionElement.getElementsByTagName(
                    'WGS84BoundingBox')[0].toxml().replace(
                        "WGS84BoundingBox", "ows:WGS84BoundingBox")
            except:
                wgsbbox = ""
            try:
                boundbox = "\n         " + projectionElement.getElementsByTagName(
                    'BoundingBox')[0].toxml().replace("BoundingBox",
                                                      "ows:BoundingBox")
            except:
                boundbox = ""
            bbox = str(wgsbbox + boundbox).replace(
                "LowerCorner", "ows:LowerCorner").replace(
                    "UpperCorner", "ows:UpperCorner")
            # get corners...a bit messy
            lowercorner = xml.dom.minidom.parseString(
                "<bbox>" + str(boundbox + wgsbbox).replace("ows:", "") +
                "</bbox>").getElementsByTagName(
                    'LowerCorner')[0].firstChild.nodeValue.split(" ")
            uppercorner = xml.dom.minidom.parseString(
                "<bbox>" + str(boundbox + wgsbbox).replace("ows:", "") +
                "</bbox>").getElementsByTagName(
                    'UpperCorner')[0].firstChild.nodeValue.split(" ")
            tilematrixsets = {}
            try:
                # Open file.
                tilematrixsetconfig = open(tilematrixset_configuration, 'r')
                print('Using TileMatrixSet config: ' +
                      tilematrixset_configuration + '\n')
            except IOError:
                mssg = str().join([
                    'Cannot read TileMatrixSet configuration file:  ',
                    tilematrixset_configuration
                ])
                log_sig_exit('ERROR', mssg, sigevent_url)
            tms_dom = xml.dom.minidom.parse(tilematrixsetconfig)
            tms_projections = tms_dom.getElementsByTagName('Projection')
            tms_xml = ""
            for tms_projection in tms_projections:
                try:
                    if tms_projection.attributes['id'].value == projectionId:
                        tms_xml = '\n'.join(tms_projection.toxml().split(
                            '\n')[1:-1])  # remove <Projection> lines
                        tms_xml = re.sub(
                            r'<TileMatrixSet level="\d+">', '<TileMatrixSet>',
                            tms_xml)  # remove added level metadata
                        tileMatrixSetElements = tms_projection.getElementsByTagName(
                            'TileMatrixSet')
                        for tilematrixset in tileMatrixSetElements:
                            scale_denominators = tilematrixset.getElementsByTagName(
                                "ScaleDenominator")
                            if scale_denominators.length > 1:
                                scale = int(
                                    round(
                                        float(scale_denominators[0].firstChild.
                                              nodeValue.strip()) /
                                        float(scale_denominators[1].firstChild.
                                              nodeValue.strip())))
                            else:
                                scale = 2  # default to powers of 2 scale
                            print "TileMatrixSet: " + tilematrixset.getElementsByTagName(
                                'ows:Identifier'
                            )[0].firstChild.nodeValue.strip(
                            ) + " - levels: " + str(
                                tilematrixset.getElementsByTagName(
                                    "TileMatrix").
                                length) + ", overview scale: " + str(scale)
                            tilematrixsets[tilematrixset.getElementsByTagName(
                                'ows:Identifier')[0].firstChild.nodeValue.
                                           strip()] = TileMatrixSetMeta(
                                               tilematrixset.
                                               getElementsByTagName(
                                                   "TileMatrix").length, scale)

                except KeyError, e:
                    log_sig_exit(
                        'ERROR', 'Projection ' + projectionId + " " + str(e) +
                        ' missing in TileMatrixSet configuration ' +
                        tilematrixset_configuration, sigevent_url)

            projection = Projection(projectionId, wkt, bbox, tilematrixsets,
                                    tms_xml, lowercorner, uppercorner)

    if projection == None:
        mssg = "Projection " + projectionId + " could not be found in projection configuration file."
        raise Exception(mssg)

    return projection


def detect_time(time, archiveLocation, fileNamePrefix, year, has_zdb):
    """
    Checks time element to see if start or end time must be detected on the file system.
    Arguments:
        time -- the time element (DETECT) keyword is utilized
        archiveLocation -- the location of the archive data
        fileNamePrefix -- the prefix of the MRF files
        year -- whether or not the layer uses a year-based directory structure
        has_zdb -- whether or not the layer contains a zdb file
    """
    times = []
    print "\nAssessing time", time
    time = time.upper()
    detect = "DETECT"
    period = "P1D"
    period_value = 1  # numeric value of period
    archiveLocation = add_trailing_slash(archiveLocation)
    subdaily = False

    if not os.path.isdir(archiveLocation):
        message = archiveLocation + " is not a valid location"
        log_sig_err(message, sigevent_url)
        return times

    if (time == detect or time == ''
            or time.startswith(detect + '/P')) and has_zdb == False:
        #detect everything including breaks in date
        dates = []
        if year == True:
            filesearch = archiveLocation + '/[0-9]*/*[idx,shp,json]'
            if len(glob.glob(filesearch)
                   ) == 0:  # No files, maybe 'year' not specified correctly
                filesearch = archiveLocation + '/*[idx,shp,json]'
        else:
            filesearch = archiveLocation + '/*[idx,shp,json]'
        for f in glob.glob(filesearch):
            filename = os.path.basename(f)
            if str(filename).startswith(fileNamePrefix) and len(filename) == (
                    len(fileNamePrefix) + len("YYYYJJJ") + 5):
                try:
                    filetime = filename[-12:-5]
                    filedate = datetime.strptime(filetime, "%Y%j")
                    dates.append(filedate)
                except ValueError:
                    print "Skipping", filename
            elif str(filename).startswith(fileNamePrefix) and len(
                    filename) == (
                        len(fileNamePrefix) + len("YYYYJJJHHMMSS") + 5):
                try:
                    filetime = filename[-18:-5]
                    filedate = datetime.strptime(filetime, "%Y%j%H%M%S")
                    dates.append(filedate)
                    subdaily = True
                    period = "PT24H"
                except ValueError:
                    print "Skipping", filename
            else:
                print "Ignoring", filename
        dates = sorted(list(set(dates)))

        # DEBUG: Print the entire list of dates found for the product
        #for testdate in dates:
        #    print datetime.strftime(testdate,"%Y-%m-%dT%H:%M:%SZ")

        # Get period, attempt to figure out period (in days) if none
        if time.startswith(detect + '/P'):
            period = time.split('/')[1]
        else:
            if len(
                    dates
            ) > 3:  #check if the difference between first three dates are the same
                if subdaily == False:
                    diff1 = abs((dates[0] - dates[1]).days)
                    diff2 = abs((dates[1] - dates[2]).days)
                    diff3 = abs((dates[2] - dates[3]).days)
                    if diff1 == diff2 == diff3:
                        period = "P" + str(diff1) + "D"
                    elif 31 in [diff1, diff2, diff3]:
                        period = "P1M"
                    if 365 in [diff1, diff2, diff3]:
                        period = "P1Y"
                else:
                    diff1 = abs((dates[0] - dates[1]))
                    diff2 = abs((dates[1] - dates[2]))
                    diff3 = abs((dates[2] - dates[3]))
                    if diff1 == diff2 == diff3:
                        if diff1.seconds % 3600 == 0:
                            period = "PT" + str(diff1.seconds / 3600) + "H"
                        elif diff1.seconds % 60 == 0:
                            period = "PT" + str(diff1.seconds / 60) + "M"
                        else:
                            period = "PT" + str(diff1.seconds) + "S"
            message = "No period in time configuration for " + fileNamePrefix + " - detected " + period
            log_sig_warn(message, sigevent_url)
        print "Using period " + str(period)
        try:
            if subdaily == False:
                period_value = int(period[1:-1])
            else:
                period_value = int(period[2:-1])
        except ValueError:
            log_sig_err(
                "Mixed period values are not supported on server: " + period,
                sigevent_url)
        # Search for date ranges
        if len(dates) == 0:
            message = "No files with dates found for '" + fileNamePrefix + "' in '" + archiveLocation + "' - please check if data exists."
            log_sig_err(message, sigevent_url)
            startdate = datetime.now()  # default to now
        else:
            startdate = min(dates)
            print "Start of data " + datetime.strftime(startdate,
                                                       "%Y-%m-%dT%H:%M:%SZ")
        enddate = startdate  # set end date to start date for lone dates
        for i, d in enumerate(dates):
            # print d
            if period[-1] == "W":
                next_day = d + timedelta(weeks=period_value)
            elif period[-1] == "M" and subdaily == False:
                next_day = d + relativedelta(months=period_value)
            elif period[-1] == "Y":
                next_day = d + relativedelta(years=period_value)
            elif period[-1] == "H":
                next_day = d + relativedelta(hours=period_value)
            elif period[-1] == "M" and subdaily == True:
                next_day = d + relativedelta(minutes=period_value)
            elif period[-1] == "S":
                next_day = d + relativedelta(seconds=period_value)
            else:
                next_day = d + timedelta(days=period_value)

            try:
                if dates[i + 1] == next_day:
                    enddate = next_day  # set end date to next existing day
                else:  # end of range
                    if subdaily == False:
                        print "Break in data beginning on " + datetime.strftime(
                            next_day, "%Y-%m-%d")
                        start = datetime.strftime(startdate, "%Y-%m-%d")
                        end = datetime.strftime(enddate, "%Y-%m-%d")
                    else:
                        print "Break in data beginning on " + datetime.strftime(
                            next_day, "%Y-%m-%dT%H:%M:%SZ")
                        start = datetime.strftime(startdate,
                                                  "%Y-%m-%dT%H:%M:%SZ")
                        end = datetime.strftime(enddate, "%Y-%m-%dT%H:%M:%SZ")
                    times.append(start + '/' + end + '/' + period)
                    startdate = dates[i + 1]  # start new range loop
                    enddate = startdate
            except IndexError:
                # breaks when loop completes
                if subdaily == False:
                    start = datetime.strftime(startdate, "%Y-%m-%d")
                    end = datetime.strftime(enddate, "%Y-%m-%d")
                else:
                    start = datetime.strftime(startdate, "%Y-%m-%dT%H:%M:%SZ")
                    end = datetime.strftime(enddate, "%Y-%m-%dT%H:%M:%SZ")
                times.append(start + '/' + end + '/' + period)
                print "End of data " + end
                print "Time ranges: " + ", ".join(times)
                return times

    else:
        intervals = time.split('/')
        if intervals[0][0] == 'P':  #starts with period, so no start date
            start = detect
        else:
            start = ''
        has_period = False
        for interval in list(intervals):
            if len(interval) > 0:
                if interval[0] == 'P':
                    has_period = True
                    period = interval
                    intervals.remove(interval)
            else:
                intervals.remove(interval)
        if has_period == False:
            message = "No period in time configuration for " + fileNamePrefix
            if has_zdb == False:
                message = message + " - using P1D"
            log_sig_warn(message, sigevent_url)
        print "Using period " + period
        if len(intervals) == 2:
            start = intervals[0]
            end = intervals[1]
        else:
            if start == detect:
                end = intervals[0]
            else:
                start = intervals[0]
                end = detect

        if start == detect or end == detect:
            newest_year = ''
            oldest_year = ''
            if year == True:  # get newest and oldest years
                years = []
                for yearDirPath in glob.glob(archiveLocation + '/[0-9]*'):
                    if os.listdir(yearDirPath
                                  ) != []:  # check if directory is not empty
                        years.append(os.path.basename(yearDirPath))
                    else:
                        log_sig_warn(yearDirPath + " is empty", sigevent_url)
                    years.sort()
                if len(years) > 0:
                    oldest_year = years[0]
                    newest_year = years[-1]
                print "Year directories available: " + ",".join(years)
            if (newest_year == '' or oldest_year == '') and year == True:
                mssg = "No data files found in year directories in " + archiveLocation
                log_sig_warn(mssg, sigevent_url)
                return times
            elif year == True:
                print "Available range with data is %s to %s" % (oldest_year,
                                                                 newest_year)

        if start == detect:
            dates = []
            for f in glob.glob(archiveLocation + '/' + oldest_year +
                               '/*[idx,shp,json]'):
                filename = os.path.basename(f)
                if str(filename).startswith(fileNamePrefix) and len(
                        filename) == (
                            len(fileNamePrefix) + len("YYYYJJJ") + 5):
                    try:
                        filetime = filename[-12:-5]
                        filedate = datetime.strptime(filetime, "%Y%j")
                        dates.append(filedate)
                    except ValueError:
                        print "Skipping", filename
                elif str(filename).startswith(fileNamePrefix) and len(
                        filename) == (
                            len(fileNamePrefix) + len("YYYYJJJHHMMSS") + 5):
                    try:
                        filetime = filename[-18:-5]
                        filedate = datetime.strptime(filetime, "%Y%j%H%M%S")
                        dates.append(filedate)
                        subdaily = True
                    except ValueError:
                        print "Skipping", filename
                else:
                    print "Ignoring", filename
            if len(dates) == 0:
                message = "No valid files with dates found for '" + fileNamePrefix + "' in '" + archiveLocation + "/" + oldest_year + "' - please check if data exists."
                log_sig_err(message, sigevent_url)
                return times
            startdate = min(dates)
            if has_zdb == True:
                try:
                    zdb = archiveLocation + '/' + oldest_year + '/' + fileNamePrefix + datetime.strftime(
                        startdate, "%Y%j") + '_.zdb'
                    zkey = read_zkey(zdb, 'ASC')
                    startdate = datetime.strptime(str(zkey), "%Y%m%d%H%M%S")
                    subdaily = True
                except ValueError:
                    if zkey.lower() != "default":
                        log_sig_warn("No valid time found in " + zdb,
                                     sigevent_url)
            if subdaily == False:
                start = datetime.strftime(startdate, "%Y-%m-%d")
            else:
                start = datetime.strftime(startdate, "%Y-%m-%dT%H:%M:%SZ")

        if end == detect:
            dates = []
            for f in glob.glob(archiveLocation + '/' + newest_year +
                               '/*[idx,shp,json]'):
                filename = os.path.basename(f)
                if str(filename).startswith(fileNamePrefix) and len(
                        filename) == (
                            len(fileNamePrefix) + len("YYYYJJJ") + 5):
                    try:
                        filetime = filename[-12:-5]
                        filedate = datetime.strptime(filetime, "%Y%j")
                        dates.append(filedate)
                    except ValueError:
                        print "Skipping", filename
                elif str(filename).startswith(fileNamePrefix) and len(
                        filename) == (
                            len(fileNamePrefix) + len("YYYYJJJHHMMSS") + 5):
                    try:
                        filetime = filename[-18:-5]
                        filedate = datetime.strptime(filetime, "%Y%j%H%M%S")
                        dates.append(filedate)
                        subdaily = True
                    except ValueError:
                        print "Skipping", filename
                else:
                    print "Ignoring", filename
            enddate = max(dates)
            if has_zdb == True:
                try:
                    zdb = archiveLocation + '/' + newest_year + '/' + fileNamePrefix + datetime.strftime(
                        enddate, "%Y%j") + '_.zdb'
                    zkey = read_zkey(zdb, 'DESC')
                    enddate = datetime.strptime(str(zkey), "%Y%m%d%H%M%S")
                    subdaily = True
                except ValueError:
                    if zkey.lower() != "encoded":
                        log_sig_warn("No valid time found in " + zdb,
                                     sigevent_url)
            if subdaily == False:
                end = datetime.strftime(enddate, "%Y-%m-%d")
            else:
                end = datetime.strftime(enddate, "%Y-%m-%dT%H:%M:%SZ")

        if has_zdb == True and has_period == False:
            time = start + '/' + end
        else:
            time = start + '/' + end + '/' + period
        print str(time)
        times.append(time)

    return times


def read_zkey(zdb, sort):
    """
    Reads z-index database file and returns the first or last key depending on sort order
    Arguments:
        zdb -- the z-index database file name
        sort -- the sort order
    """
    try:
        log_info_mssg("Connecting to " + zdb)
        db_exists = os.path.isfile(zdb)
        if db_exists == False:
            log_sig_err(zdb + " does not exist", sigevent_url)
            return "Error"
        else:
            con = sqlite3.connect(zdb, timeout=60)  # 1 minute timeout
            cur = con.cursor()

            # Check for existing key
            cur.execute("SELECT key_str FROM ZINDEX ORDER BY key_str " + sort +
                        " LIMIT 1;")
            try:
                key = cur.fetchone()[0].split("|")[0]
                log_info_mssg("Retrieved key " + key)
            except:
                return "Error"
            if con:
                con.close()
            return key

    except sqlite3.Error, e:
        if con:
            con.rollback()
        mssg = "%s:" % e.args[0]
        log_sig_err(mssg, sigevent_url)


def get_file_from_time(timestr, fileNamePrefix, include_year_dir, has_zdb):
    """
    Retrieves the filename (without extension) of a file based on a time string and file name prefix
    Arguments:
        timestr -- time string (%Y-%m-%d or %Y-%m-%dT%H:%M:%SZ)
        fileNamePrefix -- the prefix of the MRF files
        include_year_dir -- whether or not to include the parent year directory
        has_zdb -- whether or not the layer contains a zdb file
    """
    if 'T' in timestr:  # sub-daily files
        t = datetime.strptime(timestr, "%Y-%m-%dT%H:%M:%SZ")
        if has_zdb:
            filename = fileNamePrefix + datetime.strftime(t, "%Y%j") + "_"
        else:
            filename = fileNamePrefix + datetime.strftime(t,
                                                          "%Y%j%H%M%S") + "_"
        last_year = datetime.strftime(t, "%Y")
    else:
        t = datetime.strptime(timestr, "%Y-%m-%d")
        filename = fileNamePrefix + datetime.strftime(t, "%Y%j") + "_"
        last_year = datetime.strftime(t, "%Y")
    if include_year_dir:
        return str(last_year) + "/" + filename
    else:
        return filename


def generate_legend(colormap, output, legend_url, format, orientation):
    """
    Generate a legend graphic from GIBS color map. 
    Returns: WMTS <LegendURL> metadata tag, legend width, legend height.
    Arguments:
        colormap -- the color map file name
        output -- the output file name
        legend_url -- URL to access legend from GetCapabilities
        format -- the format of the legend ('png' or 'svg')
        orientation -- the orientation of the legend
    """

    print "\nLegend location: " + output
    print "Legend URL: " + legend_url
    print "Color Map: " + colormap
    print "Format: " + format
    print "Orientation: " + orientation
    pt = 1.25  #pixels in point

    legend_url_metadata = ''
    width  = ''
    height = ''

    if format not in ["svg","png"]:
        log_sig_err("Error generating legend; Invalid format: " + format, sigevent_url)
        return
    elif orientation not in ["horizontal","vertical"]:
        log_sig_err("Error generating legend; Invalid orientation: " + orientation, sigevent_url)
        return

    cmd = 'oe_generate_legend.py -c ' + colormap + ' -o ' + output + ' -r ' + orientation + ' -f ' + format

    if os.path.isfile(output) == False:
        print "Generating new legend"

        try:
            run_command(cmd, sigevent_url)
        except Exception, e:
            log_sig_err("Error generating legend: " + str(e), sigevent_url)
    else:
        print "Legend already exists"
        try:
            colormap_file = urllib.urlopen(colormap)
            last_modified = colormap_file.info().getheader("Last-Modified")
            colormap_file.close()
            colormap_time = datetime.strptime(last_modified,
                                              "%a, %d %b %Y %H:%M:%S GMT")
            legend_time = datetime.fromtimestamp(os.path.getmtime(output))
            print "Color map last modified on: " + str(colormap_time)
            print "Legend last modified on: " + str(legend_time)
            if colormap_time > legend_time:
                print "Updated color map found, generating new legend"
                run_command(cmd, sigevent_url)
            else:
                print "Updated color map not found, skipping legend generation"
        except Exception, e:
            log_sig_err("Error generating legend: " + str(e), sigevent_url)

    # check file
    try:
        if format == "svg":
            # Open file.
            svg = open(output, 'r')

            # get width and height
            dom = xml.dom.minidom.parse(svg)
            svgElement = dom.getElementsByTagName('svg')[0]
            height = float(svgElement.attributes['height'].value.replace('pt',
                                                                         '')) * pt
            width = float(svgElement.attributes['width'].value.replace('pt', '')) * pt
            svg.close()

            if orientation == 'horizontal':
                legend_url_metadata = '<LegendURL format="image/svg+xml" xlink:type="simple" xlink:role="http://earthdata.nasa.gov/gibs/legend-type/horizontal" xlink:href="%s" xlink:title="GIBS Color Map Legend: Horizontal" width="%d" height="%d"/>' % (
                    legend_url, int(width), int(height))
            else:
                legend_url_metadata = '<LegendURL format="image/svg+xml" xlink:type="simple" xlink:role="http://earthdata.nasa.gov/gibs/legend-type/vertical" xlink:href="%s" xlink:title="GIBS Color Map Legend: Vertical" width="%d" height="%d"/>' % (
                    legend_url, int(width), int(height))


        # png
        else:
            # get width and height
            gdalinfo_command_list = ['gdalinfo', '-json', output]
            gdalinfo = subprocess.Popen(gdalinfo_command_list, stdout=subprocess.PIPE, stderr=subprocess.PIPE)

            outputInfo = json.loads(gdalinfo.stdout.read())

            width  = outputInfo["size"][0]
            height = outputInfo["size"][1]

            if orientation == 'horizontal':
                legend_url_metadata = '<LegendURL format="image/png" xlink:type="simple" xlink:role="http://earthdata.nasa.gov/gibs/legend-type/horizontal" xlink:href="%s" xlink:title="GIBS Color Map Legend: Horizontal" width="%d" height="%d"/>' % (
                    legend_url, int(width), int(height))
            else:
                legend_url_metadata = '<LegendURL format="image/png" xlink:type="simple" xlink:role="http://earthdata.nasa.gov/gibs/legend-type/vertical" xlink:href="%s" xlink:title="GIBS Color Map Legend: Vertical" width="%d" height="%d"/>' % (
                legend_url, int(width), int(height))

    except IOError:
        mssg = str().join(['Cannot read legend file:  ', output])
        log_sig_err(mssg, sigevent_url)


    return legend_url_metadata, width, height


def generate_empty_tile(colormap, output, width, height):
    """
    Generate an empty tile from nodata value in GIBS color map.
    Arguments:
        colormap -- the color map file name
        output -- the output file name
        width -- the width of the empty tile
        height -- the height of the empty tile
    """

    print "Generating empty tile"
    print "Empty Tile Location: " + output
    print "Color Map: " + colormap
    print "Width: " + str(width)
    print "Height: " + str(height)

    empty_size = 0

    try:
        cmd = 'oe_generate_empty_tile.py -c ' + colormap + ' -o ' + output + ' -x ' + str(
            width) + ' -y ' + str(height)
        run_command(cmd, sigevent_url)
    except Exception, e:
        log_sig_err("Error generating empty tile: " + str(e), sigevent_url)

    # check file
    try:
        # Get file size
        empty_size = os.path.getsize(output)
        print "Empty tile size: " + str(empty_size)
    except:
        mssg = str().join(['Cannot read generated empty tile:  ', output])
        log_sig_err(mssg, sigevent_url)

    return empty_size


def generate_links(detected_times, archiveLocation, fileNamePrefix, year,
                   dataFileLocation, has_zdb):
    """
    Generate a archive links for a layer based on the last provided time period
    Arguments:
        detected_times -- the list of available time periods
        archiveLocation -- the location of the archive data
        fileNamePrefix -- the prefix of the MRF files
        year -- whether or not the layer uses a year-based directory structure
        dataFileLocation -- file location for the default data file
        has_zdb -- whether or not the layer contains a zdb file
    """
    last_time = detected_times[-1].split("/")[1]
    if os.path.isfile(
            archiveLocation +
            get_file_from_time(last_time, fileNamePrefix, year, has_zdb) +
            ".idx"
    ) == False:  # Detect the last time if file for specified time cannot be found
        log_sig_warn(
            "Files for specified last time of " + last_time +
            " cannot be found for " + fileNamePrefix +
            ", attempting to detect instead", sigevent_url)
        if len(detected_times[-1].split("/")) == 3:
            period = "/" + detected_times[-1].split("/")[2]
        else:
            period = ""
        try:
            last_time = detect_time(
                detected_times[-1].split("/")[0] + "/DETECT" + period,
                archiveLocation, fileNamePrefix, year,
                has_zdb)[-1].split("/")[1]
        except IndexError:
            log_sig_err(
                "Unable to generate links due to no data files found for " +
                fileNamePrefix, sigevent_url)
            return ""
    print "Current layer time for soft links: " + last_time

    link_pre, data_ext = os.path.splitext(dataFileLocation)
    link_dir = os.path.dirname(link_pre)
    filename = get_file_from_time(last_time, fileNamePrefix, year, has_zdb)
    mrf = archiveLocation + filename + ".mrf"
    idx = archiveLocation + filename + ".idx"
    data = archiveLocation + filename + data_ext
    zdb = archiveLocation + filename + ".zdb"
    mrf_link = link_pre + ".mrf"
    idx_link = link_pre + ".idx"
    data_link = link_pre + data_ext
    zdb_link = link_pre + ".zdb"

    # make sure link directory exists
    if not os.path.exists(link_dir):
        os.makedirs(link_dir)
        print "Created directory " + link_dir

    if os.path.isfile(mrf):
        if os.path.lexists(mrf_link):
            os.remove(mrf_link)
            print "Removed existing file " + mrf_link
        os.symlink(mrf, mrf_link)
        print "Created soft link " + mrf_link + " -> " + mrf
    if os.path.isfile(idx):
        if os.path.lexists(idx_link):
            os.remove(idx_link)
            print "Removed existing file " + idx_link
        os.symlink(idx, idx_link)
        print "Created soft link " + idx_link + " -> " + idx
    else:
        if data_ext != ".shp" or data_ext != ".json":
            log_sig_warn("Default MRF index file " + idx + " does not exist",
                         sigevent_url)
    if os.path.isfile(data):
        if os.path.lexists(data_link):
            os.remove(data_link)
            print "Removed existing file " + data_link
        os.symlink(data, data_link)
        print "Created soft link " + data_link + " -> " + data
    else:
        log_sig_warn("Default MRF data file " + data + " does not exist",
                     sigevent_url)
    if os.path.isfile(zdb):
        if os.path.lexists(zdb_link):
            os.remove(zdb_link)
            print "Removed existing file " + zdb_link
        os.symlink(zdb, zdb_link)
        print "Created soft link " + zdb_link + " -> " + zdb

    # special handling for shapefiles
    if data_ext == ".shp":
        files = glob.glob(archiveLocation + filename + "*")
        for sfile in files:
            ext = os.path.splitext(os.path.basename(sfile))[1]
            if os.path.lexists(link_pre + ext):
                os.remove(link_pre + ext)
                print "Removed existing file " + link_pre + ext
            os.symlink(sfile, link_pre + ext)
            print "Created soft link " + link_pre + ext + " -> " + sfile

    return mrf_link, idx_link, data_link, zdb_link


#-------------------------------------------------------------------------------

print 'OnEarth Layer Configurator v' + versionNumber

if os.environ.has_key('LCDIR') == False:
    print 'LCDIR environment variable not set.\nLCDIR should point to your OnEarth layer_config directory.\n'
    lcdir = os.path.abspath(os.path.dirname(__file__) + '/..')
else:
    lcdir = os.environ['LCDIR']

usageText = 'oe_configure_layer.py --conf_file [layer_configuration_file.xml] --layer_dir [$LCDIR/layers/] --lcdir [$LCDIR] --projection_config [projection.xml] --time [ISO 8601] --restart_apache --no_xml --no_cache --no_twms --no_wmts --generate_legend --generate_links --skip_empty_tiles --create_mapfile'

# Define command line options and args.
parser = OptionParser(usage=usageText, version=versionNumber)
parser.add_option(
    '-a',
    '--archive_config',
    action='store',
    type='string',
    dest='archive_configuration',
    help=
    'Full path of archive configuration file.  Default: $LCDIR/conf/archive.xml'
)
parser.add_option(
    '-c',
    '--conf_file',
    action='store',
    type='string',
    dest='layer_config_filename',
    help='Full path of layer configuration filename.')
parser.add_option(
    '-d',
    '--layer_dir',
    action='store',
    type='string',
    dest='layer_directory',
    help=
    'Full path of directory containing configuration files for layers.  Default: $LCDIR/layers/'
)
parser.add_option(
    "-e",
    "--skip_empty_tiles",
    action="store_true",
    dest="skip_empty_tiles",
    default=False,
    help=
    "Do not generate empty tiles for layers using color maps in configuration."
)
parser.add_option(
    "-g",
    "--generate_legend",
    action="store_true",
    dest="generate_legend",
    default=False,
    help="Generate legends for layers using color maps in configuration.")
parser.add_option(
    '-l',
    '--lcdir',
    action='store',
    type='string',
    dest='lcdir',
    default=lcdir,
    help=
    'Full path of the OnEarth Layer Configurator (layer_config) directory.  Default: $LCDIR'
)
parser.add_option(
    '-m',
    '--tilematrixset_config',
    action='store',
    type='string',
    dest='tilematrixset_configuration',
    help=
    'Full path of TileMatrixSet configuration file.  Default: $LCDIR/conf/tilematrixsets.xml'
)
parser.add_option(
    "-n",
    "--no_twms",
    action="store_true",
    dest="no_twms",
    default=False,
    help="Do not use configurations for Tiled-WMS")
parser.add_option(
    '-p',
    '--projection_config',
    action='store',
    type='string',
    dest='projection_configuration',
    help=
    'Full path of projection configuration file.  Default: $LCDIR/conf/projection.xml'
)
parser.add_option(
    "-r",
    "--restart_apache",
    action="store_true",
    dest="restart",
    default=False,
    help="Restart the Apache server on completion (requires sudo).")
parser.add_option(
    "-s",
    "--send_email",
    action="store_true",
    dest="send_email",
    default=False,
    help="Send email notification for errors and warnings.")
parser.add_option(
    '--email_server',
    action='store',
    type='string',
    dest='email_server',
    default='',
    help=
    'The server where email is sent from (overrides configuration file value)')
parser.add_option(
    '--email_recipient',
    action='store',
    type='string',
    dest='email_recipient',
    default='',
    help=
    'The recipient address for email notifications (overrides configuration file value)'
)
parser.add_option(
    '--email_sender',
    action='store',
    type='string',
    dest='email_sender',
    default='',
    help=
    'The sender for email notifications (overrides configuration file value)')
parser.add_option(
    '--email_logging_level',
    action='store',
    type='string',
    dest='email_logging_level',
    default='ERROR',
    help=
    'Logging level for email notifications: ERROR, WARN, or INFO.  Default: ERROR'
)
parser.add_option(
    '-t',
    '--time',
    action='store',
    type='string',
    dest='time',
    help=
    'ISO 8601 time(s) for single configuration file (conf_file must be specified).'
)
parser.add_option(
    "-w",
    "--no_wmts",
    action="store_true",
    dest="no_wmts",
    default=False,
    help="Do not use configurations for WMTS.")
parser.add_option(
    "-x",
    "--no_xml",
    action="store_true",
    dest="no_xml",
    default=False,
    help="Do not generate getCapabilities and getTileService XML.")
parser.add_option(
    "-y",
    "--generate_links",
    action="store_true",
    dest="generate_links",
    default=False,
    help=
    "Generate default/current day links in the archive for time varying layers."
)
parser.add_option(
    "-z",
    "--no_cache",
    action="store_true",
    dest="no_cache",
    default=False,
    help=
    "Do not copy cache configuration files and Apache configs to final location."
)

parser.add_option(
    '--tmslimits_config',
    action='store',
    type='string',
    dest='tmslimits_configuration',
    help=
    'Full path of TileMatrixSet configuration file.  Default: $LCDIR/conf/tilematrixsetlimits.xml'
)

parser.add_option(
    "--create_mapfile",
    action="store_true",
    dest="create_mapfile",
    default=False,
    help="Create MapServer configuration.")

# Read command line args.
(options, args) = parser.parse_args()
# Configuration filename.
configuration_filename = options.layer_config_filename
# Command line set LCDIR.
lcdir = options.lcdir
# Configuration directory.
if options.layer_directory:
    configuration_directory = options.layer_directory
else:
    configuration_directory = lcdir + '/layers/'
# No XML configurations (getCapabilities, getTileService)
no_xml = options.no_xml
# No cache configuration.
no_cache = options.no_cache
# No Tiled-WMS configuration.
no_twms = options.no_twms
# No WMTS configuration.
no_wmts = options.no_wmts
# No MapServer configuration.
create_mapfile = options.create_mapfile
# Do restart Apache.
restart = options.restart
# Time for conf file.
configuration_time = options.time
# Generate Empty Tiles
skip_empty_tiles = options.skip_empty_tiles
# Generate legends
legend = options.generate_legend
# Generate links
links = options.generate_links
# Projection configuration
if options.projection_configuration:
    projection_configuration = options.projection_configuration
else:
    projection_configuration = lcdir + '/conf/projection.xml'
# TileMatrixSet configuration
if options.tilematrixset_configuration:
    tilematrixset_configuration = options.tilematrixset_configuration
else:
    tilematrixset_configuration = lcdir + '/conf/tilematrixsets.xml'
# Archive configuration
if options.archive_configuration:
    archive_configuration = options.archive_configuration
else:
    archive_configuration = lcdir + '/conf/archive.xml'

# TileMatrixSetLimits configuration
if options.tmslimits_configuration:
    tmslimits_configuration = options.tmslimits_configuration
else:
    tmslimits_configuration = lcdir + '/conf/tilematrixsetlimits.xml'

# Send email.
send_email = options.send_email
# Email server.
email_server = options.email_server
# Email recipient
email_recipient = options.email_recipient
# Email recipient
email_sender = options.email_sender
# Email logging level
logging_level = options.email_logging_level.upper()
# Email metadata replaces sigevent_url
if send_email:
    sigevent_url = (email_server, email_recipient, email_sender, logging_level)
else:
    sigevent_url = ''

print 'Using ' + lcdir + ' as $LCDIR.'

if no_xml:
    log_info_mssg(
        "no_xml specified, getCapabilities and getTileService files will be staged only"
    )
if no_cache:
    log_info_mssg(
        "no_cache specified, cache configuration files will be staged only")
    restart = False
if not create_mapfile:
    log_info_mssg("create_mapfile not specified, no mapfiles will be created")
if no_twms and no_wmts and not create_mapfile:
    log_info_mssg(
        "no_twms and no_wmts and create_mapfile not specified, nothing to do...exiting"
    )
    exit()

if configuration_time:
    if configuration_filename == None:
        print "A configuration file must be specified with --time"
        exit()
    else:
        print "Using time='" + configuration_time + "' for " + configuration_filename

# set location of tools
if os.path.isfile(os.path.abspath(lcdir) + '/bin/oe_create_cache_config'):
    depth = os.path.abspath(lcdir) + '/bin'
elif distutils.spawn.find_executable('oe_create_cache_config') != None:
    depth = distutils.spawn.find_executable('oe_create_cache_config').split(
        '/oe_create_cache_config')[0]
else:
    depth = '/usr/bin'  # default

# Read XML configuration files.

conf_files = []
wmts_endpoints = {}
twms_endpoints = {}
wms_endpoints = {}

if not options.layer_config_filename:
    conf = subprocess.Popen(
        'ls ' + configuration_directory + '/*.xml',
        shell=True,
        stdout=subprocess.PIPE,
        stderr=subprocess.PIPE).stdout
    for line in conf:
        conf_files.append(line.strip())
else:
    # use only the solo MRF when specified
    conf_files.append(configuration_filename)

print 'Configuration file(s):'
print conf_files
if conf_files == []:
    mssg = 'No configuration files found.'
    log_sig_exit('ERROR', mssg, sigevent_url)

for conf in conf_files:
    current_conf = conf
    try:
        # Open file.
        config_file = open(conf, 'r')
        print('\nUsing config: ' + conf)
    except IOError:
        log_sig_err(str().join(['Cannot read configuration file: ', conf]),
                    sigevent_url)
        continue
    else:
        dom = xml.dom.minidom.parse(config_file)

        # Get environment
        try:
            environmentConfig = get_dom_tag_value(dom, 'EnvironmentConfig')
            try:
                environment = get_environment(environmentConfig, sigevent_url)
            except Exception, e:
                log_sig_err(str(e), sigevent_url)
                continue
        except IndexError:
            log_sig_err(
                'Required <EnvironmentConfig> element is missing in ' + conf,
                sigevent_url)
            continue

        # Get default email server and recipient if not override
        if options.email_server == '':
            email_server = environment.emailServer
        if options.email_recipient == '':
            email_recipient = environment.emailRecipient
        if options.email_sender == '':
            email_sender = environment.emailSender
        if send_email:
            sigevent_url = (email_server, email_recipient, email_sender,
                            logging_level)
            if email_recipient == '':
                log_sig_err("No email recipient provided for notifications.",
                            sigevent_url)

        wmts_getCapabilities = environment.getCapabilities_wmts
        twms_getCapabilities = environment.getCapabilities_twms
        getTileService = environment.getTileService

        # Reprojected layers are handled by a separate script
        if dom.getElementsByTagName('ReprojectLayerConfig'):
            projection = get_projection('EPSG:3857', projection_configuration,
                                        lcdir, tilematrixset_configuration)
            print 'Configuring reprojection layers...'
            base_twms_gc = lcdir + '/conf/getcapabilities_base_twms.xml'
            base_twms_get_tile_service = lcdir + '/conf/gettileservice_base.xml'
            base_wmts_gc = lcdir + '/conf/getcapabilities_base_wmts.xml'
            reproject_warnings, reproject_errors = build_reproject_configs(
                conf,
                tilematrixset_configuration,
                wmts=not no_wmts,
                twms=not no_twms,
                create_gc=not no_xml,
                sigevent_url=sigevent_url,
                stage_only=no_cache,
                base_wmts_gc=base_wmts_gc,
                base_twms_gc=base_twms_gc,
                base_twms_get_tile_service=base_twms_get_tile_service,
                create_mapfile=create_mapfile)
            warnings += reproject_warnings
            errors += reproject_errors
            wmtsEndPoint = environment.wmts_dir
            twmsEndPoint = environment.twms_dir
            cacheLocation_wmts = environment.cacheLocation_wmts
            cacheBasename_wmts = environment.cacheBasename_wmts
            cacheLocation_twms = environment.cacheLocation_twms
            cacheBasename_twms = environment.cacheBasename_twms
            wmts_endpoints[wmtsEndPoint] = WMTSEndPoint(
                wmtsEndPoint, cacheLocation_wmts, cacheBasename_wmts,
                wmts_getCapabilities, projection)
            twms_endpoints[twmsEndPoint] = TWMSEndPoint(
                twmsEndPoint, cacheLocation_twms, cacheBasename_twms,
                twms_getCapabilities, getTileService, projection)
            wms_endpoints[environment.mapfileStagingLocation] = WMSEndPoint(
                environment.mapfileStagingLocation,
                environment.mapfileLocation,
                environment.mapfileLocationBasename,
                environment.mapfileConfigLocation,
                environment.mapfileConfigBasename)
            continue
        
        # Stage layers XML from remote GetCapabilities if config found
        if dom.getElementsByTagName('RemoteGetCapabilities'):
            remote_warnings, remote_errors = get_remote_layers(conf,
                                                               wmts=not no_wmts,
                                                               twms=not no_twms,
                                                               sigevent_url=sigevent_url,
                                                               create_mapfile=create_mapfile)
            warnings += remote_warnings
            errors += remote_errors
            continue

        #Vector parameters
        try:
            vectorType = dom.getElementsByTagName('VectorType')[0].firstChild.nodeValue
            try:
                mapfileLayerContents = dom.getElementsByTagName(
                    'MapfileLayerContents')[0].firstChild.nodeValue
            except IndexError:
                mapfileLayerContents = None
        except IndexError:
            vectorType = None
            mapfileLayerContents = None

        #Required parameters
        try:
            identifier = get_dom_tag_value(dom, 'Identifier')
        except IndexError:
            log_sig_err('Required <Identifier> element is missing in ' + conf,
                        sigevent_url)
            continue
        try:
            title = get_dom_tag_value(dom, 'Title')
        except IndexError:
            log_sig_err('Required <Title> element is missing in ' + conf,
                        sigevent_url)
            continue
        try:
            is_encoded = False
            compression = get_dom_tag_value(dom, 'Compression')
            compression = compression.upper()
            if compression == "JPG":
                compression = "JPEG"
            if compression == "PPNG":
                compression = "PNG"
            if compression == "TIFF":
                compression = "TIF"
            if compression == "EPNG":
                compression = "PNG"
                is_encoded = True
            if compression not in [
                    "JPEG", "PNG", "EPNG", "TIF", "LERC", "MVT"
            ]:
                log_sig_err(
                    '<Compression> must be either JPEG, PNG, TIF, LERC, or MVT in '
                    + conf, sigevent_url)
                continue
        except IndexError:
            if vectorType is None:
                log_sig_err(
                    'Required <Compression> element is missing in ' + conf,
                    sigevent_url)
                continue
            else:
                compression = "None"
        try:
            tilematrixset = get_dom_tag_value(dom, 'TileMatrixSet')
        except:
            if vectorType is None:
                log_sig_err(
                    'Required <TileMatrixSet> element is missing in ' + conf,
                    sigevent_url)
                continue
            else:
                tilematrixset = "None"
        try:
            emptyTileSize = int(get_dom_tag_value(dom, 'EmptyTileSize'))
        except IndexError:
            try:
                emptyTileSize = ""
                emptyTile = get_dom_tag_value(dom, 'EmptyTile')
            except IndexError:  # Required if EmptyTile is not specified
                if vectorType is None:
                    log_sig_err(
                        'Required <EmptyTileSize> or <EmptyTile> element is missing in '
                        + conf, sigevent_url)
                    continue
        try:
            fileNamePrefix = get_dom_tag_value(dom, 'FileNamePrefix')
        except IndexError:
            log_sig_err(
                'Required <FileNamePrefix> element is missing in ' + conf,
                sigevent_url)
            continue
        try:
            environmentConfig = get_dom_tag_value(dom, 'EnvironmentConfig')
            try:
                environment = get_environment(environmentConfig, sigevent_url)
            except Exception, e:
                log_sig_err(str(e), sigevent_url)
                continue
        except IndexError:
            log_sig_err(
                'Required <EnvironmentConfig> element is missing in ' + conf,
                sigevent_url)
            continue

        cacheLocation_wmts = environment.cacheLocation_wmts
        cacheBasename_wmts = environment.cacheBasename_wmts
        cacheLocation_twms = environment.cacheLocation_twms
        cacheBasename_twms = environment.cacheBasename_twms
        cacheConfig = cacheLocation_wmts  # default to WMTS cache location
        wmtsServiceUrl = environment.wmtsServiceUrl
        twmsServiceUrl = environment.twmsServiceUrl

        # Optional parameters
        try:
            tiledGroupName = get_dom_tag_value(dom, 'TiledGroupName')
        except:
            tiledGroupName = identifier.replace("_", " ") + " tileset"
        try:
            wmsSourceLoc = get_dom_tag_value(dom, 'WMSSourceLoc')
        except:
            wmsSourceLoc = "Local"
        try:
            wmsGroupName = get_dom_tag_value(dom, 'WMSGroupName')
        except:
            wmsGroupName = None
        try:
            wmsLayerGroupName = get_dom_tag_value(dom, 'WMSLayerGroupName')
        except:
            wmsLayerGroupName = None
        try:
            abstract = get_dom_tag_value(dom, 'Abstract')
        except:
            abstract = identifier + " abstract"
        try:
            archiveLocation = get_dom_tag_value(dom, 'ArchiveLocation')
        except:
            archiveLocation = None
        try:
            static = dom.getElementsByTagName(
                'ArchiveLocation')[0].attributes['static'].value.lower() in [
                    'true'
                ]
        except:
            static = True
        try:
            year = dom.getElementsByTagName(
                'ArchiveLocation')[0].attributes['year'].value.lower() in [
                    'true'
                ]
        except:
            year = False
        try:
            subdaily = dom.getElementsByTagName(
                'ArchiveLocation')[0].attributes['subdaily'].value.lower() in [
                    'true'
                ]
        except:
            subdaily = False
        try:
            archive_root = get_archive(
                dom.getElementsByTagName('ArchiveLocation')[0].
                attributes['root'].value, archive_configuration)
        except:
            archive_root = ""
        archiveLocation = archive_root + archiveLocation

        tmsLimits = None
        try:
            tmsLimitId = get_dom_tag_value(dom, 'TileMatrixSetLimitsId')
            tmsLimits = get_tmslimits(tmsLimitId, tmslimits_configuration)
        except IndexError:
            pass
        except ValueError as e:
            errors.append(e)

        try:
            headerFileName = get_dom_tag_value(dom, 'HeaderFileName')
        except:
            headerFileName = None
        try:
            dataFileLocation = get_dom_tag_value(dom, 'DataFileLocation')
        except:
            dataFileLocation = None
        try:
            indexFileLocation = get_dom_tag_value(dom, 'IndexFileLocation')
        except:
            indexFileLocation = None
        try:
            zIndexFileLocation = get_dom_tag_value(dom, 'ZIndexFileLocation')
        except:
            zIndexFileLocation = None
        try:
            projection = get_projection(
                get_dom_tag_value(dom, 'Projection'), projection_configuration,
                lcdir, tilematrixset_configuration)
        except IndexError:
            log_sig_err('Required <Projection> element is missing in ' + conf,
                        sigevent_url)
            continue
        except Exception, e:
            log_sig_err(str(e), sigevent_url)
            continue

        # Modified in 0.9 to allow for multiple versioned colormaps

        # Sort out any empty ColorMap tags
        colormaps = []
        for colormap in dom.getElementsByTagName('ColorMap'):
            if colormap.firstChild:
                colormaps.append(colormap)

        # Set default colormap (if none indicated, picks the last colormap found)
        default_colormap = None
        if colormaps:
            if len(colormaps) == 1:
                default_colormap = colormaps[0]
            else:
                for colormap in colormaps:
                    if 'default' in colormap.attributes.keys(
                    ) and colormap.attributes['default'].value == 'true':
                        if default_colormap is not None:
                            err_msg = 'Multiple <ColorMap> elements have "default=true" attribute but only one is allowed, using ' + colormap.toxml(
                            )
                            log_sig_err(err_msg, sigevent_url)
                        default_colormap = colormap
            if len(colormaps) > 1 and default_colormap is None:
                default_colormap = colormaps[-1]
                err_msg = 'Multiple <ColorMap> elements but none have "default=true" attribute, using ' + default_colormap.toxml(
                )
                log_sig_err(err_msg, sigevent_url)

        # Match <ColorMapLocation> and <ColorMapURL> to colormaps with the same version and set them as attributes of the <ColorMap>
        if colormaps:
            for colormap in colormaps:
                if 'version' not in colormap.attributes.keys():
                    colormap.attributes['version'] = ''

                colormap_value = colormap.firstChild.nodeValue
                version = colormap.attributes['version'].value
                location = next(
                    (location.firstChild.nodeValue
                     for location in environment.colormap_dirs
                     if location.attributes['version'].value == version), None)
                url = next((url.firstChild.nodeValue
                            for url in environment.colormapUrls
                            if url.attributes['version'].value == version),
                           None)

                if not location:
                    location = ''
                    err_msg = "ColorMapLocation for version '{0}' not defined for environment {1} - Trying colormap path {2}".format(
                        version, environmentConfig, colormap_value)
                    log_sig_warn(err_msg, sigevent_url)

                if not url:
                    url = ''
                    err_msg = "ColorMapURL for version '{0}' not defined for environment {1} - Trying colormap path {2}".format(
                        version, environmentConfig, colormap_value)
                    log_sig_warn(err_msg, sigevent_url)

                colormap.attributes['url'] = url
                colormap.attributes['location'] = location

        # Similar treatment as ColorMap for VectorStyleJSON
        # Supporting "legacy" tag name for now
        stylejson_elems = dom.getElementsByTagName('StyleJSON')
        stylejson_elems.extend(dom.getElementsByTagName('VectorStyleJSON'))
        stylejsons = []
        for stylejson in stylejson_elems:
            if stylejson.firstChild:
                stylejsons.append(stylejson)

        # Set default StyleJSON
        default_stylejson = None
        if stylejsons:
            if len(stylejsons) == 1:
                default_stylejson = stylejsons[0]
            else:
                for stylejson in stylejsons:
                    if 'default' in stylejson.attributes.keys() and stylejson.attributes['default'].value == 'true':
                        if default_stylejson is not None:
                            err_msg = 'Multiple <VectorStyleJSON> elements have "default=true" attribute but only one is allowed, using ' + stylejson.toxml()
                            log_sig_err(err_msg, sigevent_url)
                        default_stylejson = stylejson
            if len(stylejsons) > 1 and default_stylejson is None:
                default_stylejson = stylejsons[-1]
                err_msg = 'Multiple <VectorStyleJSON> elements but none have "default=true" attribute, using ' + default_stylejson.toxml()
                log_sig_err(err_msg, sigevent_url)

        # Match <StyleJSONLocation> and <StyleJSONURL> to style json files with the same version and set them as attributes of the <VectorStyleJSON>
        if stylejsons:
            for stylejson in stylejsons:
                if 'version' not in stylejson.attributes.keys():
                    stylejson.attributes['version'] = ''

                stylejson_value = stylejson.firstChild.nodeValue
                version = stylejson.attributes['version'].value
                location = next(
                    (location.firstChild.nodeValue
                     for location in environment.stylejson_dirs
                     if location.attributes['version'].value == version), None)
                url = next((url.firstChild.nodeValue
                            for url in environment.stylejsonUrls
                            if url.attributes['version'].value == version),
                           None)

                if not location:
                    location = ''
                    err_msg = "StyleJSONLocation for version '{0}' not defined for environment {1} - Trying VectorStyleJSON path {2}".format(
                        version, environmentConfig, stylejson_value)
                    log_sig_warn(err_msg, sigevent_url)

                if not url:
                    url = ''
                    err_msg = "StyleJSONURL for version '{0}' not defined for environment {1} - Trying VectorStyleJSON path {2}".format(
                        version, environmentConfig, stylejson_value)
                    log_sig_warn(err_msg, sigevent_url)

                stylejson.attributes['url'] = url
                stylejson.attributes['location'] = location

        # Similar treatment as VectorStyleJSON for VectorMetadataJSON
        metadatajson_elems = dom.getElementsByTagName('MetadataJSON')
        metadatajson_elems.extend(dom.getElementsByTagName('VectorMetadataJSON'))
        metadatajsons = []
        for metadatajson in metadatajson_elems:
            if metadatajson.firstChild:
                metadatajsons.append(metadatajson)

        # Set default VectorMetadataJSON
        default_metadatajson = None
        if metadatajsons:
            if len(metadatajsons) == 1:
                default_metadatajson = metadatajsons[0]
            else:
                for metadatajson in metadatajsons:
                    if 'default' in metadatajson.attributes.keys(
                    ) and metadatajson.attributes['default'].value == 'true':
                        if default_metadatajson is not None:
                            err_msg = 'Multiple <VectorMetadataJSON> elements have "default=true" attribute but only one is allowed, using ' + metadatajson.toxml(
                            )
                            log_sig_err(err_msg, sigevent_url)
                        default_metadatajson = metadatajson
            if len(metadatajsons) > 1 and default_metadatajson is None:
                default_metadatajson = metadatajsons[-1]
                err_msg = 'Multiple <VectorMetadataJSON> elements but none have "default=true" attribute, using ' + default_metadatajson.toxml(
                )
                log_sig_err(err_msg, sigevent_url)

        # Match <MetadataJSONLocation> and <MetadataJSONURL> to metadata json files with the same version and set them as attributes of the <VectorMetadataJSON>
        if metadatajsons:
            for metadatajson in metadatajsons:
                if 'version' not in metadatajson.attributes.keys():
                    metadatajson.attributes['version'] = ''

                metadatajson_value = metadatajson.firstChild.nodeValue
                version = metadatajson.attributes['version'].value
                location = next(
                    (location.firstChild.nodeValue
                     for location in environment.metadatajson_dirs
                     if location.attributes['version'].value == version), None)
                url = next((url.firstChild.nodeValue
                            for url in environment.metadatajsonUrls
                            if url.attributes['version'].value == version),
                           None)

                if not location:
                    location = ''
                    err_msg = "MetadataJSONLocation for version '{0}' not defined for environment {1} - Trying VectorMetadataJSON path {2}".format(
                        version, environmentConfig, metadatajson_value)
                    log_sig_warn(err_msg, sigevent_url)

                if not url:
                    url = ''
                    err_msg = "MetadataJSONURL for version '{0}' not defined for environment {1} - Trying VectorMetadataJSON path {2}".format(
                        version, environmentConfig, metadatajson_value)
                    log_sig_warn(err_msg, sigevent_url)

                metadatajson.attributes['url'] = url
                metadatajson.attributes['location'] = location

        try:
            emptyTile = get_dom_tag_value(dom, 'EmptyTile')
        except:
            emptyTile = None
        try:
            if emptyTile == None:
                emptyTileOffset = dom.getElementsByTagName(
                    'EmptyTileSize')[0].attributes['offset'].value
            else:
                emptyTileOffset = dom.getElementsByTagName(
                    'EmptyTile')[0].attributes['offset'].value
        except:
            emptyTileOffset = 0

        # Patterns
        patterns = []
        rest_patterns = []
        patternTags = dom.getElementsByTagName('Pattern')
        for pattern in patternTags:
            try:
                if pattern.attributes[
                        'type'].value == "WMTS-REST":  # append WMTS REST patterns
                    rest_patterns.append(pattern.firstChild.data.strip())
                else:  # assume TWMS key-value pair
                    patterns.append(pattern.firstChild.data.strip())
            except KeyError:  # append if type does not exist
                patterns.append(pattern.firstChild.data.strip())

        # Time
        if configuration_time:
            times = configuration_time.split(',')
        else:
            times = []
            timeTags = dom.getElementsByTagName('Time')
            for time in timeTags:
                try:
                    times.append(time.firstChild.data.strip())
                except AttributeError:
                    times.append('')

        # Set End Points
        if environment.wmts_dir != None:
            wmtsEndPoint = environment.wmts_dir
        else:  # default projection dir
            wmtsEndPoint = lcdir + "/wmts/" + projection.id.replace(":", "")
        if environment.twms_dir != None:
            twmsEndPoint = environment.twms_dir
        else:
            # default projection dir
            twmsEndPoint = lcdir + "/twms/" + projection.id.replace(":", "")

        wmts_endpoints[wmtsEndPoint] = WMTSEndPoint(
            wmtsEndPoint, cacheLocation_wmts, cacheBasename_wmts,
            wmts_getCapabilities, projection)
        twms_endpoints[twmsEndPoint] = TWMSEndPoint(
            twmsEndPoint, cacheLocation_twms, cacheBasename_twms,
            twms_getCapabilities, getTileService, projection)
        wms_endpoints[environment.mapfileStagingLocation] = WMSEndPoint(
            environment.mapfileStagingLocation, environment.mapfileLocation,
            environment.mapfileLocationBasename,
            environment.mapfileConfigLocation,
            environment.mapfileConfigBasename)

        # Close file.
        config_file.close()

    log_info_mssg('config: Identifier: ' + identifier)
    log_info_mssg('config: Title: ' + title)
    log_info_mssg('config: FileNamePrefix: ' + fileNamePrefix)
    log_info_mssg('config: TiledGroupName: ' + tiledGroupName)
    log_info_mssg('config: Compression: ' + compression)
    log_info_mssg('config: TileMatrixSet: ' + tilematrixset)
    if wmsSourceLoc:
        log_info_mssg('config: WMSSourceLoc: ' + wmsSourceLoc)
    if wmsGroupName:
        log_info_mssg('config: WMSGroupName: ' + wmsGroupName)
    if wmsLayerGroupName:
        log_info_mssg('config: WMSLayerGroupName: ' + wmsLayerGroupName)
    if emptyTile:
        log_info_mssg('config: EmptyTile: ' + emptyTile)
    if str(emptyTileSize) != "":
        log_info_mssg('config: EmptyTileSize: ' + str(emptyTileSize))
    log_info_mssg('config: EmptyTileOffset: ' + str(emptyTileOffset))
    if headerFileName:
        log_info_mssg('config: HeaderFileName: ' + headerFileName)
    if archiveLocation:
        log_info_mssg('config: ArchiveLocation static=' + str(static) +
                      ' year=' + str(year) + ' subdaily=' + str(subdaily) +
                      ': ' + archiveLocation)
    if dataFileLocation:
        log_info_mssg('config: DataFileLocation: ' + dataFileLocation)
    if indexFileLocation:
        log_info_mssg('config: IndexFileLocation: ' + indexFileLocation)
    if zIndexFileLocation:
        log_info_mssg('config: ZIndexFileLocation: ' + zIndexFileLocation)
    if projection:
        log_info_mssg('config: Projection: ' + str(projection.id))
    if getTileService:
        log_info_mssg('config: GetTileServiceLocation: ' + str(getTileService))
    if wmts_getCapabilities:
        log_info_mssg('config: WMTS GetCapabilitiesLocation: ' +
                      str(wmts_getCapabilities))
    if twms_getCapabilities:
        log_info_mssg('config: TWMS GetCapabilitiesLocation: ' +
                      str(twms_getCapabilities))
    if cacheLocation_wmts:
        log_info_mssg('config: WMTS CacheLocation: ' + str(cacheLocation_wmts))
    if cacheLocation_twms:
        log_info_mssg('config: TWMS CacheLocation: ' + str(cacheLocation_twms))
    if cacheBasename_wmts:
        log_info_mssg('config: WMTS Basename: ' + str(cacheLocation_wmts))
    if cacheBasename_twms:
        log_info_mssg('config: TWMS Basename: ' + str(cacheLocation_twms))
    if wmtsEndPoint:
        log_info_mssg('config: WMTSEndPoint: ' + str(wmtsEndPoint))
    if twmsEndPoint:
        log_info_mssg('config: TWMSEndPoint: ' + str(twmsEndPoint))
    if tmsLimits:
        log_info_mssg('config: TileMatrixSetLimits: ' + tmsLimits.toxml())
    if colormaps:
        for colormap in colormaps:
            map_value = colormap.firstChild.nodeValue.strip()
            log_info_mssg('config: ColorMap: ' + str(map_value))
    if stylejsons:
        for stylejson in stylejsons:
            json_value = stylejson.firstChild.nodeValue.strip()
            log_info_mssg('config: VectorStyleJSON: ' + str(json_value))
    if metadatajsons:
        for metadatajson in metadatajsons:
            json_value = metadatajson.firstChild.nodeValue.strip()
            log_info_mssg('config: VectorMetadataJSON: ' + str(json_value))
    log_info_mssg('config: Patterns: ' + str(patterns))
    if len(rest_patterns) > 0:
        log_info_mssg('config: WMTS-REST Patterns: ' + str(rest_patterns))
    if len(times) > 0:
        log_info_mssg('config: Time: ' + str(times))

    if archiveLocation != None:
        archiveLocation = add_trailing_slash(archiveLocation)
        # check if absolute path or else use relative to cache location
        if archiveLocation[0] == '/':
            mrfLocation = archiveLocation
        else:
            mrfLocation = cacheConfig + archiveLocation
            archiveLocation = mrfLocation
    else:  # use archive location relative to cache if not defined
        mrfLocation = add_trailing_slash(cacheConfig)
    if year == True:
        if archiveLocation != None:
            mrfLocation = mrfLocation + 'YYYY/'
        else:
            mrfLocation = mrfLocation + fileNamePrefix + '/YYYY/'

    if static == True:
        mrf = mrfLocation + fileNamePrefix + '.mrf'
    else:
        if subdaily == True:
            mrf = mrfLocation + fileNamePrefix + 'TTTTTTTTTTTTT_.mrf'
        else:
            mrf = mrfLocation + fileNamePrefix + 'TTTTTTT_.mrf'

    if indexFileLocation == None:
        if archiveLocation != None and archiveLocation[0] == '/':
            # use absolute path of archive
            indexFileLocation = mrf.replace('.mrf', '.idx')
        else:
            # use relative path to cache
            indexFileLocation = mrf.replace(cacheConfig, '').replace(
                '.mrf', '.idx')

    if dataFileLocation == None:
        if archiveLocation != None and archiveLocation[0] == '/':
            # use absolute path of archive
            dataFileLocation = mrf
        else:
            # use relative path to cache
            dataFileLocation = mrf.replace(cacheConfig, '')
        if compression.lower() in ['jpg', 'jpeg']:
            dataFileLocation = dataFileLocation.replace('.mrf', '.pjg')
            mrf_format = 'image/jpeg'
        elif compression.lower() in ['tif', 'tiff']:
            dataFileLocation = dataFileLocation.replace('.mrf', '.ptf')
            mrf_format = 'image/tiff'
        elif compression.lower() in ['lerc']:
            dataFileLocation = dataFileLocation.replace('.mrf', '.lrc')
            mrf_format = 'image/lerc'
        elif compression.lower() in ['mvt']:
            compression = "MVT"
            dataFileLocation = dataFileLocation.replace('.mrf', '.pvt')
            mrf_format = 'application/vnd.mapbox-vector-tile'
        elif vectorType is not None:
            dataFileLocation = dataFileLocation.replace('.mrf', '.shp')
        else:
            dataFileLocation = dataFileLocation.replace('.mrf', '.ppg')
            mrf_format = 'image/png'

    if zIndexFileLocation == None:
        if archiveLocation != None and archiveLocation[0] == '/':
            # use absolute path of archive
            zIndexFileLocation = mrf
        else:
            # use relative path to cache
            zIndexFileLocation = mrf.replace(cacheConfig, '')
        zIndexFileLocation = zIndexFileLocation.replace('.mrf', '.zdb')

    # Parse header filename. Default is to use the 'mrf' filename.
    header_type = None
    header_file_name = mrf
    try:
        headerFileName = dom.getElementsByTagName('HeaderFileName')[0]
        header_file_name = get_dom_tag_value(dom, 'HeaderFileName')
    except (AttributeError, IndexError):
        pass
    try:
        header_type = headerFileName.getAttribute('type')
    except AttributeError:
        pass

    if not vectorType:
        # Open MRF header if one has been supplied (except if "type" attr is "prefix")
        header_dom = None
        if header_type != 'prefix':
            try:
                with open(header_file_name, 'r') as mrf_file:
                    try:
                        header_dom = xml.dom.minidom.parse(mrf_file)
                    except:
                        log_sig_err(
                            'Badly-formatted MRF header file: {0}'.format(
                                mrf_file), sigevent_url)
                        continue
            except IOError:
                log_sig_err(
                    "Can't open MRF file: {0}".format(header_file_name),
                    sigevent_url)
                continue

        # Create base MRF document. We'll be adding stuff from either the header MRF or the
        # layer config file to this.
        mrf_impl = xml.dom.minidom.getDOMImplementation()
        mrf_dom = mrf_impl.createDocument(None, 'MRF_META', None)
        mrf_meta = mrf_dom.documentElement

        # Create <Raster> tag
        raster_node = mrf_dom.createElement('Raster')

        # If the "prefix" attribute of <HeaderFileName> is present, we grab MRF stuff from the
        # layer config file. Otherwise, use the header file specified.
        if header_type == 'prefix':
            mrf_base = header_file_name + '.mrf'
            header_dom = dom
            log_info_mssg('Using MRF data within layer config file')
        else:
            log_info_mssg('Using MRF Archetype: ' + header_file_name)
            mrf_base = os.path.basename(header_file_name)

        if header_dom != None:
            # Check if <Size> tag present and has all 3 required values (x,y,c)
            try:
                size_node = header_dom.getElementsByTagName('Size')[0]
            except IndexError:
                log_sig_err(
                    "<Size> tag not present in MRF header file or layer config",
                    sigevent_url)
                continue
            if size_node != None:
                if not all(attr in size_node.attributes.keys()
                           for attr in ('x', 'y')):
                    log_sig_err("<Size> tag needs to have attributes x and y",
                                sigevent_url)
                    continue
                else:
                    raster_node.appendChild(size_node)
                    bands = size_node.getAttribute('c')

            # Create <Compression> node
            compression_node = mrf_dom.createElement('Compression')
            compression_text_node = mrf_dom.createTextNode(compression)
            compression_node.appendChild(compression_text_node)
            raster_node.appendChild(compression_node)

            # Check if <DataValues> tag is present and the NoData attribute is present
            try:
                datavalues_node = header_dom.getElementsByTagName(
                    'DataValues')[0]
            except IndexError:
                datavalues_node = None
            finally:
                if datavalues_node is not None:
                    raster_node.appendChild(datavalues_node)

            # Check if the <Quality> tag is present and of a valid type
            try:
                quality_node = header_dom.getElementsByTagName('Quality')[0]
            except IndexError:
                quality_node = None
            if quality_node is not None:
                if quality_node.firstChild.nodeValue >= 0 and quality_node.firstChild.nodeValue <= 100:
                    log_sig_err(
                        "<Quality> tag must be an integer between 1 and 100",
                        sigevent_url)
                    continue
                else:
                    raster_node.appendChild(quality_node)

            # Check if <PageSize> node is present and has c, x, and y attributes
            try:
                page_size_node = header_dom.getElementsByTagName('PageSize')[0]
            except IndexError:
                page_size_node = None
                log_sig_err(
                    "<PageSize> tag not present in MRF header file or layer config",
                    sigevent_url)
                continue
            if page_size_node is not None:
                if all(attr in page_size_node.attributes.keys()
                       for attr in ('x', 'y')):
                    raster_node.appendChild(page_size_node)
                else:
                    log_sig_err("<PageSize> requires x, and y attributes",
                                sigevent_url)
                    continue

            # Add <Raster> tag to MRF
            mrf_meta.appendChild(raster_node)

            # Create <Rsets>
            try:
                rsets_node = header_dom.getElementsByTagName('Rsets')[0]
            except IndexError:
                rsets_node = None
                log_sig_err(
                    "<Rsets> tag not present in layer config or MRF header file",
                    sigevent_url)
                continue
            if rsets_node is not None:
                try:
                    scale_attribute = rsets_node.getAttribute('scale')
                except:
                    log_sig_err("Attribute 'scale' not present in <Rsets> tag",
                                sigevent_url)
                    continue
                else:
                    try:
                        if scale_attribute:
                            if int(scale_attribute
                                   ) != projection.tilematrixsets[
                                       tilematrixset].scale:
                                log_sig_err(
                                    "Overview scales do not match - " +
                                    tilematrixset + ": " + str(
                                        str(projection.tilematrixsets[
                                            tilematrixset].scale)) + ", " +
                                    "Provided: " + scale_attribute,
                                    sigevent_url)
                                continue
                        if projection.tilematrixsets[tilematrixset].levels > 1:
                            rsets_node.setAttribute(
                                'scale',
                                str(projection.tilematrixsets[tilematrixset].
                                    scale))
                    except KeyError:
                        log_sig_err(
                            "Invalid TileMatrixSet " + tilematrixset +
                            " for projection " + projection.id, sigevent_url)
                        continue
                # Add data file locations
                dataFileNameElement = mrf_dom.createElement('DataFileName')
                dataFileNameElement.appendChild(
                    mrf_dom.createTextNode(dataFileLocation))
                indexFileNameElement = mrf_dom.createElement('IndexFileName')
                indexFileNameElement.appendChild(
                    mrf_dom.createTextNode(indexFileLocation))
                rsets_node.appendChild(dataFileNameElement)
                rsets_node.appendChild(indexFileNameElement)

            # Add zindex file name
            has_zdb = False
            if size_node.hasAttribute('z'):
                z_index_node = mrf_dom.createElement('ZIndexFileName')
                z_index_text_node = mrf_dom.createTextNode(zIndexFileLocation)
                z_index_node.appendChild(z_index_text_node)
                rsets_node.appendChild(z_index_node)
                has_zdb = True

            mrf_meta.appendChild(rsets_node)

            # Create GeoTags
            geotag_node = mrf_dom.createElement('GeoTags')
            # Check for bounding box
            try:
                bounding_box_node = header_dom.getElementsByTagName(
                    'BoundingBox')[0]
            except IndexError:
                bounding_box_node = None
                log_sig_err(
                    "<BoundingBox> tag not present in layer config or MRF header file",
                    sigevent_url)
                continue
            if bounding_box_node is not None:
                if all(attr in bounding_box_node.attributes.keys()
                       for attr in ('minx', 'miny', 'maxx', 'maxy')):
                    geotag_node.appendChild(bounding_box_node)
                else:
                    log_sig_err(
                        "<BoundingBox> requires minx, miny, maxx, and maxy attributes",
                        sigevent_url)
                    continue

            mrf_meta.appendChild(geotag_node)

        twms = mrf_dom.createElement('TWMS')
        levelsElement = mrf_dom.createElement('Levels')
        levelsElement.appendChild(
            mrf_dom.createTextNode(
                str(projection.tilematrixsets[tilematrixset].levels)))

        # Get page sizes for TWMS pattern and/or empty tile generation
        pageSize = mrf_dom.getElementsByTagName('PageSize')[0]
        tileX = int(pageSize.getAttribute('x'))
        tileY = int(pageSize.getAttribute('y'))

        if emptyTile != None:
            # Generate empty tile and override size if colormap is used
            if default_colormap != None and skip_empty_tiles == False:
                colormap_value = default_colormap.firstChild.nodeValue
                colormap_location = default_colormap.attributes[
                    'location'].value
                if colormap_location == '':
                    colormap_path = colormap_value
                else:
                    colormap_path = add_trailing_slash(
                        colormap_location) + colormap_value

                emptyTileSize = generate_empty_tile(colormap_path, emptyTile,
                                                    tileX, tileY)
            else:  # Override size if there is no colormap
                try:
                    # Get file size
                    print "\nReading empty tile file: " + emptyTile
                    emptyTileSize = os.path.getsize(emptyTile)
                    print "Empty tile size: " + str(emptyTileSize)
                except:
                    mssg = str().join(['Cannot read empty tile:  ', emptyTile])
                    log_sig_err(mssg, sigevent_url)

        emptyInfoElement = mrf_dom.createElement('EmptyInfo')
        emptyInfoElement.setAttribute('size', str(emptyTileSize))
        emptyInfoElement.setAttribute('offset', str(emptyTileOffset))
        twms.appendChild(levelsElement)
        twms.appendChild(emptyInfoElement)

        # No longer used
        #     if colormap:
        #         metadataElement = mrf_dom.createElement('Metadata')
        #         metadataElement.appendChild(mrf_dom.createTextNode(colormap))
        #         twms.appendChild(twms.appendChild(metadataElement))

        # add default TWMS patterns
        twms_time_pattern = "request=GetMap&layers=%s&srs=%s&format=%s&styles=&time=[-0-9]*&width=%s&height=%s&bbox=[-,\.0-9+Ee]*" % (
            identifier, str(projection.id), mrf_format.replace("/", "%2F"),
            str(tileX), str(tileY))
        twms_notime_pattern = "request=GetMap&layers=%s&srs=%s&format=%s&styles=&width=%s&height=%s&bbox=[-,\.0-9+Ee]*" % (
            identifier, str(projection.id), mrf_format.replace("/", "%2F"),
            str(tileX), str(tileY))
        patterns.append(twms_time_pattern)
        patterns.append(twms_notime_pattern)

        patternElements = []
        for pattern in patterns:
            patternElements.append(mrf_dom.createElement('Pattern'))
            patternElements[-1].appendChild(
                mrf_dom.createCDATASection(pattern))

        for patternElement in patternElements:
            twms.appendChild(patternElement)

        # Time elements
        detected_times = []
        if static == False:
            for time in times:
                detected_times += detect_time(time, archiveLocation,
                                             fileNamePrefix, year, has_zdb)

            timeElements = []
            for detected_time in detected_times:
                timeElements.append(mrf_dom.createElement('Time'))
                timeElements[-1].appendChild(
                    mrf_dom.createTextNode(detected_time))

            for timeElement in timeElements:
                twms.appendChild(timeElement)

        mrf_meta.appendChild(twms)

        if projection:
            projectionElement = mrf_dom.createElement('Projection')
            projectionElement.appendChild(
                mrf_dom.createCDATASection(projection.wkt))
            mrf_meta.appendChild(projectionElement)

        if not os.path.exists(twmsEndPoint):
            os.makedirs(twmsEndPoint)
        if not os.path.exists(wmtsEndPoint):
            os.makedirs(wmtsEndPoint)

        twms_mrf_filename = twmsEndPoint + '/' + mrf_base
        twms_mrf_file = open(twms_mrf_filename, 'w+')

        formatted_xml = get_pretty_xml(mrf_dom)
        twms_mrf_file.write(formatted_xml)
        twms_mrf_file.seek(0)

        wmts_mrf_filename = wmtsEndPoint + '/' + mrf_base
        # check if file already exists and has same TileMatrixSet, if not then create another file
        if os.path.isfile(wmts_mrf_filename):
            wmts_mrf_file = open(wmts_mrf_filename, 'r')
            if tilematrixset not in wmts_mrf_file.read():
                log_sig_warn(
                    tilematrixset + " not found in existing " +
                    wmts_mrf_filename +
                    ". Creating new file for TileMatrixSet.", sigevent_url)
                wmts_mrf_filename = wmts_mrf_filename.split(
                    ".mrf")[0] + "_" + tilematrixset + ".mrf"
            wmts_mrf_file.close()

        wmts_mrf_file = open(wmts_mrf_filename, 'w+')
        lines = twms_mrf_file.readlines()

        # change patterns for WMTS
        pattern_replaced = False
        try:
            if is_encoded:
                wmts_pattern = "<![CDATA[SERVICE=WMTS&REQUEST=GetTile&VERSION=1.0.0&LAYER=%s&STYLE=(default|encoded)?&TILEMATRIXSET=%s&TILEMATRIX=[0-9]*&TILEROW=[0-9]*&TILECOL=[0-9]*&FORMAT=%s]]>" % (
                    identifier, tilematrixset, mrf_format.replace("/", "%2F"))
            else:
                wmts_pattern = "<![CDATA[SERVICE=WMTS&REQUEST=GetTile&VERSION=1.0.0&LAYER=%s&STYLE=(default)?&TILEMATRIXSET=%s&TILEMATRIX=[0-9]*&TILEROW=[0-9]*&TILECOL=[0-9]*&FORMAT=%s]]>" % (
                    identifier, tilematrixset, mrf_format.replace("/", "%2F"))
        except KeyError:
            log_sig_exit(
                'ERROR', 'TileMatrixSet ' + tilematrixset +
                ' not found for projection: ' + projection.id, sigevent_url)
        for line in lines:
            if '<Pattern>' in line:
                if pattern_replaced == False:
                    patternline = line.split('Pattern')
                    line = patternline[
                        0] + "Pattern>" + wmts_pattern + "</Pattern" + patternline[
                            -1]
                    pattern_replaced = True
                else:
                    line = ''
            wmts_mrf_file.write(line)

        twms_mrf_file.close()
        wmts_mrf_file.seek(0)
        wmts_mrf_file.close()
        try:
            mrf_file.close()
        except:
            pass

        print '\n' + twms_mrf_filename + ' configured successfully\n'
        print '\n' + wmts_mrf_filename + ' configured successfully\n'

        # generate legend if requested
        legendUrl_svg_v_meta = ''
        legendUrl_svg_h_meta = ''
        legendUrl_png_h_url  = None
        if legend and default_colormap:
            colormap_value = default_colormap.firstChild.nodeValue
            colormap_location = default_colormap.attributes['location'].value
            if colormap_location == '':
                colormap_path = colormap_value
            else:
                colormap_path = add_trailing_slash(
                    colormap_location) + colormap_value

            legend_identifier = os.path.splitext(colormap_value)[0]
            legend_output = ''
            try:
                legend_output = environment.legend_dir + legend_identifier
            except:
                message = "Legend directory has not been defined for environment with cache location: " + environment.cache
                log_sig_err(message, sigevent_url)

            try:
                if environment.legendUrl != None:
                    if legend_output != '':
                        # These URLs _are_ used in the WMTS capabilities
                        legendUrl_svg_v_meta, legendUrl_svg_v_width, legendUrl_svg_v_height = generate_legend(
                            colormap_path, legend_output + '_V.svg',
                            environment.legendUrl + legend_identifier + '_V.svg',
                            'svg', 'vertical')
                        legendUrl_svg_h_meta, legendUrl_svg_h_width, legendUrl_svg_h_height = generate_legend(
                            colormap_path, legend_output + '_H.svg',
                            environment.legendUrl + legend_identifier + '_H.svg',
                            'svg', 'horizontal')

                        # This URL _is not_ used in the WMTS capabilities
                        legendUrl_png_h_meta, legendUrl_png_h_width, legendUrl_png_h_height = generate_legend(
                            colormap_path, legend_output + '_H.png',
                            environment.legendUrl + legend_identifier + '_H.png',
                            'png', 'horizontal')
                        # saving this for later since WMS doesn't use the <LegendURL> metadata tag
                        legendUrl_png_h_url = environment.legendUrl + legend_identifier + '_H.png'
                else:
                    message = "Legend URL has not been defined for environment with cache location: " + environment.cache
                    log_sig_err(message, sigevent_url)
            except:
                message = "Error generating legend for " + legend_identifier
                log_sig_err(message, sigevent_url)

    else:  # Vectors
        # Vectors aren't supporting z-slices
        has_zdb = False

        # Detect times for product based on layer configuration <Time> elements
        detected_times = []
        if static == False:
            for time in times:
                detected_times += detect_time(time, archiveLocation, fileNamePrefix, year, has_zdb)

        # Clear legend variables
        legendUrl_svg_v_meta = ''
        legendUrl_svg_h_meta = ''
        legendUrl_png_h_url  = None


    # generate archive links if requested
    if links:
        if len(detected_times) > 0:
            print "Generating archive links for " + fileNamePrefix
            generate_links(detected_times, archiveLocation, fileNamePrefix,
                           year, dataFileLocation, has_zdb)
        else:
            print fileNamePrefix + " is not a time varying layer"

# Modify service files

#getCapabilities TWMS
    if no_twms == False:
        try:
            # Copy and open base GetCapabilities.
            getCapabilities_file = twmsEndPoint + '/getCapabilities.xml'
            shutil.copyfile(lcdir + '/conf/getcapabilities_base_twms.xml',
                            getCapabilities_file)
            getCapabilities_base = open(getCapabilities_file, 'r+')
        except IOError:
            mssg = str().join([
                'Cannot read getcapabilities_base_twms.xml file:  ',
                lcdir + '/conf/getcapabilities_base_twms.xml'
            ])
            log_sig_exit('ERROR', mssg, sigevent_url)
        else:
            lines = getCapabilities_base.readlines()
            for idx in range(0, len(lines)):
                if '<SRS></SRS>' in lines[idx]:
                    lines[idx] = lines[idx].replace(
                        '<SRS></SRS>', '<SRS>' + projection.id + '</SRS>')
                if '<CRS></CRS>' in lines[idx]:
                    lines[idx] = lines[idx].replace(
                        '<CRS></CRS>', '<CRS>' + projection.id + '</CRS>')
                if 'OnlineResource' in lines[idx]:
                    spaces = lines[idx].index('<')
                    onlineResource = xml.dom.minidom.parseString(
                        lines[idx]).getElementsByTagName('OnlineResource')[0]
                    if 'KeywordList' in lines[idx - 1]:
                        onlineResource.attributes[
                            'xlink:href'] = twmsServiceUrl  # don't include the cgi portion
                    else:
                        onlineResource.attributes[
                            'xlink:href'] = twmsServiceUrl + "twms.cgi?"
                    lines[idx] = (' ' * spaces) + onlineResource.toprettyxml(
                        indent=" ")
            getCapabilities_base.seek(0)
            getCapabilities_base.truncate()
            getCapabilities_base.writelines(lines)
            getCapabilities_base.close()

        #getTileService
    if no_twms == False:
        try:
            # Copy and open base GetTileService.
            getTileService_file = twmsEndPoint + '/getTileService.xml'
            shutil.copyfile(lcdir + '/conf/gettileservice_base.xml',
                            getTileService_file)
            getTileService_base = open(getTileService_file, 'r+')
        except IOError:
            mssg = str().join([
                'Cannot read gettileservice_base.xml file:  ',
                lcdir + '/conf/gettileservice_base.xml'
            ])
            log_sig_exit('ERROR', mssg, sigevent_url)
        else:
            lines = getTileService_base.readlines()
            for idx in range(0, len(lines)):
                if 'BoundingBox' in lines[idx]:
                    lines[idx] = lines[idx].replace(
                        "BoundingBox", "LatLonBoundingBox").replace(
                            "{minx}", projection.lowercorner[0]).replace(
                                "{miny}", projection.lowercorner[1]).replace(
                                    "{maxx}",
                                    projection.uppercorner[0]).replace(
                                        "{maxy}", projection.uppercorner[1])
                if 'OnlineResource' in lines[idx]:
                    spaces = lines[idx].index('<')
                    onlineResource = xml.dom.minidom.parseString(
                        lines[idx]).getElementsByTagName('OnlineResource')[0]
                    if 'KeywordList' in lines[idx - 1]:
                        onlineResource.attributes[
                            'xlink:href'] = twmsServiceUrl  # don't include the cgi portion
                    else:
                        onlineResource.attributes[
                            'xlink:href'] = twmsServiceUrl + "twms.cgi?"
                    lines[idx] = (' ' * spaces) + onlineResource.toprettyxml(
                        indent=" ")
            getTileService_base.seek(0)
            getTileService_base.truncate()
            getTileService_base.writelines(lines)
            getTileService_base.close()

    #getCapabilities WMTS modify Service URL
    if no_wmts == False:
        try:
            # Copy and open base GetCapabilities.
            getCapabilities_file = wmtsEndPoint + '/getCapabilities.xml'
            shutil.copyfile(lcdir + '/conf/getcapabilities_base_wmts.xml',
                            getCapabilities_file)
            getCapabilities_base = open(getCapabilities_file, 'r+')
        except IOError:
            mssg = str().join([
                'Cannot read getcapabilities_base_wmts.xml file:  ',
                lcdir + '/conf/getcapabilities_base_wmts.xml'
            ])
            log_sig_exit('ERROR', mssg, sigevent_url)
        else:
            lines = getCapabilities_base.readlines()
            for idx in range(0, len(lines)):
                if '<ows:Get' in lines[idx]:
                    spaces = lines[idx].index('<')
                    getUrlLine = lines[idx].replace(
                        'ows:Get',
                        'Get xmlns:xlink="http://www.w3.org/1999/xlink"'
                    ).replace('>', '/>')
                    getUrl = xml.dom.minidom.parseString(
                        getUrlLine).getElementsByTagName('Get')[0]
                    if '1.0.0/WMTSCapabilities.xml' in lines[idx]:
                        getUrl.attributes[
                            'xlink:href'] = wmtsServiceUrl + '1.0.0/WMTSCapabilities.xml'
                    elif 'wmts.cgi?' in lines[idx]:
                        getUrl.attributes[
                            'xlink:href'] = wmtsServiceUrl + 'wmts.cgi?'
                    else:
                        getUrl.attributes['xlink:href'] = wmtsServiceUrl
                    lines[idx] = (' ' * spaces) + getUrl.toprettyxml(
                        indent=" ").replace('Get', 'ows:Get').replace(
                            ' xmlns:xlink="http://www.w3.org/1999/xlink"',
                            '').replace('/>', '>')
                if 'ServiceMetadataURL' in lines[idx]:
                    spaces = lines[idx].index('<')
                    serviceMetadataUrlLine = lines[idx].replace(
                        'ServiceMetadataURL',
                        'ServiceMetadataURL xmlns:xlink="http://www.w3.org/1999/xlink"'
                    )
                    serviceMetadataUrl = xml.dom.minidom.parseString(
                        serviceMetadataUrlLine).getElementsByTagName(
                            'ServiceMetadataURL')[0]
                    serviceMetadataUrl.attributes[
                        'xlink:href'] = wmtsServiceUrl + '1.0.0/WMTSCapabilities.xml'
                    lines[idx] = (
                        ' ' * spaces
                    ) + serviceMetadataUrl.toprettyxml(indent=" ").replace(
                        ' xmlns:xlink="http://www.w3.org/1999/xlink"', '')
            getCapabilities_base.seek(0)
            getCapabilities_base.truncate()
            getCapabilities_base.writelines(lines)
            getCapabilities_base.close()

    # create WMTS layer metadata for GetCapabilities
    if no_wmts == False and vectorType is None:
        try:
            # Open layer XML file
            layer_xml = open(wmts_mrf_filename.replace('.mrf', '.xml'), 'w+')
        except IOError:
            mssg = str().join([
                'Cannot read layer XML file:  ',
                wmts_mrf_filename.replace('.mrf', '.xml')
            ])
            log_sig_exit('ERROR', mssg, sigevent_url)

        wmts_layer_template = """<Layer>
            <ows:Title xml:lang=\"en\">$Title</ows:Title>
            $BoundingBox
            <ows:Identifier>$Identifier</ows:Identifier>
            <ows:Metadata xlink:type="simple" xlink:role="http://earthdata.nasa.gov/gibs/metadata-type/colormap$MapVersion" xlink:href="$ColorMap" xlink:title="GIBS Color Map: Data - RGB Mapping"/>
            <ows:Metadata xlink:type="simple" xlink:role="http://earthdata.nasa.gov/gibs/metadata-type/mapbox-gl-style$MapVersion" xlink:href="$VectorStyleJSON" xlink:title="Mapbox GL Layer Styles"/>
            <ows:Metadata xlink:type="simple" xlink:role="http://earthdata.nasa.gov/gibs/metadata-type/layer$MapVersion" xlink:href="$VectorMetadataJSON" xlink:title="Layer Vector Metadata"/>
            <Style isDefault="true">
                <ows:Title xml:lang=\"en\">default</ows:Title>
                <ows:Identifier>default</ows:Identifier>
                $LegendURL_vertical
                $LegendURL_horizontal
            </Style>
            <Format>$Format</Format>
            <Dimension>
                <ows:Identifier>Time</ows:Identifier>
                <ows:UOM>ISO8601</ows:UOM>
                <Default>$DefaultDate</Default>
                <Current>false</Current>
                <Value>$DateRange</Value>
            </Dimension>
            <TileMatrixSetLink>
                <TileMatrixSet>$TileMatrixSet</TileMatrixSet>$TMSLimits
            </TileMatrixSetLink>
            <ResourceURL format="$Format" resourceType="tile" template="$WMTSServiceURL$Identifier/default/{Time}/{TileMatrixSet}/{TileMatrix}/{TileRow}/{TileCol}.$FileType"/>
        </Layer>"""

        layer_output = ""
        lines = wmts_layer_template.splitlines(True)
        for line in lines:
            # replace lines in template
            if '<Layer>' in line:
                line = '         ' + line
            if '</Layer>' in line:
                line = ' ' + line + '\n'
            if '$Title' in line:
                line = line.replace("$Title", title)
            if '$BoundingBox' in line:
                line = line.replace("$BoundingBox", projection.bbox_xml)
            if '$Identifier' in line:
                line = line.replace("$Identifier", identifier)
            if '$LegendURL_vertical' in line:
                line = line.replace("$LegendURL_vertical", legendUrl_svg_v_meta)
            if '$LegendURL_horizontal' in line:
                line = line.replace("$LegendURL_horizontal", legendUrl_svg_h_meta)
            if '$ColorMap' in line:
                if colormaps == None or default_colormap == None:
                    line = ''
                else:
                    line_template = line
                    # First create line for default colormap
                    if default_colormap.attributes['url'].value != '':
                        default_colormap_url = add_trailing_slash(
                            default_colormap.attributes['url'].
                            value) + default_colormap.firstChild.nodeValue
                    else:
                        default_colormap_url = default_colormap.firstChild.nodeValue
                    line = line.replace("$MapVersion", '')
                    line = line.replace("$ColorMap", default_colormap_url)
                    # Add rest of tags
                    if default_colormap.attributes['version'].value != '':
                        for colormap in colormaps:
                            if colormap.attributes['url'].value != '':
                                colormap_url = add_trailing_slash(
                                    colormap.attributes['url'].
                                    value) + colormap.firstChild.nodeValue
                            else:
                                colormap_url = colormap.firstChild.nodeValue
                            newline = line_template.replace(
                                "$MapVersion",
                                '/' + colormap.attributes['version'].value)
                            newline = newline.replace("$ColorMap",
                                                      colormap_url)
                            line += newline[3:]
            if '$VectorStyleJSON' in line:
                if stylejsons == None or default_stylejson == None:
                    line = ''
                else:
                    line_template = line
                    # First create line for default style
                    if default_stylejson.attributes['url'].value != '':
                        default_stylejson_url = add_trailing_slash(
                            default_stylejson.attributes['url'].
                            value) + default_stylejson.firstChild.nodeValue
                    else:
                        default_stylejson_url = default_stylejson.firstChild.nodeValue
                    line = line.replace("$MapVersion", '')
                    line = line.replace("$VectorStyleJSON", default_stylejson_url)
                    # Add rest of tags
                    if default_stylejson.attributes['version'].value != '':
                        for stylejson in stylejsons:
                            if stylejson.attributes['url'].value != '':
                                stylejson_url = add_trailing_slash(
                                    stylejson.attributes['url'].
                                    value) + stylejson.firstChild.nodeValue
                            else:
                                stylejson_url = stylejson.firstChild.nodeValue
                            newline = line_template.replace(
                                "$MapVersion",
                                '/' + stylejson.attributes['version'].value)
                            newline = newline.replace("$VectorStyleJSON",
                                                      stylejson_url)
                            line += newline[3:]
            if '$VectorMetadataJSON' in line:
                if metadatajsons == None or default_metadatajson == None:
                    line = ''
                else:
                    line_template = line
                    # First create line for default metadata
                    if default_metadatajson.attributes['url'].value != '':
                        default_metadatajson_url = add_trailing_slash(
                            default_metadatajson.attributes['url'].
                            value) + default_metadatajson.firstChild.nodeValue
                    else:
                        default_metadatajson_url = default_metadatajson.firstChild.nodeValue
                    line = line.replace("$MapVersion", '')
                    line = line.replace("$VectorMetadataJSON",
                                        default_metadatajson_url)
                    # Add rest of tags
                    if default_metadatajson.attributes['version'].value != '':
                        for metadatajson in metadatajsons:
                            if metadatajson.attributes['url'].value != '':
                                metadatajson_url = add_trailing_slash(
                                    metadatajson.attributes['url'].
                                    value) + metadatajson.firstChild.nodeValue
                            else:
                                metadatajson_url = metadatajson.firstChild.nodeValue
                            newline = line_template.replace(
                                "$MapVersion",
                                '/' + metadatajson.attributes['version'].value)
                            newline = newline.replace("$VectorMetadataJSON",
                                                      metadatajson_url)
                            line += newline[3:]
            if '$Format' in line:
                line = line.replace("$Format", mrf_format)
            if '$FileType' in line:
                if mrf_format == "application/vnd.mapbox-vector-tile":
                    line = line.replace("$FileType", "mvt")
                else:
                    line = line.replace("$FileType", mrf_format.split('/')[1])
            if '$WMTSServiceURL' in line:
                line = line.replace("$WMTSServiceURL",
                                    environment.wmtsServiceUrl)
            if '$TileMatrixSet' in line:
                line = line.replace("$TileMatrixSet", tilematrixset)
                if tmsLimits:
                    line = line.replace('$TMSLimits', tmsLimits.toxml())
                else:
                    line = line.replace('$TMSLimits', '')
                tilematrixset_line = line

            if static == True or len(detected_times) == 0:
                if any(x in line for x in [
                        'Dimension', '<ows:Identifier>Time</ows:Identifier>',
                        '<ows:UOM>ISO8601</ows:UOM>', '$DefaultDate',
                        '<Current>false</Current>', '$DateRange'
                ]):
                    line = ''
                if '/{Time}' in line:
                    line = line.replace('/{Time}', '')
            else:
                if '$DefaultDate' in line:
                    defaultDate = ''
                    for detected_time in detected_times:
                        defaultDate = detected_time.strip().split('/')[1]
                    line = line.replace("$DefaultDate", defaultDate)
                if '$DateRange' in line:
                    line = line.replace("$DateRange", detected_times[0].strip())
                    iterTime = iter(detected_times)
                    next(iterTime)
                    for detected_time in iterTime:
                        line += "             <Value>" + detected_time + "</Value>\n"
            # remove extra white space from lines
            line = line[3:]
            layer_output = layer_output + line
        # Replace extra lines before </Style>
        blanks = """

"""
        layer_output = layer_output.replace(blanks, "")
        # Check if additional encoded style is needed
        if is_encoded == True:
            style_encoded = """</Style>
         <Style isDefault="false">
            <ows:Title xml:lang=\"en\">encoded</ows:Title>
            <ows:Identifier>encoded</ows:Identifier>
         </Style>"""
            layer_output = layer_output.replace("</Style>", style_encoded)
        layer_xml.writelines(layer_output)

        # special case, add additional tilematrixsets from existing file and then remove
        existing_layer_xml_filename = wmts_mrf_filename.replace(
            '.mrf', '.xml').replace("_" + tilematrixset, '')
        if tilematrixset in wmts_mrf_filename:
            try:
                # Open GetCapabilities.
                existing_layer_xml = open(existing_layer_xml_filename, 'r+')
                lines = existing_layer_xml.readlines()
                os.remove(existing_layer_xml_filename)
                for idx in range(0, len(lines)):
                    if '<TileMatrixSet>' in lines[idx]:
                        lines[idx] = lines[idx] + tilematrixset_line
                layer_xml.seek(0)
                layer_xml.writelines(lines)
                existing_layer_xml.close()
            except:
                mssg = str().join([
                    'Cannot read existing layer XML file:  ',
                    existing_layer_xml_filename
                ])
                log_sig_err(mssg, sigevent_url)

        # close new file
        layer_xml.close()

    # create TWMS layer metadata for GetCapabilities
    if not no_twms and vectorType is None:
        try:
            # Open layer XML file
            layer_xml = open(twms_mrf_filename.replace('.mrf', '_gc.xml'), 'w+')
        except IOError:
            mssg = str().join([
                'Cannot read layer XML file:  ',
                twms_mrf_filename.replace('.mrf', '_gc.xml')
            ])
            log_sig_exit('ERROR', mssg, sigevent_url)

        TWMS_GC_LAYER_TEMPLATE = """    <Layer queryable=\"0\">
      <Name>{Identifier}</Name>
      <Title xml:lang=\"en\">{Title}</Title>
      <Abstract xml:lang=\"en\">{Abstract}</Abstract>
      <LatLonBoundingBox minx=\"{min}\" miny=\"{miny}\" maxx=\"{maxx}\" maxy=\"{maxy}\" />
      <Style>
        <Name>default</Name> 
        <Title xml:lang=\"en\">(default) Default style</Title>
      </Style>
      <ScaleHint min=\"10\" max=\"100\"/> 
      <MinScaleDenominator>100</MinScaleDenominator>
      </Layer>
"""

        layer_output = bulk_replace(TWMS_GC_LAYER_TEMPLATE, [('{Identifier}', identifier),
                                                             ('{Title}', title),
                                                             ('{Abstract}', abstract),
                                                             ('{minx}', projection.lowercorner[0]),
                                                             ('{miny}', projection.lowercorner[1]),
                                                             ('{maxx}', projection.uppercorner[0]),
                                                             ('{maxy}', projection.uppercorner[1])])
        layer_xml.writelines(layer_output)
        layer_xml.close()

    # create TWMS layer metadata for GetTileService
    if not no_twms and vectorType is None:

        TWMS_GTS_LAYER_TEMPLATE = """<TiledGroup>
    <Name>{TiledGroupName}</Name>
    <Title xml:lang=\"en\">{Title}</Title>
    <Abstract xml:lang=\"en\">{Abstract}</Abstract>
    <Projection>{Projection}</Projection>
    <Pad>0</Pad>
    <Bands>{Bands}</Bands>
    <LatLonBoundingBox minx=\"{min}\" miny=\"{miny}\" maxx=\"{maxx}\" maxy=\"{maxy}\" />
    <Key>{time}</Key>
{Patterns}</TiledGroup>
"""

        patterns = ""
        cmd = depth + '/oe_create_cache_config -p ' + twms_mrf_filename
        try:
            print '\nRunning command: ' + cmd
            process = subprocess.Popen(cmd, shell=True, stdout=subprocess.PIPE, stderr=subprocess.PIPE)
            process.wait()
            for output in process.stdout:
                patterns = patterns + output
        except:
            log_sig_err("Error running command " + cmd, sigevent_url)

        layer_output = bulk_replace(TWMS_GTS_LAYER_TEMPLATE, [('{TiledGroupName}', tiledGroupName),
                                                              ('{Title}', title),
                                                              ('{Abstract}', abstract),
                                                              ('{Projection}', projection.wkt),
                                                              ('{Bands}', "4" if mrf_format == 'image/png' else bands),
                                                              ('{minx}', projection.lowercorner[0]),
                                                              ('{miny}', projection.lowercorner[1]),
                                                              ('{maxx}', projection.uppercorner[0]),
                                                              ('{maxy}', projection.uppercorner[1]),
                                                              ('{Patterns}', patterns)])


        # Write out the GTS XML file
        try:
            layer_xml = open(twms_mrf_filename.replace('.mrf', '_gts.xml'), 'w+')
            layer_xml.writelines(layer_output)
            layer_xml.close()
        except IOError:
            mssg = str().join(['Cannot read layer XML file:  ', twms_mrf_filename.replace('.mrf', '_gts.xml') ])
            log_sig_exit('ERROR', mssg, sigevent_url)


    # Create mapfile if requested and this is not a vector tile product
    if create_mapfile and compression != "MVT" and environment.mapfileStagingLocation is not None:

        # This block of code will check to see if we can just reuse an existing mapfile generated during the reproject
        # configuration. The reproject WMTS-sourced configuration is better, as it handles time snapping correctly.
        #
        # However, for now we are turning this feature off as there are implications regarding performance that need
        # additional testing.
        #
        # Note: oe_configure_remote_layers generates its own mapfiles based on the include/exclude rules and those should
        # be mutually exclusive with the layers configured here.
        reuse_wm_mapfiles = False
        mapfile_name = os.path.join(environment.mapfileStagingLocation, identifier + '.map')
        wm_layer_mapfile = os.path.join(environment.mapfileStagingLocation[:-5] + '3857', identifier + '.map')
        if reuse_wm_mapfiles and os.path.exists(wm_layer_mapfile) and projection.id != 'EPSG:3857' and mapfile_name != wm_layer_mapfile:
            # Vector layers will be ignored as they aren't reprojected
            print('Found, and using, existing reproject mapfile ' + wm_layer_mapfile)
            print('Copying to ' + mapfile_name)
            shutil.copyfile(wm_layer_mapfile, mapfile_name)
        elif wmsSourceLoc == "Remote":
            # Use the template to create the new Mapfile snippet
            wms_layer_group_info = ''
            dimension_info = ''
            validation_info = ''
            style_info = ''

            if wmsLayerGroupName is not None:
                wms_layer_group_info = bulk_replace(WMS_LAYER_GROUP_TEMPLATE,
                                                    [('{wms_layer_group}', wmsLayerGroupName)])

            if not static and len(detected_times) > 0:
                defaultDateTime = ''
                timeExtent      = ''
                for detected_time in detected_times:
                    defaultDateTime = detected_time.strip().split('/')[1]
                    timeExtent      = timeExtent + detected_time.strip() + ","

                dimension_info = bulk_replace(DIMENSION_TEMPLATE, [('{periods}', timeExtent.rstrip(',')),
                                                                   ('{default}', defaultDateTime)])
                validation_info = VALIDATION_TEMPLATE.replace('{default}', defaultDateTime)

            if legend and legendUrl_png_h_url:
<<<<<<< HEAD
                style_info = bulk_replace(STYLE_TEMPLATE, [('{width}', str(legendUrl_png_h_width)),
                                                           ('{height}', str(legendUrl_png_h_height)),
                                                           ('{href}', legendUrl_png_h_url)])

            src_epsg_code = projection.id.lower().split(":")[1]

            target_bbox   = [projection.lowercorner[1], projection.lowercorner[0],
                             projection.uppercorner[1], projection.uppercorner[0]]
            resource_url_template = "$WMTSServiceURL$Identifier/default/{Time}/{TileMatrixSet}/{TileMatrix}/{TileRow}/{TileCol}.$FileType"
            template_string       = bulk_replace(resource_url_template,
                                                 [('$WMTSServiceURL', environment.wmtsServiceUrl),
                                                  ('$Identifier', identifier),
                                                  ('$FileType', mrf_format.split('/')[1])])

            mapfile_snippet = bulk_replace(
                MAPFILE_TEMPLATE,
                [('{layer_name}', identifier),
                 ('{data_xml}', make_gdal_tms_xml(None, (4 if mrf_format == 'image/png' else 3), src_epsg_code,
                                                  tms=tilematrixset, template_string=template_string)),
                 ('{layer_title}', cgi.escape(title)),
                 ('{wms_layer_group_info}', wms_layer_group_info), ('{dimension_info}', dimension_info),
                 ('{style_info}', style_info), ('{validation_info}', validation_info),
                 ('{src_epsg}', src_epsg_code), ('{target_epsg}', src_epsg_code),
                 ('{target_bbox}', ', '.join(target_bbox))])

            if os.path.exists(mapfile_name):
                # Warn that we're overwriting a recently modified file
                last_mod = os.path.getmtime(mapfile_name)
                if tm() - last_mod <= 600:
                    log_sig_warn("Overwriting layer mapfile " + mapfile_name, sigevent_url)
            with open(mapfile_name, 'w+') as mapfile:
                mapfile.write(mapfile_snippet)

        else: # Create custom layer mapfile with time metadata elements
            # Write mapfile info for layer
            if os.path.exists(mapfile_name):
                # Warn that we're overwriting a recently modified file
                last_mod = os.path.getmtime(mapfile_name)
                if tm() - last_mod <= 600:
                    log_sig_warn("Overwriting layer mapfile " + mapfile_name, sigevent_url)
            with open(mapfile_name, 'w+') as mapfile:
                # Initialize validation values
                timeDirPattern = "%" + identifier + "_TIME%_" if not subdaily else "%" + identifier + "_TIME%"
                timeParamRegex = '"^([0-9]|T){7}$"'
                yearDirPattern = "%" + identifier + "_YEAR%"
                yearDirRegex = '"^([0-9]|Y){4}$"'
                subdailyDirPattern = "%" + identifier + "_SUBDAILY%_"
                subdailyParamRegex = '"^([0-9]|T){6}$"'

                minx = projection.lowercorner[0]
                miny = projection.lowercorner[1]
                maxx = projection.uppercorner[0]
                maxy = projection.uppercorner[1]

                # Write mapfile lines
                mapfile.write("LAYER\n")
                mapfile.write("\tNAME\t\"" + identifier + "\"\n")
                if wmsGroupName:
                    mapfile.write("\tGROUP\t\"" + wmsGroupName + "\"\n")
                    # default time/year needs to be handled by mod_oems for layer groups
                    default_time = ""
                    default_year = ""
                    default_subdaily = ""
                    timeDirPattern = (
                        "%" + wmsGroupName + "_TIME%") + timeDirPattern
                    yearDirPattern = yearDirPattern + "%" + wmsGroupName + "_YEAR%"
=======
                mapfile.write("\t\t\"wms_style\"\t\t\t\t\"default\"\n")
                mapfile.write("\t\t\"wms_style_default_legendurl_width\"\t\"" + str(legendUrl_png_h_width) + "\"\n")
                mapfile.write("\t\t\"wms_style_default_legendurl_height\"\t\"" + str(legendUrl_png_h_height) + "\"\n")
                mapfile.write("\t\t\"wms_style_default_legendurl_format\"\t\"image/png\"\n")
                mapfile.write("\t\t\"wms_style_default_legendurl_href\"\t\"" + legendUrl_png_h_url + "\"\n")

            if vectorType:
                mapfile.write('\t\t"wms_enable_request"\t\t"GetLegendGraphic"\n')
                mapfile.write('\t\t"wfs_getfeature_formatlist"\t\t"geojson,csv"\n')
                mapfile.write('\t\t"gml_include_items"\t\t"all"\n')

            mapfile.write("\tEND\n")
            datacon = "DATA"
            if vectorType:
                # check if we have json files; if yes, use that extension, otherwise assume shapefiles
                jsonsearch = archiveLocation + '/[0-9]*/*.json'
                if len(glob.glob(jsonsearch)) == 0:
                    extension = ''
>>>>>>> 56013b5c
                else:
                    default_time = "TTTTTTT"
                    default_year = "YYYY"
                    default_subdaily = "TTTTTT"
                if vectorType:
                    layer_type = vectorType.upper()
                else:
                    layer_type = 'RASTER'
                mapfile.write("\tTYPE\t" + layer_type + "\n")
                mapfile.write("\tSTATUS\tON\n")
                mapfile.write("\tVALIDATION\n")
                # The validation was previously being put in the layer METADATA -- deprecated in Mapserver 5.4.0
                if not static:
                    mapfile.write("\t\t\"default_" + identifier + "_TIME\"\t\t\"" +
                                default_time + "\"\n")
                    mapfile.write("\t\t\"" + identifier + "_TIME\"\t\t\t" +
                                timeParamRegex + "\n")
                    if wmsGroupName:  # add group substitutions as well
                        mapfile.write("\t\t\"default_" + wmsGroupName +
                                    "_TIME\"\t\t\"" + default_time + "\"\n")
                        mapfile.write("\t\t\"" + wmsGroupName + "_TIME\"\t\t\t" +
                                    timeParamRegex + "\n")
                if not static and year:
                    mapfile.write("\t\t\"default_" + identifier + "_YEAR\"\t\"" +
                                default_year + "\"\n")
                    mapfile.write("\t\t\"" + identifier + "_YEAR\"\t\t" +
                                yearDirRegex + "\n")
                    if wmsGroupName:
                        mapfile.write("\t\t\"default_" + wmsGroupName +
                                    "_YEAR\"\t\"" + default_year + "\"\n")
                        mapfile.write("\t\t\"" + wmsGroupName + "_YEAR\"\t\t" +
                                    yearDirRegex + "\n")
                if not static and subdaily:
                    mapfile.write("\t\t\"default_" + identifier +
                                "_SUBDAILY\"\t\"" + default_subdaily + "\"\n")
                    mapfile.write("\t\t\"" + identifier + "_SUBDAILY\"\t\t" +
                                subdailyParamRegex + "\n")
                    if wmsGroupName:
                        mapfile.write("\t\t\"default_" + wmsGroupName +
                                    "_SUBDAILY\"\t\"" + default_subdaily +
                                    "\"\n")
                        mapfile.write("\t\t\"" + wmsGroupName + "_SUBDAILY\"\t\t" +
                                    subdailyParamRegex + "\n")
                mapfile.write("\tEND\n")
                mapfile.write("\tMETADATA\n")
                mapfile.write("\t\t\"wms_title\"\t\t\"" + title + "\"\n")
                mapfile.write("\t\t\"wms_extent\"\t\t\"" + minx + " " + miny +
                            " " + maxx + " " + maxy + "\"\n")
                if not static and len(detected_times) > 0:
                    defaultDate = ''
                    timeExtent  = ''
                    for detected_time in detected_times:
                        defaultDate = detected_time.strip().split('/')[1]
                        timeExtent = timeExtent + detected_time.strip() + ","
                    mapfile.write("\t\t\"wms_timeextent\"\t\"" + timeExtent.rstrip(',') + "\"\n")
                    mapfile.write("\t\t\"wms_timedefault\"\t\"" + defaultDate + "\"\n")
                if wmsGroupName:
                    mapfile.write("\t\t\"wms_group_title\"\t\t\"" + wmsGroupName + "\"\n")

                if wmsLayerGroupName is not None:
                    mapfile.write("\t\t\"wms_layer_group\"\t\t\"" + wmsLayerGroupName + "\"\n")

                if legend and legendUrl_png_h_url:
                    mapfile.write("\t\t\"wms_style\"\t\t\t\t\"default\"\n")
                    mapfile.write("\t\t\"wms_style_default_legendurl_width\"\t\"" + str(legendUrl_png_h_width) + "\"\n")
                    mapfile.write("\t\t\"wms_style_default_legendurl_height\"\t\"" + str(legendUrl_png_h_height) + "\"\n")
                    mapfile.write("\t\t\"wms_style_default_legendurl_format\"\t\"image/png\"\n")
                    mapfile.write("\t\t\"wms_style_default_legendurl_href\"\t\"" + legendUrl_png_h_url + "\"\n")

                if vectorType:
                    mapfile.write(
                        '\t\t"wfs_getfeature_formatlist"\t\t"geojson,csv"\n')
                    mapfile.write('\t\t"gml_include_items"\t\t"all"\n')

                mapfile.write("\tEND\n")
                datacon = "DATA"
                if vectorType:
                    # check if we have json files; if yes, use that extension, otherwise assume shapefiles
                    jsonsearch = archiveLocation + '/[0-9]*/*.json'
                    if len(glob.glob(jsonsearch)) == 0:
                        extension = ''
                    else:
                        extension = '.json'
                        mapfile.write("\tCONNECTIONTYPE OGR\n")
                        datacon = "CONNECTION"
                else:
                    extension = '.mrf'
                if not static and year:
                    if subdaily:
                        mapfile.write("\t"+datacon+"\t\"" + archiveLocation + "/" +
                                    yearDirPattern + "/" + fileNamePrefix +
                                    timeDirPattern + subdailyDirPattern +
                                    extension + "\"\n")
                    else:
                        mapfile.write("\t"+datacon+"\t\"" + archiveLocation + "/" +
                                    yearDirPattern + "/" + fileNamePrefix +
                                    timeDirPattern + extension + "\"\n")
                elif not static and not year:
                    mapfile.write("\t"+datacon+"\t\"" + archiveLocation + "/" +
                                fileNamePrefix + timeDirPattern + extension +
                                "\"\n")
                else:
                    mapfile.write("\t"+datacon+"\t\"" + archiveLocation + "/" +
                                fileNamePrefix + extension + "\"\n")
                mapfile.write("\tPROJECTION\n")
                mapfile.write('\t\t\"init={0}"\n'.format(projection.id.lower()))
                mapfile.write("\tEND\n")
                if vectorType and mapfileLayerContents:
                    try:
                        with open(mapfileLayerContents, 'r') as f:
                            mapfile.write(f.read())
                            mapfile.write("\n")
                    except:
                        log_sig_err(
                            "Couldn't read mapfile LAYER contents file: " +
                            mapfileLayerContents, sigevent_url)
                mapfile.write("END\n")

# Use config filename or directory for logging the current config outside of loop
if not options.layer_config_filename:
    current_conf = configuration_directory
else:
    current_conf = configuration_filename

# run scripts
if no_twms == False:
    for key, twms_endpoint in twms_endpoints.iteritems():
        #twms
        if twms_endpoint.cacheConfigBasename:
            print "\nRunning commands for endpoint: " + twms_endpoint.path
            cmd = depth + '/oe_create_cache_config -cbd ' + twms_endpoint.path + " " + twms_endpoint.path + '/' + twms_endpoint.cacheConfigBasename + '.config'
            run_command(cmd, sigevent_url)
            cmd = depth + '/oe_create_cache_config -cxd ' + twms_endpoint.path + " " + twms_endpoint.path + '/' + twms_endpoint.cacheConfigBasename + '.xml'
            run_command(cmd, sigevent_url)
        if no_cache == False:
            if twms_endpoint.cacheConfigLocation:
                print '\nCopying: ' + twms_endpoint.path + '/' + twms_endpoint.cacheConfigBasename + '.config' + ' -> ' + twms_endpoint.cacheConfigLocation + '/' + twms_endpoint.cacheConfigBasename + '.config'
                shutil.copyfile(
                    twms_endpoint.path + '/' +
                    twms_endpoint.cacheConfigBasename + '.config',
                    twms_endpoint.cacheConfigLocation + '/' +
                    twms_endpoint.cacheConfigBasename + '.config')
                print '\nCopying: ' + twms_endpoint.path + '/' + twms_endpoint.cacheConfigBasename + '.xml' + ' -> ' + twms_endpoint.cacheConfigLocation + '/' + twms_endpoint.cacheConfigBasename + '.xml'
                shutil.copyfile(
                    twms_endpoint.path + '/' +
                    twms_endpoint.cacheConfigBasename + '.xml',
                    twms_endpoint.cacheConfigLocation + '/' +
                    twms_endpoint.cacheConfigBasename + '.xml')
        if twms_endpoint.getCapabilities:
            # Add layer metadata to getCapabilities
            layer_xml = ""
            for xml_file in sorted(
                    os.listdir(twms_endpoint.path), key=lambda s: s.lower()):
                if xml_file.endswith("_gc.xml") and xml_file != "getCapabilities.xml":
                    layer_xml = layer_xml + open(twms_endpoint.path + '/' + str(xml_file), 'r').read()
            getCapabilities_file = twms_endpoint.path + '/getCapabilities.xml'
            getCapabilities_base = open(getCapabilities_file, 'r+')
            gc_lines = getCapabilities_base.readlines()
            for idx in range(0, len(gc_lines)):
                if "\t</Layer>" in gc_lines[idx]:
                    gc_lines[idx] = layer_xml + gc_lines[idx]
                    print '\nAdding layers to TWMS GetCapabilities'
                getCapabilities_base.seek(0)
                getCapabilities_base.truncate()
                getCapabilities_base.writelines(gc_lines)
            getCapabilities_base.close()
            if no_xml == False:
                if not os.path.exists(twms_endpoint.getCapabilities):
                    os.makedirs(twms_endpoint.getCapabilities)
                print '\nCopying: ' + twms_endpoint.path + '/getCapabilities.xml' + ' -> ' + twms_endpoint.getCapabilities + '/getCapabilities.xml'
                shutil.copyfile(
                    twms_endpoint.path + '/getCapabilities.xml',
                    twms_endpoint.getCapabilities + '/getCapabilities.xml')
        if twms_endpoint.getTileService:
            # Add layer metadata to getTileService
            layer_xml = ""
            for xml_file in sorted(os.listdir(twms_endpoint.path), key=lambda s: s.lower()):
                if xml_file.endswith("_gts.xml") and xml_file != "getTileService.xml":
                    layer_xml = layer_xml + open(twms_endpoint.path + '/' + str(xml_file), 'r').read()
            getTileService_file = twms_endpoint.path + '/getTileService.xml'
            getTileService_base = open(getTileService_file, 'r+')
            gc_lines = getTileService_base.readlines()
            for idx in range(0, len(gc_lines)):
                if "</TiledPatterns>" in gc_lines[idx]:
                    gc_lines[idx] = layer_xml + gc_lines[idx]
                    print '\nAdding layers to TWMS GetTileService'
                getTileService_base.seek(0)
                getTileService_base.truncate()
                getTileService_base.writelines(gc_lines)
            getTileService_base.close()
            if no_xml == False:
                if not os.path.exists(twms_endpoint.getTileService):
                    os.makedirs(twms_endpoint.getTileService)
                print '\nCopying: ' + twms_endpoint.path + '/getTileService.xml' + ' -> ' + twms_endpoint.getTileService + '/getTileService.xml'
                shutil.copyfile(
                    twms_endpoint.path + '/getTileService.xml',
                    twms_endpoint.getTileService + '/getTileService.xml')

if no_wmts == False:
    for key, wmts_endpoint in wmts_endpoints.iteritems():
        #wmts
        if wmts_endpoint.cacheConfigBasename:
            print "\nRunning commands for endpoint: " + wmts_endpoint.path
            cmd = depth + '/oe_create_cache_config -cbd ' + wmts_endpoint.path + " " + wmts_endpoint.path + '/' + wmts_endpoint.cacheConfigBasename + '.config'
            try:
                run_command(cmd, sigevent_url)
            except:
                log_sig_err("Error in generating binary cache config using command: " + cmd, sigevent_url)
            cmd = depth + '/oe_create_cache_config -cxd ' + wmts_endpoint.path + " " + wmts_endpoint.path + '/' + wmts_endpoint.cacheConfigBasename + '.xml'
            try:
                run_command(cmd, sigevent_url)
            except:
                log_sig_err(
                    "Error in generating XML cache config using command: " +
                    cmd, sigevent_url)
        if no_cache == False:
            if wmts_endpoint.cacheConfigLocation:
                print '\nCopying: ' + wmts_endpoint.path + '/' + wmts_endpoint.cacheConfigBasename + '.config' + ' -> ' + wmts_endpoint.cacheConfigLocation + '/' + wmts_endpoint.cacheConfigBasename + '.config'
                shutil.copyfile(
                    wmts_endpoint.path + '/' +
                    wmts_endpoint.cacheConfigBasename + '.config',
                    wmts_endpoint.cacheConfigLocation + '/' +
                    wmts_endpoint.cacheConfigBasename + '.config')
                print '\nCopying: ' + wmts_endpoint.path + '/' + wmts_endpoint.cacheConfigBasename + '.xml' + ' -> ' + wmts_endpoint.cacheConfigLocation + '/' + wmts_endpoint.cacheConfigBasename + '.xml'
                shutil.copyfile(
                    wmts_endpoint.path + '/' +
                    wmts_endpoint.cacheConfigBasename + '.xml',
                    wmts_endpoint.cacheConfigLocation + '/' +
                    wmts_endpoint.cacheConfigBasename + '.xml')
        if wmts_endpoint.getCapabilities:
            # Add layer metadata to getCapabilities
            layer_xml = ""
            for xml_file in sorted(
                    os.listdir(wmts_endpoint.path), key=lambda s: s.lower()):
                if xml_file.endswith(
                        ".xml") and xml_file != "getCapabilities.xml" and (
                            xml_file.startswith("cache") == False):
                    layer_xml = layer_xml + open(
                        wmts_endpoint.path + '/' + str(xml_file), 'r').read()
            getCapabilities_file = wmts_endpoint.path + '/getCapabilities.xml'
            try:
                getCapabilities_base = open(getCapabilities_file, 'r+')
                gc_lines = getCapabilities_base.readlines()
                for idx in range(0, len(gc_lines)):
                    if "<Contents>" in gc_lines[idx]:
                        gc_lines[idx] = gc_lines[idx] + layer_xml
                        print '\nAdding layers to WMTS GetCapabilities'
                    if "</Contents>" in gc_lines[
                            idx] and " </TileMatrixSet>" not in gc_lines[idx -
                                                                         1]:
                        gc_lines[
                            idx] = wmts_endpoint.projection.tilematrixset_xml[
                                2:] + '\n' + gc_lines[idx]
                        print "\nAdding TileMatrixSet to WMTS GetCapabilities"
                    getCapabilities_base.seek(0)
                    getCapabilities_base.truncate()
                    getCapabilities_base.writelines(gc_lines)
                getCapabilities_base.close()
            except:
                log_sig_err(
                    "Couldn't read GetCapabilities file: " +
                    getCapabilities_file, sigevent_url)
            if no_xml == False:
                print '\nCopying: ' + getCapabilities_file + ' -> ' + wmts_endpoint.getCapabilities + '/getCapabilities.xml'
                shutil.copyfile(
                    getCapabilities_file,
                    wmts_endpoint.getCapabilities + '/getCapabilities.xml')
                if not os.path.exists(wmts_endpoint.getCapabilities +
                                      '1.0.0/'):
                    os.makedirs(wmts_endpoint.getCapabilities + '1.0.0')
                print '\nCopying: ' + getCapabilities_file + ' -> ' + wmts_endpoint.getCapabilities + '/1.0.0/WMTSCapabilities.xml'
                shutil.copyfile(
                    getCapabilities_file, wmts_endpoint.getCapabilities +
                    '/1.0.0/WMTSCapabilities.xml')

# Create the consolidated mapfile based on the snippets created previously
if create_mapfile is True:
    for key, wms_endpoint in wms_endpoints.iteritems():
        if wms_endpoint.mapfileLocation is not None and wms_endpoint.mapfileStagingLocation is not None and wms_endpoint.mapfileConfigLocation is not None and wms_endpoint.mapfileConfigBasename is not None:
            # Create a new staging mapfile and add header, layers, and footer
            staging_mapfile = os.path.join(
                wms_endpoint.mapfileStagingLocation,
                wms_endpoint.mapfileLocationBasename)
            output_mapfile = os.path.join(
                wms_endpoint.mapfileLocation,
                wms_endpoint.mapfileLocationBasename + ".map")
            with open(staging_mapfile, 'w+') as mapfile:
                # Append header to mapfile if there is one
                mapfile_config_prefix = os.path.join(
                    wms_endpoint.mapfileConfigLocation,
                    wms_endpoint.mapfileConfigBasename)
                try:
                    with open(mapfile_config_prefix + '.header',
                              'r') as header:
                        mapfile.write(header.read())
                        print "\nUsing mapfile header: " + header.name
                except IOError:
                    pass
                # Iterate through layer mapfile snippets
                layers = [
                    os.path.join(wms_endpoint.mapfileStagingLocation, sfile)
                    for sfile in sorted(
                        os.listdir(wms_endpoint.mapfileStagingLocation),
                        key=unicode.lower) if sfile.endswith('.map') and
                    not sfile.startswith(wms_endpoint.mapfileLocationBasename)
                ]
                for layer in layers:
                    with open(layer, 'r') as f:
                        mapfile.write('\n')
                        mapfile.write(f.read())
                # Append footer to mapfile if there is one
                try:
                    with open(mapfile_config_prefix + '.footer',
                              'r') as footer:
                        mapfile.write('\n')
                        mapfile.write(footer.read())
                        print "\nUsing mapfile footer: " + footer.name
                except IOError:
                    mapfile.write('\nEND')
                    pass
            print '\nCopying: Mapfile {0} to {1}'.format(
                staging_mapfile, output_mapfile)
            shutil.copyfile(staging_mapfile, output_mapfile)
        else:
            if wms_endpoint.mapfileLocation is None:
                log_sig_err(
                    'Mapfile creation enabled but no <MapfileLocation> present in environment config file.',
                    sigevent_url)
            if wms_endpoint.mapfileStagingLocation is None:
                log_sig_err(
                    'Mapfile creation enabled but no <MapfileStagingLocation> present in environment config file.',
                    sigevent_url)
            if wms_endpoint.mapfileConfigLocation is None:
                log_sig_err(
                    'Mapfile creation enabled but no <MapfileConfigLocation> present in environment config file.',
                    sigevent_url)
            if wms_endpoint.mapfileConfigBasename is None:
                log_sig_err(
                    'Mapfile creation enabled but no "basename" attribute specified for <MapfileConfigLocation>.',
                    sigevent_url)

print '\n*** Layers have been configured successfully ***'
if no_cache == False:
    print '\nThe Apache server must be restarted to reload the cache configurations\n'

if restart == True:
    cmd = 'sudo apachectl stop'
    try:
        run_command(cmd, sigevent_url)
    except Exception, e:
        log_sig_err(str(e), sigevent_url)
    cmd = 'sleep 3'
    run_command(cmd, sigevent_url)
    cmd = 'sudo apachectl start'
    try:
        run_command(cmd, sigevent_url)
    except Exception, e:
        log_sig_err(str(e), sigevent_url)
    print '\nThe Apache server was restarted successfully'

completion = "The OnEarth Layer Configurator completed "
if len(warnings) > 0:
    message = completion + "with warnings."
    print "Warnings:"
    for warning in warnings:
        print warning
if len(errors) > 0:
    message = completion + "with errors."
    print "\nErrors:"
    for error in errors:
        print error
if len(warnings) == 0 and len(errors) == 0:
    message = completion + "successully."
print ""
message = message + " " + (
    "Cache configurations created.",
    "Cache configurations staged.")[no_cache] + " " + (
        "Server XML created", "Server XML staged")[no_xml] + "." + " " + (
            "Apache not restarted",
            "Apache restarted")[restart] + "." + " " + (
                "Legends not generated",
                "Legends generated")[legend] + "." + " " + (
                    "Archive links not generated",
                    "Archive links generated")[links] + ". " + (
                        "Mapfiles not configured", "Mapfiles configured"
                    )[create_mapfile] + "." + " Warnings: " + str(
                        len(warnings)) + ". Errors: " + str(len(errors)) + "."

try:
    log_info_mssg(asctime() + " " + message)
    sigevent('INFO', asctime() + " " + message, sigevent_url)
except urllib2.URLError:
    None
log_info_mssg('Exiting oe_configure_layer.')

if len(errors) > 0:
    sys.exit(len(errors))
else:
    sys.exit(0)<|MERGE_RESOLUTION|>--- conflicted
+++ resolved
@@ -3051,7 +3051,6 @@
                 validation_info = VALIDATION_TEMPLATE.replace('{default}', defaultDateTime)
 
             if legend and legendUrl_png_h_url:
-<<<<<<< HEAD
                 style_info = bulk_replace(STYLE_TEMPLATE, [('{width}', str(legendUrl_png_h_width)),
                                                            ('{height}', str(legendUrl_png_h_height)),
                                                            ('{href}', legendUrl_png_h_url)])
@@ -3118,26 +3117,6 @@
                     timeDirPattern = (
                         "%" + wmsGroupName + "_TIME%") + timeDirPattern
                     yearDirPattern = yearDirPattern + "%" + wmsGroupName + "_YEAR%"
-=======
-                mapfile.write("\t\t\"wms_style\"\t\t\t\t\"default\"\n")
-                mapfile.write("\t\t\"wms_style_default_legendurl_width\"\t\"" + str(legendUrl_png_h_width) + "\"\n")
-                mapfile.write("\t\t\"wms_style_default_legendurl_height\"\t\"" + str(legendUrl_png_h_height) + "\"\n")
-                mapfile.write("\t\t\"wms_style_default_legendurl_format\"\t\"image/png\"\n")
-                mapfile.write("\t\t\"wms_style_default_legendurl_href\"\t\"" + legendUrl_png_h_url + "\"\n")
-
-            if vectorType:
-                mapfile.write('\t\t"wms_enable_request"\t\t"GetLegendGraphic"\n')
-                mapfile.write('\t\t"wfs_getfeature_formatlist"\t\t"geojson,csv"\n')
-                mapfile.write('\t\t"gml_include_items"\t\t"all"\n')
-
-            mapfile.write("\tEND\n")
-            datacon = "DATA"
-            if vectorType:
-                # check if we have json files; if yes, use that extension, otherwise assume shapefiles
-                jsonsearch = archiveLocation + '/[0-9]*/*.json'
-                if len(glob.glob(jsonsearch)) == 0:
-                    extension = ''
->>>>>>> 56013b5c
                 else:
                     default_time = "TTTTTTT"
                     default_year = "YYYY"
@@ -3208,8 +3187,8 @@
                     mapfile.write("\t\t\"wms_style_default_legendurl_href\"\t\"" + legendUrl_png_h_url + "\"\n")
 
                 if vectorType:
-                    mapfile.write(
-                        '\t\t"wfs_getfeature_formatlist"\t\t"geojson,csv"\n')
+                    mapfile.write('\t\t"wms_enable_request"\t\t"GetLegendGraphic"\n')
+                    mapfile.write('\t\t"wfs_getfeature_formatlist"\t\t"geojson,csv"\n')
                     mapfile.write('\t\t"gml_include_items"\t\t"all"\n')
 
                 mapfile.write("\tEND\n")
