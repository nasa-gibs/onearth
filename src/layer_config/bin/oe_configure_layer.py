#!/bin/env python

# Copyright (c) 2002-2016, California Institute of Technology.
# All rights reserved.  Based on Government Sponsored Research under contracts NAS7-1407 and/or NAS7-03001.
# 
# Redistribution and use in source and binary forms, with or without modification, are permitted provided that the following conditions are met:
#   1. Redistributions of source code must retain the above copyright notice, this list of conditions and the following disclaimer.
#   2. Redistributions in binary form must reproduce the above copyright notice,
#      this list of conditions and the following disclaimer in the documentation and/or other materials provided with the distribution.
#   3. Neither the name of the California Institute of Technology (Caltech), its operating division the Jet Propulsion Laboratory (JPL),
#      the National Aeronautics and Space Administration (NASA), nor the names of its contributors may be used to
#      endorse or promote products derived from this software without specific prior written permission.
# 
# THIS SOFTWARE IS PROVIDED BY THE COPYRIGHT HOLDERS AND CONTRIBUTORS "AS IS" AND ANY EXPRESS OR IMPLIED WARRANTIES,
# INCLUDING, BUT NOT LIMITED TO, THE IMPLIED WARRANTIES OF MERCHANTABILITY AND FITNESS FOR A PARTICULAR PURPOSE ARE DISCLAIMED.
# IN NO EVENT SHALL THE CALIFORNIA INSTITUTE OF TECHNOLOGY BE LIABLE FOR ANY DIRECT, INDIRECT, INCIDENTAL, SPECIAL,
# EXEMPLARY, OR CONSEQUENTIAL DAMAGES (INCLUDING, BUT NOT LIMITED TO, PROCUREMENT OF SUBSTITUTE GOODS OR SERVICES;
# LOSS OF USE, DATA, OR PROFITS; OR BUSINESS INTERRUPTION) HOWEVER CAUSED AND ON ANY THEORY OF LIABILITY, WHETHER IN CONTRACT,
# STRICT LIABILITY, OR TORT (INCLUDING NEGLIGENCE OR OTHERWISE) ARISING IN ANY WAY OUT OF THE USE OF THIS SOFTWARE,
# EVEN IF ADVISED OF THE POSSIBILITY OF SUCH DAMAGE.
#
# Licensed under the Apache License, Version 2.0 (the "License");
# you may not use this file except in compliance with the License.
# You may obtain a copy of the License at
# 
# http://www.apache.org/licenses/LICENSE-2.0
# 
# Unless required by applicable law or agreed to in writing, software
# distributed under the License is distributed on an "AS IS" BASIS,
# WITHOUT WARRANTIES OR CONDITIONS OF ANY KIND, either express or implied.
# See the License for the specific language governing permissions and
# limitations under the License.

#
# oe_configure_layer.py
# The OnEarth Layer Configurator.
#
#
# Example XML configuration file:
#
'''
<?xml version="1.0" encoding="UTF-8"?>
<LayerConfiguration>
 <Identifier>MODIS_Aqua_Cloud_Top_Temp_Night</Identifier>
 <Title>MODIS AQUA Nighttime Cloud Top Temperature</Title>
 <FileNamePrefix>MYR6CTTLLNI</FileNamePrefix>
 <TiledGroupName>MODIS AQUA Nighttime Cloud Top Temperature tileset</TiledGroupName>
 <Compression>PNG</Compression>
 <TileMatrixSet>EPSG4326_2km</TileMatrixSet>
 <EmptyTileSize offset="0">1397</EmptyTileSize>
 <Projection>EPSG:4326</Projection> 
 <EnvironmentConfig>/layer_config/conf/environment_geographic.xml</EnvironmentConfig>
 <ArchiveLocation static="false" year="true">/data/EPSG4326/MYR6CTTLLNI</ArchiveLocation>
 <ColorMap>http://localhost/colormap/sample.xml</ColorMap>
 <Time>DETECT</Time>
 <Time>2014-04-01/DETECT/P1D</Time>
</LayerConfiguration>
'''
#
# Global Imagery Browse Services
# NASA Jet Propulsion Laboratory

import os
import subprocess
import sys
import socket
import urllib
import urllib2
import xml.dom.minidom
import logging
import shutil
import re
import distutils.spawn
import sqlite3
import glob
from datetime import datetime, time, timedelta
from time import asctime
from dateutil.relativedelta import relativedelta
from optparse import OptionParser
from lxml import etree
from oe_configure_reproject_layer import build_reproject_configs

<<<<<<< HEAD
versionNumber = '1.2.2'
=======
versionNumber = '1.1.3'
>>>>>>> 5b800608
current_conf = None

class WMTSEndPoint:
    """End point data for WMTS"""
    
    def __init__(self, path, cacheConfigLocation, cacheConfigBasename, getCapabilities, projection):
        self.path = path
        self.cacheConfigLocation = cacheConfigLocation
        self.cacheConfigBasename = cacheConfigBasename
        self.getCapabilities = getCapabilities
        self.projection = projection
        
class TWMSEndPoint:
    """End point data for TWMS"""
    
    def __init__(self, path, cacheConfigLocation, cacheConfigBasename, getCapabilities, getTileService, projection):
        self.path = path
        self.cacheConfigLocation = cacheConfigLocation
        self.cacheConfigBasename = cacheConfigBasename
        self.getCapabilities = getCapabilities
        self.getTileService = getTileService
        self.projection = projection
                
class WMSEndPoint:
    """End point data for WMS"""
    
    def __init__(self, mapfileStagingLocation, mapfileLocation, mapfileLocationBasename, mapfileConfigLocation, mapfileConfigBasename):
        self.mapfileStagingLocation = mapfileStagingLocation
        self.mapfileLocation = mapfileLocation
        self.mapfileLocationBasename = mapfileLocationBasename
        self.mapfileConfigLocation = mapfileConfigLocation
        self.mapfileConfigBasename = mapfileConfigBasename

class Environment:
    """Environment information for layer(s)"""
    
    def __init__(self, cacheLocation_wmts, cacheLocation_twms, cacheBasename_wmts, cacheBasename_twms, getCapabilities_wmts, getCapabilities_twms, getTileService, wmtsServiceUrl, twmsServiceUrl, 
        projection_wmts_dir, projection_twms_dir, legend_dir, legendUrl, colormap_dirs, colormapUrls, stylejson_dirs, stylejsonUrls, mapfileStagingLocation, mapfileLocation, mapfileLocationBasename, mapfileConfigLocation, mapfileConfigBasename):
        self.cacheLocation_wmts = cacheLocation_wmts
        self.cacheLocation_twms = cacheLocation_twms
        self.cacheBasename_wmts = cacheBasename_wmts
        self.cacheBasename_twms = cacheBasename_twms
        self.getCapabilities_wmts = getCapabilities_wmts
        self.getCapabilities_twms = getCapabilities_twms
        self.getTileService = getTileService
        self.wmtsServiceUrl = wmtsServiceUrl
        self.twmsServiceUrl = twmsServiceUrl
        self.wmts_dir = projection_wmts_dir
        self.twms_dir = projection_twms_dir
        self.legend_dir = legend_dir
        self.legendUrl = legendUrl
        self.colormap_dirs = colormap_dirs
        self.colormapUrls = colormapUrls
        self.stylejson_dirs = stylejson_dirs
        self.stylejsonUrls = stylejsonUrls
        self.mapfileStagingLocation = mapfileStagingLocation
        self.mapfileLocation = mapfileLocation
        self.mapfileLocationBasename = mapfileLocationBasename
        self.mapfileConfigLocation = mapfileConfigLocation
        self.mapfileConfigBasename = mapfileConfigBasename
        
class Projection:
    """Projection information for layer"""
    
    def __init__(self, projection_id, projection_wkt, projection_bbox, projection_tilematrixsets, projection_tilematrixset_xml, projection_lowercorner, projection_uppercorner):
        self.id = projection_id
        self.wkt = projection_wkt
        self.bbox_xml = projection_bbox
        self.tilematrixsets = projection_tilematrixsets #returns TileMatrixSetMeta
        self.tilematrixset_xml = projection_tilematrixset_xml
        self.lowercorner = projection_lowercorner
        self.uppercorner = projection_uppercorner
        
class TileMatrixSetMeta:
    """TileMatrixSet metadata for WMTS"""
     
    def __init__(self, levels, scale):
        self.levels = levels
        self.scale = scale

warnings = []
errors = []

def sigevent(type, mssg, sigevent_url):
    """
    Send a message to sigevent service.
    Arguments:
        type -- 'INFO', 'WARN', 'ERROR'
        mssg -- 'message for operations'
        sigevent_url -- Example:  'http://[host]/sigevent/events/create'
                        'http://localhost:8100/sigevent/events/create'
    """
    # Constrain mssg to 256 characters (including '...').
    if len(mssg) > 256:
        mssg=str().join([mssg[0:253], '...'])
    print str().join(['sigevent ', type, ' - ', mssg])
    # Remove any trailing slash from URL.
    if sigevent_url[-1] == '/':
        sigevent_url=sigevent_url[0:len(sigevent_url)-1]
    # Remove any question mark from URL.  It is added later.
    if sigevent_url[-1] == '?':
        sigevent_url=sigevent_url[0:len(sigevent_url)-1]
    # Remove any trailing slash from URL.  (Again.)
    if sigevent_url[-1] == '/':
        sigevent_url=sigevent_url[0:len(sigevent_url)-1]
    # Define sigevent parameters that get encoded into the URL.
    data={}
    data['type']=type
    data['description']=mssg
    data['computer']=socket.gethostname()
    data['source']='ONEARTH'
    data['format']='TEXT'
    data['category']='ONEARTH'
    data['provider']='GIBS'
    if current_conf != None:
        data['data']=current_conf
    # Format sigevent parameters that get encoded into the URL.
    values=urllib.urlencode(data)
    # Create complete URL.
    full_url=sigevent_url+'?'+values
    data=urllib2.urlopen(full_url)

def log_info_mssg(mssg):
    """
    For information messages only.  Not for warning or error.
    Arguments:
        mssg -- 'message for operations'
    """
    # Send to log.
    print mssg
    logging.info(mssg)

def log_info_mssg_with_timestamp(mssg):
    """
    For information messages only.  Not for warning or error.
    Arguments:
        mssg -- 'message for operations'
    """
    # Send to log.
    print asctime()
    logging.info(asctime())
    log_info_mssg(mssg)

def log_sig_warn(mssg, sigevent_url):
    """
    Send a warning to the log and to sigevent.
    Arguments:
        mssg -- 'message for operations'
        sigevent_url -- Example:  'http://[host]/sigevent/events/create'
    """
    # Send to log.
    logging.warning(asctime() + " " + mssg)
    global warnings
    warnings.append(asctime() + " " + mssg)
    # Send to sigevent.
    try:
        sigevent('WARN', mssg, sigevent_url)
    except urllib2.URLError:
        print 'sigevent service is unavailable'
        
def log_sig_err(mssg, sigevent_url):
    """
    Send a warning to the log and to sigevent.
    Arguments:
        mssg -- 'message for operations'
        sigevent_url -- Example:  'http://[host]/sigevent/events/create'
    """
    # Send to log.
    logging.error(asctime() + " " + mssg)
    global errors
    errors.append(asctime() + " " + mssg)
    # Send to sigevent.
    try:
        sigevent('ERROR', mssg, sigevent_url)
    except urllib2.URLError:
        print 'sigevent service is unavailable'

def log_sig_exit(type, mssg, sigevent_url):
    """
    Send a message to the log, to sigevent, and then exit.
    Arguments:
        type -- 'INFO', 'WARN', 'ERROR'
        mssg -- 'message for operations'
        sigevent_url -- Example:  'http://[host]/sigevent/events/create'
    """
    # Add "Exiting" to mssg.
    mssg=str().join([mssg, '  Exiting oe_configure_layer.'])
    # Send to sigevent.
    try:
        sigevent(type, mssg, sigevent_url)
    except urllib2.URLError:
        print 'sigevent service is unavailable'
    # Send to log.
    if type == 'INFO':
        log_info_mssg_with_timestamp(mssg)
    elif type == 'WARN':
        logging.warning(asctime())
        logging.warning(mssg)
    elif type == 'ERROR':
        logging.error(asctime())
        logging.error(mssg)
    # Exit.
    sys.exit()

def log_the_command(command_list):
    """
    Send a command list to the log.
    Arguments:
        command_list -- list containing all elements of a subprocess command.
    """
    # Add a blank space between each element.
    spaced_command=''
    for ndx in range(len(command_list)):
        spaced_command=str().join([spaced_command, command_list[ndx], ' '])
    # Send to log.
    log_info_mssg_with_timestamp(spaced_command)

def get_dom_tag_value(dom, tag_name):
    """
    Return value of a tag from dom (XML file).
    Arguments:
        tag_name -- name of dom tag for which the value should be returned.
    """
    tag = dom.getElementsByTagName(tag_name)
    value = tag[0].firstChild.nodeValue.strip()
    return value

def change_dom_tag_value(dom, tag_name, value):
    """
    Return value of a tag from dom (XML file).
    Arguments:
        tag_name -- name of dom tag for which the value should be returned.
        value -- the replacement value.
    """
    tag = dom.getElementsByTagName(tag_name)
    tag[0].firstChild.nodeValue = value
    
def run_command(cmd, sigevent_url):
    """
    Runs the provided command on the terminal.
    Arguments:
        cmd -- the command to be executed.
    """
    print '\nRunning command: ' + cmd
    process = subprocess.Popen(cmd,shell=True,stdout=subprocess.PIPE,stderr=subprocess.PIPE)
    process.wait()
    for output in process.stdout:
        print output.strip()
    for error in process.stderr:
        log_sig_err(error.strip(), sigevent_url)
        raise Exception(error.strip())
    
def add_trailing_slash(directory_path):
    """
    Add trailing slash if one is not already present.
    Argument:
        directory_path -- path to which trailing slash should be confirmed.
    """
    # Add trailing slash.
    if directory_path[-1] != '/':
        directory_path=str().join([directory_path, '/'])
    # Return directory_path with trailing slash.
    return directory_path

def get_pretty_xml(xml_dom):
    """
    Formats an XML document into a string with nice-looking line-breaks (for get_mrf).
    """
    parser = etree.XMLParser(strip_cdata=False)
    xml = etree.fromstring(xml_dom.toxml(), parser)
    pretty_xml = etree.tostring(xml, pretty_print=True)
    return pretty_xml

def delete_mapfile_layer(mapfile, layerName):
    """
    Deletes a LAYER entry from a Mapfile.
    """
    mapfile.seek(0)
    endTagCount = None
    bytePosition = 0
    layerFound = False
    for line in mapfile.readlines():
        # Record byte position of LAYER tag in case we're about to find that it's a dupe
        if 'layer' in line.lower():
            layerStart = bytePosition
        # If this is a duplicate tag, start counting END tags
        if all(tag in line.lower() for tag in ('name',identifier)):
            endTagCount = 1
        # Increment the END count if additional tags that require an END appear
        if endTagCount > 0 and any(keyword in line.lower() for keyword in ('validation','projection','metadata')):
            endTagCount += 1
        # Decrement the END count each time an END tag is found
        if endTagCount > 0 and "end" in line.lower():
            endTagCount -= 1
        # Increment the overall file position
        bytePosition += len(line)
        # When last END tag is found, record the position of the final line and push LAYER start and end positions to list
        if endTagCount == 0:
            mapfile.seek(bytePosition)
            remainder = mapfile.read()
            mapfile.seek(layerStart)
            mapfile.truncate()
            mapfile.write(remainder)
            layerFound = True
            break
    return layerFound

def get_environment(environmentConfig):
    """
    Gets environment metadata from a environment configuration file.
    Arguments:
        environmentConfig -- the location of the projection configuration file
    """
    try:
        # Open file.
        environment_config=open(environmentConfig, 'r')
        print ('\nUsing environment config: ' + environmentConfig + '\n')
    except IOError:
        mssg=str().join(['Cannot read environment configuration file:  ', environmentConfig])
        raise Exception(mssg)
        
    dom = xml.dom.minidom.parse(environment_config)
    
    # Caches
    try:
        cacheLocationElements = dom.getElementsByTagName('CacheLocation')
        cacheLocation_wmts = None
        cacheLocation_twms = None
        cacheBasename_wmts = None
        cacheBasename_twms = None
        for cacheLocation in cacheLocationElements:
            try:
                if str(cacheLocation.attributes['service'].value).lower() == "wmts":
                    cacheLocation_wmts = cacheLocation.firstChild.nodeValue.strip()
                    cacheBasename_wmts = cacheLocation.attributes['basename'].value
                elif str(cacheLocation.attributes['service'].value).lower() == "twms":
                    cacheLocation_twms = cacheLocation.firstChild.nodeValue.strip()
                    cacheBasename_twms = cacheLocation.attributes['basename'].value
            except KeyError:
                # Set to defaults
                cacheLocation_wmts = cacheLocation.firstChild.nodeValue.strip()
                cacheBasename_wmts = "cache_all_wmts" 
                cacheLocation_twms = cacheLocation.firstChild.nodeValue.strip()
                cacheBasename_twms = "cache_all_twms"                
                log_sig_warn("'service' or 'basename' not defined in <CacheLocation>"+cacheLocation_wmts+"</CacheLocation> Using defaults TWMS:'cache_all_twms', WMTS:'cache_all_wmts'", sigevent_url)    
    except IndexError:
        raise Exception('Required <CacheLocation> element is missing in ' + environmentConfig)
        
    # Services
    try:
        getTileService = get_dom_tag_value(dom, 'GetTileServiceLocation')
    except IndexError:
        getTileService = None
    
    getCapabilitiesElements = dom.getElementsByTagName('GetCapabilitiesLocation')
    wmts_getCapabilities = None
    twms_getCapabilities = None
    for getCapabilities in getCapabilitiesElements:
        try:
            if str(getCapabilities.attributes['service'].value).lower() == "wmts":
                wmts_getCapabilities = getCapabilities.firstChild.nodeValue.strip()
            elif str(getCapabilities.attributes['service'].value).lower() == "twms":
                twms_getCapabilities = getCapabilities.firstChild.nodeValue.strip()
        except KeyError:
            raise Exception('service is not defined in <GetCapabilitiesLocation>')
            
    serviceUrlElements = dom.getElementsByTagName('ServiceURL')
    wmtsServiceUrl = None
    twmsServiceUrl = None
    for serviceUrl in serviceUrlElements:
        try:
            if str(serviceUrl.attributes['service'].value).lower() == "wmts":
                wmtsServiceUrl = serviceUrl.firstChild.nodeValue.strip()
            elif str(serviceUrl.attributes['service'].value).lower() == "twms":
                twmsServiceUrl = serviceUrl.firstChild.nodeValue.strip()
        except KeyError:
            raise Exception('service is not defined in <ServiceURL>')      
 
    stagingLocationElements = dom.getElementsByTagName('StagingLocation')
    wmtsStagingLocation = None
    twmsStagingLocation = None
    for stagingLocation in stagingLocationElements:
        try:
            if str(stagingLocation.attributes['service'].value).lower() == "wmts":
                wmtsStagingLocation = stagingLocation.firstChild.nodeValue.strip()
            elif str(stagingLocation.attributes['service'].value).lower() == "twms":
                twmsStagingLocation = stagingLocation.firstChild.nodeValue.strip()
        except KeyError:
            raise Exception('service is not defined in <StagingLocation>') 
    
    if twmsStagingLocation != None:
        add_trailing_slash(twmsStagingLocation)
        if not os.path.exists(twmsStagingLocation):
            os.makedirs(twmsStagingLocation)
    if wmtsStagingLocation != None:
        add_trailing_slash(wmtsStagingLocation)
        if not os.path.exists(wmtsStagingLocation):
            os.makedirs(wmtsStagingLocation) 
    try:
        legendLocation = add_trailing_slash(get_dom_tag_value(dom, 'LegendLocation'))
    except IndexError:
        legendLocation = None
    try:
        legendUrl = add_trailing_slash(get_dom_tag_value(dom, 'LegendURL'))
    except IndexError:
        legendUrl = None

    # Modified in 0.9 to allow for multiple versioned colormap locations and URLs
    try:
        colormapLocations = dom.getElementsByTagName('ColorMapLocation')
        for location in colormapLocations:
            if 'version' not in location.attributes.keys():
                if len(colormapLocations) > 1:
                    log_sig_err('Multiple <ColorMapLocation> elements but not all have a "version" attribute', sigevent_url)
                else:
                    location.attributes['version'] = ''
    except KeyError:
        colormapLocations = None

    try:
        colormapUrls = dom.getElementsByTagName('ColorMapURL')
        for url in colormapUrls:
            if 'version' not in url.attributes.keys():
                if len(colormapUrls) > 1:
                    log_sig_err('Multiple <ColorMapURL> elements but not all have a "version" attribute', sigevent_url)
                else:
                    url.attributes['version'] = ''
    except KeyError:
        colormapUrls = None
        
    # Same deal as colormaps for style JSON files
    try:
        stylejsonLocations = dom.getElementsByTagName('StyleJSONLocation')
        for location in stylejsonLocations:
            if 'version' not in location.attributes.keys():
                if len(stylejsonLocations) > 1:
                    log_sig_err('Multiple <StyleJSONLocation> elements but not all have a "version" attribute', sigevent_url)
                else:
                    location.attributes['version'] = ''
    except KeyError:
        stylejsonLocations = None

    try:
        stylejsonUrls = dom.getElementsByTagName('StyleJSONURL')
        for url in stylejsonUrls:
            if 'version' not in url.attributes.keys():
                if len(stylejsonUrls) > 1:
                    log_sig_err('Multiple <StyleJSONURL> elements but not all have a "version" attribute', sigevent_url)
                else:
                    url.attributes['version'] = ''
    except KeyError:
        stylejsonUrls = None

    # Get mapfile parameters from environment config file
    # Get/create mapfile staging location
    try:
        mapfileStagingLocation = dom.getElementsByTagName('MapfileStagingLocation')[0].firstChild.nodeValue
    except IndexError:
        mapfileStagingLocation = None
    if mapfileStagingLocation is not None:
        try:
            os.makedirs(mapfileStagingLocation)
        except OSError:
            if not os.path.exists(mapfileStagingLocation):
                log_sig_exit('ERROR', 'Mapfile staging location: ' + mapfileStagingLocation + ' cannot be created.', sigevent_url)
                mapfileStagingLocation = None
            pass

    # Get output mapfile location
    try:
        mapfileLocationElement = dom.getElementsByTagName('MapfileLocation')[0]
        mapfileLocation = mapfileLocationElement.firstChild.nodeValue
    except IndexError:
        mapfileLocation = None
        mapfileLocationBasename = None

    if mapfileLocation is not None:
        try:
            mapfileLocationBasename = mapfileLocationElement.attributes['basename'].value
        except KeyError:
            log_sig_exit('ERROR', 'No "basename" attribute present for <MapfileLocation>.', sigevent_url)
            mapfileLocationBasename = None

    # Get output mapfile config location
    try:
        mapfileConfigLocation = get_dom_tag_value(dom, 'MapfileConfigLocation')
    except IndexError:
        mapfileConfigLocation = '/etc/onearth/config/mapserver/'
    try:
        mapfileConfigBasename = dom.getElementsByTagName('MapfileConfigLocation')[0].attributes['basename'].value
    except:
        mapfileConfigBasename = None

    return Environment(add_trailing_slash(cacheLocation_wmts),
                       add_trailing_slash(cacheLocation_twms),
                       cacheBasename_wmts, cacheBasename_twms,
                       add_trailing_slash(wmts_getCapabilities), 
                       add_trailing_slash(twms_getCapabilities), 
                       add_trailing_slash(getTileService),
                       add_trailing_slash(wmtsServiceUrl), 
                       add_trailing_slash(twmsServiceUrl),
                       wmtsStagingLocation, twmsStagingLocation,
                       legendLocation, legendUrl,
                       colormapLocations, colormapUrls,
                       stylejsonLocations, stylejsonUrls,
                       mapfileStagingLocation, mapfileLocation,
                       mapfileLocationBasename, mapfileConfigLocation, 
                       mapfileConfigBasename)

def get_archive(archive_root, archive_configuration):
    """
    Gets archive location from an archive configuration file based on the archive root ID.
    Arguments:
        archive_root -- the key used for the archive
        archive_configuration -- the location of the archive configuration file
    """
    try:
        # Open file.
        archive_config=open(archive_configuration, 'r')
        print ('Using archive config: ' + archive_configuration)
    except IOError:
        mssg=str().join(['Cannot read archive configuration file:  ', archive_configuration])
        log_sig_exit('ERROR', mssg, sigevent_url)
    
    location = ""
    dom = xml.dom.minidom.parse(archive_config)
    archiveElements = dom.getElementsByTagName('Archive')
    for archiveElement in archiveElements:
        if str(archiveElement.attributes['id'].value).lower() == archive_root.lower():
                location = archiveElement.getElementsByTagName('Location')[0].firstChild.data.strip()
                print "Archive location: " + location + " \n"
    if location == "":
        log_sig_err('Archive "' + archive_root + '" not found in ' + archive_configuration, sigevent_url)
    return location
    
def get_projection(projectionId, projectionConfig, lcdir, tilematrixset_configuration):
    """
    Gets projection metadata from a projection configuration file based on the projection ID.
    Arguments:
        projectionId -- the name of the projection and key used
        projectionConfig -- the location of the projection configuration file
    """
    try:
        # Open file.
        projection_config=open(projectionConfig, 'r')
        print ('Using projection config: ' + projectionConfig + '\n')
    except IOError:
        mssg=str().join(['Cannot read projection configuration file:  ', projectionConfig])
        log_sig_exit('ERROR', mssg, sigevent_url)
        
    dom = xml.dom.minidom.parse(projection_config)
    projection = None
    projectionTags = dom.getElementsByTagName('Projection')
    for projectionElement in projectionTags:
        if projectionElement.attributes['id'].value == projectionId:
            wkt = projectionElement.getElementsByTagName('WKT')[0].firstChild.data.strip()
            try:
                wgsbbox = projectionElement.getElementsByTagName('WGS84BoundingBox')[0].toxml().replace("WGS84BoundingBox", "ows:WGS84BoundingBox")
            except:
                wgsbbox = ""
            try:
                boundbox = "\n         " + projectionElement.getElementsByTagName('BoundingBox')[0].toxml().replace("BoundingBox", "ows:BoundingBox")
            except:
                boundbox = ""
            bbox = str(wgsbbox + boundbox).replace("LowerCorner","ows:LowerCorner").replace("UpperCorner","ows:UpperCorner")
            # get corners...a bit messy
            lowercorner = xml.dom.minidom.parseString("<bbox>"+str(boundbox+wgsbbox).replace("ows:", "")+"</bbox>").getElementsByTagName('LowerCorner')[0].firstChild.nodeValue.split(" ")
            uppercorner = xml.dom.minidom.parseString("<bbox>"+str(boundbox+wgsbbox).replace("ows:", "")+"</bbox>").getElementsByTagName('UpperCorner')[0].firstChild.nodeValue.split(" ")
            tilematrixsets = {}
            try:
                # Open file.
                tilematrixsetconfig=open(tilematrixset_configuration, 'r')
                print ('Using TileMatrixSet config: ' + tilematrixset_configuration + '\n')
            except IOError:
                mssg=str().join(['Cannot read TileMatrixSet configuration file:  ', tilematrixset_configuration])
                log_sig_exit('ERROR', mssg, sigevent_url)
            tms_dom = xml.dom.minidom.parse(tilematrixsetconfig)
            tms_projections = tms_dom.getElementsByTagName('Projection')
            tms_xml = ""
            for tms_projection in tms_projections:
                try:
                    if tms_projection.attributes['id'].value == projectionId:
                        tms_xml = '\n'.join(tms_projection.toxml().split('\n')[1:-1]) # remove <Projection> lines
                        tms_xml = re.sub(r'<TileMatrixSet level="\d+">', '<TileMatrixSet>', tms_xml) # remove added level metadata
                        tileMatrixSetElements = tms_projection.getElementsByTagName('TileMatrixSet')
                        for tilematrixset in tileMatrixSetElements:
                            scale_denominators = tilematrixset.getElementsByTagName("ScaleDenominator")
                            if scale_denominators.length > 1:
                                scale = int(round(float(scale_denominators[0].firstChild.nodeValue.strip())/float(scale_denominators[1].firstChild.nodeValue.strip())))
                            else:
                                scale = 2 # default to powers of 2 scale
                            print "TileMatrixSet: " + tilematrixset.getElementsByTagName('ows:Identifier')[0].firstChild.nodeValue.strip() + " - levels: " + str(tilematrixset.getElementsByTagName("TileMatrix").length) + ", overview scale: " + str(scale)
                            tilematrixsets[tilematrixset.getElementsByTagName('ows:Identifier')[0].firstChild.nodeValue.strip()] = TileMatrixSetMeta(tilematrixset.getElementsByTagName("TileMatrix").length, scale)
                                
                except KeyError, e:
                    log_sig_exit('ERROR', 'Projection ' + projectionId + " " + str(e) + ' missing in TileMatrixSet configuration ' + tilematrixset_configuration, sigevent_url)
                
            projection = Projection(projectionId, wkt, bbox, tilematrixsets, tms_xml, lowercorner, uppercorner)
    
    if projection == None:
        mssg = "Projection " + projectionId + " could not be found in projection configuration file."
        raise Exception(mssg)
    
    return projection

def detect_time(time, archiveLocation, fileNamePrefix, year, has_zdb):
    """
    Checks time element to see if start or end time must be detected on the file system.
    Arguments:
        time -- the time element (DETECT) keyword is utilized
        archiveLocation -- the location of the archive data
        fileNamePrefix -- the prefix of the MRF files
        year -- whether or not the layer uses a year-based directory structure
        has_zdb -- whether or not the layer contains a zdb file
    """
    times = []
    print "\nAssessing time", time
    time = time.upper()
    detect = "DETECT"
    period = "P1D"
    period_value = 1 # numeric value of period
    archiveLocation = add_trailing_slash(archiveLocation)
    subdaily = False
    
    if not os.path.isdir(archiveLocation):
        message = archiveLocation + " is not a valid location"
        log_sig_err(message, sigevent_url)
        return times
    
    if (time == detect or time == '' or time.startswith(detect+'/P')) and has_zdb==False:
    #detect everything including breaks in date
        dates = []
        if year == True:
            filesearch = archiveLocation+'/[0-9]*/*[idx,shp]'
            if len(glob.glob(filesearch)) == 0: # No files, maybe 'year' not specified correctly
                filesearch = archiveLocation+'/*[idx,shp]'
        else:
            filesearch = archiveLocation+'/*[idx,shp]'
        for f in glob.glob(filesearch):
            filename = os.path.basename(f)
            if str(filename).startswith(fileNamePrefix) and len(filename) == (len(fileNamePrefix) + len("YYYYJJJ") + 5):
                try:
                    filetime = filename[-12:-5]
                    filedate = datetime.strptime(filetime,"%Y%j")
                    dates.append(filedate)
                except ValueError:
                    print "Skipping", filename
            elif str(filename).startswith(fileNamePrefix) and len(filename) == (len(fileNamePrefix) + len("YYYYJJJHHMMSS") + 5):
                try:
                    filetime = filename[-18:-5]
                    filedate = datetime.strptime(filetime,"%Y%j%H%M%S")
                    dates.append(filedate)
                    subdaily = True
                    period = "PT24H"
                except ValueError:
                    print "Skipping", filename
            else:
                print "Ignoring", filename
        dates = sorted(list(set(dates)))
        
        # DEBUG: Print the entire list of dates found for the product
        #for testdate in dates:
        #    print datetime.strftime(testdate,"%Y-%m-%dT%H:%M:%SZ")
            
        # Get period, attempt to figure out period (in days) if none
        if time.startswith(detect+'/P'):
            period = time.split('/')[1]
        else:
            if len(dates) > 3: #check if the difference between first three dates are the same
                if subdaily == False:
                    diff1 = abs((dates[0] - dates[1]).days)
                    diff2 = abs((dates[1] - dates[2]).days)
                    diff3 = abs((dates[2] - dates[3]).days)
                    if diff1==diff2==diff3:
                        period = "P"+str(diff1)+"D"
                    elif 31 in [diff1, diff2, diff3]:
                        period = "P1M"
                    if 365 in [diff1, diff2, diff3]:
                        period = "P1Y"
                else:
                    diff1 = abs((dates[0] - dates[1]))
                    diff2 = abs((dates[1] - dates[2]))
                    diff3 = abs((dates[2] - dates[3]))
                    if diff1==diff2==diff3:
                        if diff1.seconds % 3600 == 0:
                            period = "PT"+str(diff1.seconds/3600)+"H"
                        elif diff1.seconds % 60 == 0:
                            period = "PT"+str(diff1.seconds/60)+"M"
                        else:
                            period = "PT"+str(diff1.seconds)+"S"
            message = "No period in time configuration for " + fileNamePrefix + " - detected " + period
            log_sig_warn(message, sigevent_url)
        print "Using period " + str(period)
        try:
            if subdaily == False:
                period_value = int(period[1:-1])
            else:
                period_value = int(period[2:-1])
        except ValueError:
            log_sig_err("Mixed period values are not supported on server: " + period, sigevent_url)
        # Search for date ranges
        if len(dates) == 0:
            message = "No files with dates found for '" + fileNamePrefix + "' in '" + archiveLocation + "' - please check if data exists."
            log_sig_err(message, sigevent_url)
            startdate = datetime.now() # default to now
        else:
            startdate = min(dates)
            print "Start of data " + datetime.strftime(startdate,"%Y-%m-%dT%H:%M:%SZ")
        enddate = startdate # set end date to start date for lone dates
        for i, d in enumerate(dates):
            # print d
            if period[-1] == "W":
                next_day = d + timedelta(weeks=period_value)
            elif period[-1] == "M" and subdaily == False:
                next_day = d + relativedelta(months=period_value)
            elif period[-1] == "Y":
                next_day = d + relativedelta(years=period_value)
            elif period[-1] == "H":
                next_day = d + relativedelta(hours=period_value)
            elif period[-1] == "M" and subdaily == True:
                next_day = d + relativedelta(minutes=period_value)
            elif period[-1] == "S":
                next_day = d + relativedelta(seconds=period_value)
            else:
                next_day = d + timedelta(days=period_value)
            
            try:
                if dates[i+1] == next_day:
                    enddate = next_day # set end date to next existing day
                else: # end of range
                    if subdaily == False:
                        print "Break in data beginning on " + datetime.strftime(next_day,"%Y-%m-%d")
                        start = datetime.strftime(startdate,"%Y-%m-%d")
                        end = datetime.strftime(enddate,"%Y-%m-%d")
                    else:
                        print "Break in data beginning on " + datetime.strftime(next_day,"%Y-%m-%dT%H:%M:%SZ")
                        start = datetime.strftime(startdate,"%Y-%m-%dT%H:%M:%SZ")
                        end = datetime.strftime(enddate,"%Y-%m-%dT%H:%M:%SZ")    
                    times.append(start+'/'+end+'/'+period)
                    startdate = dates[i+1] # start new range loop
                    enddate = startdate
            except IndexError:
                # breaks when loop completes
                if subdaily == False:
                    start = datetime.strftime(startdate,"%Y-%m-%d")
                    end = datetime.strftime(enddate,"%Y-%m-%d")
                else:
                    start = datetime.strftime(startdate,"%Y-%m-%dT%H:%M:%SZ")
                    end = datetime.strftime(enddate,"%Y-%m-%dT%H:%M:%SZ")                    
                times.append(start+'/'+end+'/'+period)
                print "End of data " + end
                print "Time ranges: " + ", ".join(times)
                return times
    
    else:
        intervals = time.split('/')
        if intervals[0][0] == 'P': #starts with period, so no start date
            start = detect
        else:
            start = ''
        has_period = False
        for interval in list(intervals):
            if len(interval) > 0:
                if interval[0] == 'P':
                    has_period = True
                    period = interval
                    intervals.remove(interval)
            else:
                intervals.remove(interval)
        if has_period == False:
            message = "No period in time configuration for " + fileNamePrefix
            if has_zdb == False:
                message = message + " - using P1D"
            log_sig_warn(message, sigevent_url)
        print "Using period " + period
        if len(intervals) == 2:
            start = intervals[0]
            end = intervals[1]
        else:
            if start == detect:
                end = intervals[0]
            else:
                start = intervals[0]
                end = detect
              
        if start==detect or end==detect:
            newest_year = ''
            oldest_year = ''
            if year == True: # get newest and oldest years
                years = []
                for yearDirPath in glob.glob(archiveLocation+'/[0-9]*'):
                    if os.listdir(yearDirPath) != []: # check if directory is not empty
                        years.append(os.path.basename(yearDirPath))
                    else:
                        log_sig_warn(yearDirPath + " is empty", sigevent_url)
                    years.sort()
                if len(years) > 0:
                    oldest_year = years[0]
                    newest_year = years[-1]
                print "Year directories available: " + ",".join(years)
            if (newest_year == '' or oldest_year == '') and year==True:
                mssg = "No data files found in year directories in " + archiveLocation 
                log_sig_warn(mssg, sigevent_url)
                return times
            elif year==True:
                print "Available range with data is %s to %s" % (oldest_year, newest_year)
                            
        if start==detect:
            dates = []
            for f in glob.glob(archiveLocation+'/'+oldest_year+'/*[idx,shp]'):
                filename = os.path.basename(f)
                if str(filename).startswith(fileNamePrefix) and len(filename) == (len(fileNamePrefix) + len("YYYYJJJ") + 5):
                    try:
                        filetime = filename[-12:-5]
                        filedate = datetime.strptime(filetime,"%Y%j")
                        dates.append(filedate)
                    except ValueError:
                        print "Skipping", filename
                elif str(filename).startswith(fileNamePrefix) and len(filename) == (len(fileNamePrefix) + len("YYYYJJJHHMMSS") + 5):
                    try:
                        filetime = filename[-18:-5]
                        filedate = datetime.strptime(filetime,"%Y%j%H%M%S")
                        dates.append(filedate)
                        subdaily = True
                    except ValueError:
                        print "Skipping", filename
                else:
                    print "Ignoring", filename
            if len(dates) == 0:
                message = "No valid files with dates found for '" + fileNamePrefix + "' in '" + archiveLocation +"/"+oldest_year + "' - please check if data exists."
                log_sig_err(message, sigevent_url)
                return times
            startdate = min(dates)
            if has_zdb==True:
                try:
                    zdb = archiveLocation+'/'+oldest_year+'/'+fileNamePrefix+datetime.strftime(startdate,"%Y%j")+'_.zdb'
                    zkey = read_zkey(zdb, 'ASC')
                    startdate = datetime.strptime(str(zkey),"%Y%m%d%H%M%S")
                    subdaily = True
                except ValueError:
                    if zkey.lower() != "default":
                        log_sig_warn("No valid time found in " + zdb, sigevent_url)
            if subdaily == False:
                start = datetime.strftime(startdate,"%Y-%m-%d")
            else:
                start = datetime.strftime(startdate,"%Y-%m-%dT%H:%M:%SZ")
        
        if end==detect:
            dates = []
            for f in glob.glob(archiveLocation+'/'+newest_year+'/*[idx,shp]'):
                filename = os.path.basename(f)
                if str(filename).startswith(fileNamePrefix) and len(filename) == (len(fileNamePrefix) + len("YYYYJJJ") + 5):
                    try:
                        filetime = filename[-12:-5]
                        filedate = datetime.strptime(filetime,"%Y%j")
                        dates.append(filedate)
                    except ValueError:
                        print "Skipping", filename
                elif str(filename).startswith(fileNamePrefix) and len(filename) == (len(fileNamePrefix) + len("YYYYJJJHHMMSS") + 5):
                    try:
                        filetime = filename[-18:-5]
                        filedate = datetime.strptime(filetime,"%Y%j%H%M%S")
                        dates.append(filedate)
                        subdaily = True
                    except ValueError:
                        print "Skipping", filename
                else:
                    print "Ignoring", filename
            enddate = max(dates)
            if has_zdb==True:
                try:
                    zdb = archiveLocation+'/'+newest_year+'/'+fileNamePrefix+datetime.strftime(enddate,"%Y%j")+'_.zdb'
                    zkey = read_zkey(zdb, 'DESC')
                    enddate = datetime.strptime(str(zkey),"%Y%m%d%H%M%S")
                    subdaily = True
                except ValueError:
                    if zkey.lower() != "encoded":
                        log_sig_warn("No valid time found in " + zdb, sigevent_url)
            if subdaily == False:
                end = datetime.strftime(enddate,"%Y-%m-%d")
            else:
                end = datetime.strftime(enddate,"%Y-%m-%dT%H:%M:%SZ")
        
        if has_zdb == True and has_period == False:
            time = start+'/'+end
        else:
            time = start+'/'+end+'/'+period
        print str(time)
        times.append(time)
        
    return times

def read_zkey(zdb, sort):
    """
    Reads z-index database file and returns the first or last key depending on sort order
    Arguments:
        zdb -- the z-index database file name
        sort -- the sort order
    """
    try:
        log_info_mssg("Connecting to " + zdb)
        db_exists = os.path.isfile(zdb)
        if db_exists == False:
            log_sig_err(zdb + " does not exist", sigevent_url)
            return "Error"
        else:
            con = sqlite3.connect(zdb, timeout=60) # 1 minute timeout
            cur = con.cursor()
            
            # Check for existing key
            cur.execute("SELECT key_str FROM ZINDEX ORDER BY key_str "+sort+" LIMIT 1;")
            try:        
                key = cur.fetchone()[0].split("|")[0]
                log_info_mssg("Retrieved key " + key)
            except:
                return "Error"
            if con:
                con.close()              
            return key
        
    except sqlite3.Error, e:
        if con:
            con.rollback()
        mssg = "%s:" % e.args[0]
        log_sig_err(mssg, sigevent_url)

def get_file_from_time(timestr, fileNamePrefix, include_year_dir, has_zdb):
    """
    Retrieves the filename (without extension) of a file based on a time string and file name prefix
    Arguments:
        timestr -- time string (%Y-%m-%d or %Y-%m-%dT%H:%M:%SZ)
        fileNamePrefix -- the prefix of the MRF files
        include_year_dir -- whether or not to include the parent year directory
        has_zdb -- whether or not the layer contains a zdb file
    """
    if 'T' in timestr: # sub-daily files
        t = datetime.strptime(timestr,"%Y-%m-%dT%H:%M:%SZ")
        if has_zdb:
            filename = fileNamePrefix + datetime.strftime(t,"%Y%j") + "_"
        else:
            filename = fileNamePrefix + datetime.strftime(t,"%Y%j%H%M%S") + "_"
        last_year = datetime.strftime(t,"%Y")
    else:
        t = datetime.strptime(timestr,"%Y-%m-%d")
        filename = fileNamePrefix + datetime.strftime(t,"%Y%j") + "_"
        last_year = datetime.strftime(t,"%Y")
    if include_year_dir:
        return str(last_year)+"/"+filename
    else:
        return filename
    
def generate_legend(colormap, output, legend_url, orientation):
    """
    Generate an SVG legend graphic from GIBS color map.
    Arguments:
        colormap -- the color map file name
        output -- the output file name
        legend_url -- URL to access legend from GetCapabilities
        orientation -- the orientation of the legend
    """
    
    print "\nLegend location: " + output
    print "Legend URL: " + legend_url
    print "Color Map: " + colormap
    print "Orientation: " + orientation
    pt = 1.25 #pixels in point
    
    if os.path.isfile(output) == False:
        print "Generating new legend"
        cmd = 'oe_generate_legend.py -c '+colormap+' -o ' + output + ' -r ' + orientation
        try:
            run_command(cmd, sigevent_url)
        except Exception, e:
            log_sig_err("Error generating legend: " + str(e), sigevent_url)
    else:
        print "Legend already exists"
        try:
            colormap_file = urllib.urlopen(colormap)
            last_modified = colormap_file.info().getheader("Last-Modified")
            colormap_file.close()
            colormap_time = datetime.strptime(last_modified, "%a, %d %b %Y %H:%M:%S GMT")
            legend_time = datetime.fromtimestamp(os.path.getmtime(output))
            print "Color map last modified on: " + str(colormap_time)
            print "Legend last modified on: " + str(legend_time)
            if colormap_time > legend_time:
                print "Updated color map found"
                print "Generating new legend"
                cmd = 'oe_generate_legend.py -c '+colormap+' -o ' + output + ' -r ' + orientation
                run_command(cmd, sigevent_url)
        except Exception, e:
            log_sig_err("Error generating legend: " + str(e), sigevent_url)
    # check file
    try:
        # Open file.
        svg=open(output, 'r')
    except IOError:
        mssg=str().join(['Cannot read SVG legend file:  ', output])
        log_sig_err(mssg, sigevent_url)
        
    # get width and height
    dom = xml.dom.minidom.parse(svg)
    svgElement = dom.getElementsByTagName('svg')[0]
    height = float(svgElement.attributes['height'].value.replace('pt','')) * pt
    width = float(svgElement.attributes['width'].value.replace('pt','')) * pt
    svg.close()
    
    if orientation == 'horizontal':
        legend_url_template = '<LegendURL format="image/svg+xml" xlink:type="simple" xlink:role="http://earthdata.nasa.gov/gibs/legend-type/horizontal" xlink:href="%s" xlink:title="GIBS Color Map Legend: Horizontal" width="%d" height="%d"/>' % (legend_url, int(width), int(height))
    else:
        legend_url_template = '<LegendURL format="image/svg+xml" xlink:type="simple" xlink:role="http://earthdata.nasa.gov/gibs/legend-type/vertical" xlink:href="%s" xlink:title="GIBS Color Map Legend: Vertical" width="%d" height="%d"/>' % (legend_url, int(width), int(height))
    
    return legend_url_template

def generate_empty_tile(colormap, output, width, height):
    """
    Generate an empty tile from nodata value in GIBS color map.
    Arguments:
        colormap -- the color map file name
        output -- the output file name
        width -- the width of the empty tile
        height -- the height of the empty tile
    """
    
    print "Generating empty tile"
    print "Empty Tile Location: " + output
    print "Color Map: " + colormap
    print "Width: " + str(width)
    print "Height: " + str(height)
    
    try:
        cmd = 'oe_generate_empty_tile.py -c '+colormap+' -o ' + output + ' -x ' + str(width) + ' -y ' + str(height)
        run_command(cmd, sigevent_url)
    except Exception, e:
        log_sig_err("Error generating empty tile: " + str(e), sigevent_url)

    # check file
    try:
        # Get file size
        empty_size = os.path.getsize(output)
        print "Empty tile size: " + str(empty_size)
    except:
        mssg=str().join(['Cannot read generated empty tile:  ', output])
        log_sig_err(mssg, sigevent_url)
    
    return empty_size

def generate_links(detected_times, archiveLocation, fileNamePrefix, year, dataFileLocation, has_zdb):
    """
    Generate a archive links for a layer based on the last provided time period
    Arguments:
        detected_times -- the list of available time periods
        archiveLocation -- the location of the archive data
        fileNamePrefix -- the prefix of the MRF files
        year -- whether or not the layer uses a year-based directory structure
        dataFileLocation -- file location for the default data file
        has_zdb -- whether or not the layer contains a zdb file
    """
    last_time = detected_times[-1].split("/")[1]
    if os.path.isfile(archiveLocation + get_file_from_time(last_time, fileNamePrefix, year, has_zdb)+".idx") == False: # Detect the last time if file for specified time cannot be found
        log_sig_warn("Files for specified last time of " + last_time + " cannot be found for " + fileNamePrefix+ ", attempting to detect instead", sigevent_url)
        if len(detected_times[-1].split("/")) == 3:
            period = "/" + detected_times[-1].split("/")[2]
        else:
            period = ""
        try:
            last_time = detect_time(detected_times[-1].split("/")[0]+"/DETECT"+period, archiveLocation, fileNamePrefix, year, has_zdb)[-1].split("/")[1]
        except IndexError:
            log_sig_err("Unable to generate links due to no data files found for " + fileNamePrefix, sigevent_url)
            return ""
    print "Current layer time for soft links: " + last_time
    
    link_pre, data_ext = os.path.splitext(dataFileLocation)
    link_dir = os.path.dirname(link_pre)
    filename = get_file_from_time(last_time, fileNamePrefix, year, has_zdb)
    mrf = archiveLocation + filename + ".mrf"
    idx = archiveLocation + filename + ".idx"
    data = archiveLocation + filename + data_ext
    zdb = archiveLocation + filename + ".zdb"
    mrf_link = link_pre + ".mrf"
    idx_link = link_pre + ".idx"
    data_link = link_pre + data_ext
    zdb_link = link_pre + ".zdb"
    
    # make sure link directory exists
    if not os.path.exists(link_dir):
        os.makedirs(link_dir)
        print "Created directory " + link_dir   
    
    if os.path.isfile(mrf):
        if os.path.lexists(mrf_link):
            os.remove(mrf_link)
            print "Removed existing file " + mrf_link
        os.symlink(mrf, mrf_link)
        print "Created soft link " + mrf_link + " -> " + mrf
    if os.path.isfile(idx):
        if os.path.lexists(idx_link):
            os.remove(idx_link)
            print "Removed existing file " + idx_link
        os.symlink(idx, idx_link)
        print "Created soft link " + idx_link + " -> " + idx
    else:
        if data_ext != ".shp":
            log_sig_warn("Default MRF index file " + idx + " does not exist", sigevent_url)
    if os.path.isfile(data):
        if os.path.lexists(data_link):
            os.remove(data_link)
            print "Removed existing file " + data_link
        os.symlink(data, data_link)
        print "Created soft link " + data_link + " -> " + data
    else:
        log_sig_warn("Default MRF data file " + data + " does not exist", sigevent_url)
    if os.path.isfile(zdb):
        if os.path.lexists(zdb_link):
            os.remove(zdb_link)
            print "Removed existing file " + zdb_link
        os.symlink(zdb, zdb_link)
        print "Created soft link " + zdb_link + " -> " + zdb
        
    # special handling for shapefiles
    if data_ext == ".shp":
        files = glob.glob(archiveLocation + filename + "*")
        for sfile in files:
            ext = os.path.splitext(os.path.basename(sfile))[1]
            if os.path.lexists(link_pre + ext):
                os.remove(link_pre + ext)
                print "Removed existing file " + link_pre + ext
            os.symlink(sfile, link_pre + ext)
            print "Created soft link " + link_pre + ext + " -> " + sfile
    
    return mrf_link, idx_link, data_link, zdb_link
    
#-------------------------------------------------------------------------------   

print 'OnEarth Layer Configurator v' + versionNumber

if os.environ.has_key('LCDIR') == False:
    print 'LCDIR environment variable not set.\nLCDIR should point to your OnEarth layer_config directory.\n'
    lcdir = os.path.abspath(os.path.dirname(__file__) + '/..')
else:
    lcdir = os.environ['LCDIR']

usageText = 'oe_configure_layer.py --conf_file [layer_configuration_file.xml] --layer_dir [$LCDIR/layers/] --lcdir [$LCDIR] --projection_config [projection.xml] --sigevent_url [url] --time [ISO 8601] --restart_apache --no_xml --no_cache --no_twms --no_wmts --generate_legend --generate_links --skip_empty_tiles --create_mapfile'

# Define command line options and args.
parser=OptionParser(usage=usageText, version=versionNumber)
parser.add_option('-a', '--archive_config',
                  action='store', type='string', dest='archive_configuration',
                  help='Full path of archive configuration file.  Default: $LCDIR/conf/archive.xml')
parser.add_option('-c', '--conf_file',
                  action='store', type='string', dest='layer_config_filename',
                  help='Full path of layer configuration filename.')
parser.add_option('-d', '--layer_dir',
                  action='store', type='string', dest='layer_directory',
                  help='Full path of directory containing configuration files for layers.  Default: $LCDIR/layers/')
parser.add_option("-e", "--skip_empty_tiles",
                  action="store_true", dest="skip_empty_tiles", 
                  default=False, help="Do not generate empty tiles for layers using color maps in configuration.")
parser.add_option("-g", "--generate_legend",
                  action="store_true", dest="generate_legend", 
                  default=False, help="Generate legends for layers using color maps in configuration.")
parser.add_option('-l', '--lcdir',
                  action='store', type='string', dest='lcdir',
                  default=lcdir,
                  help='Full path of the OnEarth Layer Configurator (layer_config) directory.  Default: $LCDIR')
parser.add_option('-m', '--tilematrixset_config',
                  action='store', type='string', dest='tilematrixset_configuration',
                  help='Full path of TileMatrixSet configuration file.  Default: $LCDIR/conf/tilematrixsets.xml')
parser.add_option("-n", "--no_twms",
                  action="store_true", dest="no_twms", 
                  default=False, help="Do not use configurations for Tiled-WMS")
parser.add_option('-p', '--projection_config',
                  action='store', type='string', dest='projection_configuration',
                  help='Full path of projection configuration file.  Default: $LCDIR/conf/projection.xml')
parser.add_option("-r", "--restart_apache",
                  action="store_true", dest="restart", 
                  default=False, help="Restart the Apache server on completion (requires sudo).")
parser.add_option('-s', '--sigevent_url',
                  action='store', type='string', dest='sigevent_url',
                  default=
                  'http://localhost:8100/sigevent/events/create',
                  help='Default:  http://localhost:8100/sigevent/events/create')
parser.add_option('-t', '--time',
                  action='store', type='string', dest='time',
                  help='ISO 8601 time(s) for single configuration file (conf_file must be specified).')
parser.add_option("-w", "--no_wmts",
                  action="store_true", dest="no_wmts", 
                  default=False, help="Do not use configurations for WMTS.")
parser.add_option("-x", "--no_xml",
                  action="store_true", dest="no_xml", 
                  default=False, help="Do not generate getCapabilities and getTileService XML.")
parser.add_option("-y", "--generate_links",
                  action="store_true", dest="generate_links", 
                  default=False, help="Generate default/current day links in the archive for time varying layers.")
parser.add_option("-z", "--no_cache",
                  action="store_true", dest="no_cache", 
                  default=False, help="Do not copy cache configuration files to cache location.")
parser.add_option("--create_mapfile",
                  action="store_true", dest="create_mapfile", 
                  default=False, help="Create MapServer configuration.")

# Read command line args.
(options, args) = parser.parse_args()
# Configuration filename.
configuration_filename = options.layer_config_filename
# Command line set LCDIR.
lcdir = options.lcdir
# Configuration directory.
if options.layer_directory:
    configuration_directory = options.layer_directory
else:
    configuration_directory = lcdir+'/layers/'
# No XML configurations (getCapabilities, getTileService)
no_xml = options.no_xml
# No cache configuration.
no_cache = options.no_cache
# No Tiled-WMS configuration.
no_twms = options.no_twms
# No WMTS configuration.
no_wmts = options.no_wmts
# No MapServer configuration.
create_mapfile = options.create_mapfile
# Do restart Apache.
restart = options.restart
# Time for conf file.
configuration_time = options.time
# Generate Empty Tiles
skip_empty_tiles = options.skip_empty_tiles
# Generate legends
legend = options.generate_legend
# Generate links
links = options.generate_links
# Projection configuration
if options.projection_configuration:
    projection_configuration = options.projection_configuration
else:
    projection_configuration = lcdir+'/conf/projection.xml'
# TileMatrixSet configuration
if options.tilematrixset_configuration:
    tilematrixset_configuration = options.tilematrixset_configuration
else:
    tilematrixset_configuration = lcdir+'/conf/tilematrixsets.xml'
# Archive configuration
if options.archive_configuration:
    archive_configuration = options.archive_configuration
else:
    archive_configuration = lcdir+'/conf/archive.xml'

# Sigevent URL.
sigevent_url = options.sigevent_url
  
print 'Using ' + lcdir + ' as $LCDIR.'

if no_xml:
    log_info_mssg("no_xml specified, getCapabilities and getTileService files will be staged only")
if no_cache:
    log_info_mssg("no_cache specified, cache configuration files will be staged only")
    restart = False
if not create_mapfile:
    log_info_mssg("create_mapfile not specified, no mapfiles will be created")
if no_twms and no_wmts and not create_mapfile:
    log_info_mssg("no_twms and no_wmts and create_mapfile not specified, nothing to do...exiting")
    exit()
    
if configuration_time:
    if configuration_filename == None:
        print "A configuration file must be specified with --time"
        exit()
    else:
        print "Using time='" + configuration_time + "' for " + configuration_filename
        
# set location of tools
if os.path.isfile(os.path.abspath(lcdir)+'/bin/oe_create_cache_config'):
    depth = os.path.abspath(lcdir)+'/bin'
elif distutils.spawn.find_executable('oe_create_cache_config') != None:
    depth = distutils.spawn.find_executable('oe_create_cache_config').split('/oe_create_cache_config')[0]
else:
    depth = '/usr/bin' # default

# Read XML configuration files.

conf_files = []
wmts_endpoints = {}
twms_endpoints = {}
wms_endpoints = {}

if not options.layer_config_filename:
    conf = subprocess.Popen('ls ' + configuration_directory + '/*.xml',shell=True,stdout=subprocess.PIPE,stderr=subprocess.PIPE).stdout
    for line in conf:
        conf_files.append(line.strip())
else:
    # use only the solo MRF when specified
    conf_files.append(configuration_filename)
    
print 'Configuration file(s):'
print conf_files
if conf_files==[]:
    mssg = 'No configuration files found.'
    log_sig_exit('ERROR', mssg, sigevent_url)
    
for conf in conf_files:
    current_conf = conf
    try:
        # Open file.
        config_file=open(conf, 'r')
        print ('\nUsing config: ' + conf)
    except IOError:
        log_sig_err(str().join(['Cannot read configuration file: ', conf]), sigevent_url)
        continue
    else:
        dom = xml.dom.minidom.parse(config_file)

        # Get environment 
        try:
            environmentConfig = get_dom_tag_value(dom, 'EnvironmentConfig')
            try:
                environment = get_environment(environmentConfig)
            except Exception, e:
                log_sig_err(str(e), sigevent_url)
                continue
        except IndexError:
            log_sig_err('Required <EnvironmentConfig> element is missing in ' + conf, sigevent_url)
            continue

        wmts_getCapabilities = environment.getCapabilities_wmts
        twms_getCapabilities = environment.getCapabilities_twms
        getTileService = environment.getTileService

        # Reprojected layers are handled by a separate script
        if dom.getElementsByTagName('ReprojectLayerConfig'):
            projection = get_projection('EPSG:3857', projection_configuration, lcdir, tilematrixset_configuration)
            print 'Configuring reprojection layers...'
            base_twms_gc = lcdir + '/conf/getcapabilities_base_twms.xml'
            base_twms_get_tile_service = lcdir + '/conf/gettileservice_base.xml'
            base_wmts_gc = lcdir + '/conf/getcapabilities_base_wmts.xml'
            build_reproject_configs(conf, tilematrixset_configuration, wmts=not no_wmts, twms=not no_twms, sigevent_url=sigevent_url, base_wmts_gc=base_wmts_gc,
                                    base_twms_gc=base_twms_gc, base_twms_get_tile_service=base_twms_get_tile_service)
            wmtsEndPoint = environment.wmts_dir
            twmsEndPoint = environment.twms_dir
            wmts_endpoints[wmtsEndPoint] = WMTSEndPoint(wmtsEndPoint, None, None, wmts_getCapabilities, projection)
            twms_endpoints[twmsEndPoint] = TWMSEndPoint(twmsEndPoint, None, None, twms_getCapabilities, getTileService, projection)
            continue
        
        #Vector parameters
        try:
            vectorType = dom.getElementsByTagName('VectorType')[0].firstChild.nodeValue
            if create_mapfile == False:
                log_sig_warn('create_mapfile set to False but vector config file found. Setting create_mapfile to True.', sigevent_url)
                create_mapfile = True
            try:
                vectorStyleFile = dom.getElementsByTagName('VectorStyleFile')[0].firstChild.nodeValue
            except IndexError:
                vectorStyleFile = None
        except IndexError:
            vectorType = None
            vectorStyleFile = None
        
        #Required parameters
        try:
            identifier = get_dom_tag_value(dom, 'Identifier')
        except IndexError:
            log_sig_err('Required <Identifier> element is missing in ' + conf, sigevent_url)
            continue
        try:
            title = get_dom_tag_value(dom, 'Title')
        except IndexError:
            log_sig_err('Required <Title> element is missing in ' + conf, sigevent_url)
            continue
        try:
            is_encoded = False
            compression = get_dom_tag_value(dom, 'Compression')
            compression = compression.upper()
            if compression == "JPG":
                compression = "JPEG"
            if compression == "PPNG":
                compression = "PNG"
            if compression == "TIFF":
                compression = "TIF"
            if compression == "EPNG":
                compression = "PNG"
                is_encoded = True
            if compression not in ["JPEG", "PNG", "EPNG", "TIF", "LERC", "PBF", "MVT"]:
                log_sig_err('<Compression> must be either JPEG, PNG, TIF, LERC, PBF, or MVT in ' + conf, sigevent_url)
                continue
        except IndexError:
            if vectorType is None:
                log_sig_err('Required <Compression> element is missing in ' + conf, sigevent_url)
                continue
            else:
                compression = "None"
        try:
            tilematrixset = get_dom_tag_value(dom, 'TileMatrixSet')
        except:
            if vectorType is None:
                log_sig_err('Required <TileMatrixSet> element is missing in ' + conf, sigevent_url)
                continue
            else:
                tilematrixset = "None"
        try:
            emptyTileSize = int(get_dom_tag_value(dom, 'EmptyTileSize'))
        except IndexError:
            try:
                emptyTileSize = ""
                emptyTile = get_dom_tag_value(dom, 'EmptyTile')
            except IndexError: # Required if EmptyTile is not specified
                if vectorType is None:
                    log_sig_err('Required <EmptyTileSize> or <EmptyTile> element is missing in ' + conf, sigevent_url)
                    continue
        try:
            fileNamePrefix = get_dom_tag_value(dom, 'FileNamePrefix')
        except IndexError:
            log_sig_err('Required <FileNamePrefix> element is missing in ' + conf, sigevent_url)
            continue
        try:
            environmentConfig = get_dom_tag_value(dom, 'EnvironmentConfig')
            try:
                environment = get_environment(environmentConfig)
            except Exception, e:
                log_sig_err(str(e), sigevent_url)
                continue
        except IndexError:
            log_sig_err('Required <EnvironmentConfig> element is missing in ' + conf, sigevent_url)
            continue
            
        cacheLocation_wmts = environment.cacheLocation_wmts
        cacheBasename_wmts = environment.cacheBasename_wmts
        cacheLocation_twms = environment.cacheLocation_twms
        cacheBasename_twms = environment.cacheBasename_twms
        cacheConfig = cacheLocation_wmts # default to WMTS cache location
        wmtsServiceUrl = environment.wmtsServiceUrl
        twmsServiceUrl = environment.twmsServiceUrl

        # Optional parameters
        try:
            tiledGroupName = get_dom_tag_value(dom, 'TiledGroupName')
        except:
            tiledGroupName = identifier + " tileset"
        try:
            wmsGroupName = get_dom_tag_value(dom, 'WMSGroupName')
        except:
            wmsGroupName = None
        try:
            abstract = get_dom_tag_value(dom, 'Abstract')
        except:
            abstract = identifier + " abstract"
        try:
            archiveLocation = get_dom_tag_value(dom, 'ArchiveLocation')
        except:
            archiveLocation = None
        try:
            static = dom.getElementsByTagName('ArchiveLocation')[0].attributes['static'].value.lower() in ['true']
        except:
            static = True
        try:
            year = dom.getElementsByTagName('ArchiveLocation')[0].attributes['year'].value.lower() in ['true']
        except:
            year = False
        try:
            subdaily = dom.getElementsByTagName('ArchiveLocation')[0].attributes['subdaily'].value.lower() in ['true']
        except:
            subdaily = False
        try:
            archive_root = get_archive(dom.getElementsByTagName('ArchiveLocation')[0].attributes['root'].value, archive_configuration)
        except:
            archive_root = ""
        archiveLocation = archive_root + archiveLocation
        try:
            headerFileName = get_dom_tag_value(dom, 'HeaderFileName')
        except:
            headerFileName = None
        try:
            dataFileLocation = get_dom_tag_value(dom, 'DataFileLocation')
        except:
            dataFileLocation = None
        try:
            indexFileLocation = get_dom_tag_value(dom, 'IndexFileLocation')
        except:
            indexFileLocation = None
        try:
            zIndexFileLocation = get_dom_tag_value(dom, 'ZIndexFileLocation')
        except:
            zIndexFileLocation = None
        try:
            projection = get_projection(get_dom_tag_value(dom, 'Projection'), projection_configuration, lcdir, tilematrixset_configuration)
        except IndexError:
            log_sig_err('Required <Projection> element is missing in ' + conf, sigevent_url)
            continue
        except Exception, e:
            log_sig_err(str(e), sigevent_url)
            continue

        # Modified in 0.9 to allow for multiple versioned colormaps

        # Sort out any empty ColorMap tags
        colormaps = []
        for colormap in dom.getElementsByTagName('ColorMap'):
            if colormap.firstChild:
                colormaps.append(colormap)

        # Set default colormap (if none indicated, picks the last colormap found)
        default_colormap = None
        if colormaps:
            if len(colormaps) == 1:
                default_colormap = colormaps[0]
            else:
                for colormap in colormaps:                
                    if 'default' in colormap.attributes.keys() and colormap.attributes['default'].value == 'true':
                        if default_colormap is not None:
                            err_msg = 'Multiple <ColorMap> elements have "default=true" attribute but only one is allowed, using ' + colormap.toxml()
                            log_sig_err(err_msg, sigevent_url)
                        default_colormap = colormap
            if len(colormaps) > 1 and default_colormap is None:
                default_colormap = colormaps[-1]
                err_msg = 'Multiple <ColorMap> elements but none have "default=true" attribute, using ' + default_colormap.toxml()
                log_sig_err(err_msg, sigevent_url)

        # Match <ColorMapLocation> and <ColorMapURL> to colormaps with the same version and set them as attributes of the <ColorMap>
        if colormaps:
            for colormap in colormaps:
                if 'version' not in colormap.attributes.keys():
                    colormap.attributes['version'] = ''

                colormap_value = colormap.firstChild.nodeValue
                version = colormap.attributes['version'].value
                location = next((location.firstChild.nodeValue for location in environment.colormap_dirs if location.attributes['version'].value == version), None)
                url = next((url.firstChild.nodeValue for url in environment.colormapUrls if url.attributes['version'].value == version), None)

                if not location:
                    location = ''
                    err_msg = "ColorMapLocation for version '{0}' not defined for environment {1} - Trying colormap path {2}".format(version, environmentConfig, colormap_value)
                    log_sig_warn(err_msg, sigevent_url)

                if not url:
                    url = ''
                    err_msg = "ColorMapURL for version '{0}' not defined for environment {1} - Trying colormap path {2}".format(version, environmentConfig, colormap_value)
                    log_sig_warn(err_msg, sigevent_url)

                colormap.attributes['url'] = url
                colormap.attributes['location'] = location
                
        # Similar treatment as ColorMap for StyleJSON
        stylejsons = []
        for stylejson in dom.getElementsByTagName('StyleJSON'):
            if stylejson.firstChild:
                stylejsons.append(stylejson)
                
        # Set default StyleJSON
        default_stylejson = None
        if stylejsons:
            if len(stylejsons) == 1:
                default_stylejson = stylejsons[0]
            else:
                for stylejson in stylejsons:                
                    if 'default' in stylejson.attributes.keys() and stylejson.attributes['default'].value == 'true':
                        if default_stylejson is not None:
                            err_msg = 'Multiple <StyleJSON> elements have "default=true" attribute but only one is allowed, using ' + stylejson.toxml()
                            log_sig_err(err_msg, sigevent_url)
                        default_stylejson = stylejson
            if len(stylejsons) > 1 and default_stylejson is None:
                default_stylejson = stylejsons[-1]
                err_msg = 'Multiple <StyleJSON> elements but none have "default=true" attribute, using ' + default_stylejson.toxml()
                log_sig_err(err_msg, sigevent_url)
        
        # Match <StyleJSONLocation> and <StyleJSONURL> to style json files with the same version and set them as attributes of the <StyleJSON>
        if stylejsons:
            for stylejson in stylejsons:
                if 'version' not in stylejson.attributes.keys():
                    stylejson.attributes['version'] = ''

                stylejson_value = stylejson.firstChild.nodeValue
                version = stylejson.attributes['version'].value
                location = next((location.firstChild.nodeValue for location in environment.stylejson_dirs if location.attributes['version'].value == version), None)
                url = next((url.firstChild.nodeValue for url in environment.stylejsonUrls if url.attributes['version'].value == version), None)

                if not location:
                    location = ''
                    err_msg = "StyleJSONLocation for version '{0}' not defined for environment {1} - Trying StyleJSON path {2}".format(version, environmentConfig, stylejson_value)
                    log_sig_warn(err_msg, sigevent_url)

                if not url:
                    url = ''
                    err_msg = "StyleJSONURL for version '{0}' not defined for environment {1} - Trying StyleJSON path {2}".format(version, environmentConfig, stylejson_value)
                    log_sig_warn(err_msg, sigevent_url)

                stylejson.attributes['url'] = url
                stylejson.attributes['location'] = location

        try:
            emptyTile = get_dom_tag_value(dom, 'EmptyTile')
        except:
            emptyTile = None
        try:
            if emptyTile == None:
                emptyTileOffset = dom.getElementsByTagName('EmptyTileSize')[0].attributes['offset'].value
            else:
                emptyTileOffset = dom.getElementsByTagName('EmptyTile')[0].attributes['offset'].value
        except:
            emptyTileOffset = 0
            
        # Patterns
        patterns = []
        rest_patterns = []
        patternTags = dom.getElementsByTagName('Pattern')
        for pattern in patternTags:
            try:
                if pattern.attributes['type'].value == "WMTS-REST": # append WMTS REST patterns
                    rest_patterns.append(pattern.firstChild.data.strip())
                else: # assume TWMS key-value pair
                    patterns.append(pattern.firstChild.data.strip())
            except KeyError: # append if type does not exist
                patterns.append(pattern.firstChild.data.strip())
            
        # Time
        if configuration_time:
            times = configuration_time.split(',')
        else:  
            times = []  
            timeTags = dom.getElementsByTagName('Time')
            for time in timeTags:
                try:
                    times.append(time.firstChild.data.strip())
                except AttributeError:
                    times.append('')
                    
        # Set End Points
        if environment.wmts_dir != None:
            wmtsEndPoint = environment.wmts_dir
        else: # default projection dir
            wmtsEndPoint = lcdir + "/wmts/" + projection.id.replace(":","")
        if environment.twms_dir != None:
            twmsEndPoint = environment.twms_dir
        else:
            # default projection dir
            twmsEndPoint = lcdir + "/twms/" + projection.id.replace(":","")

        wmts_endpoints[wmtsEndPoint] = WMTSEndPoint(wmtsEndPoint, cacheLocation_wmts, cacheBasename_wmts, wmts_getCapabilities, projection)
        twms_endpoints[twmsEndPoint] = TWMSEndPoint(twmsEndPoint, cacheLocation_twms, cacheBasename_twms, twms_getCapabilities, getTileService, projection)
        wms_endpoints[environment.mapfileStagingLocation] = WMSEndPoint(environment.mapfileStagingLocation, environment.mapfileLocation, environment.mapfileLocationBasename, environment.mapfileConfigLocation, environment.mapfileConfigBasename)
        
        # Close file.
        config_file.close()
     
    log_info_mssg('config: Identifier: ' + identifier)
    log_info_mssg('config: Title: ' + title)
    log_info_mssg('config: FileNamePrefix: ' + fileNamePrefix)
    log_info_mssg('config: TiledGroupName: ' + tiledGroupName)
    log_info_mssg('config: Compression: ' + compression)
    log_info_mssg('config: TileMatrixSet: ' + tilematrixset)
    if wmsGroupName:
        log_info_mssg('config: WMSGroupName: ' + wmsGroupName)
    if emptyTile:
        log_info_mssg('config: EmptyTile: ' + emptyTile)
    if str(emptyTileSize) != "":
        log_info_mssg('config: EmptyTileSize: ' + str(emptyTileSize))
    log_info_mssg('config: EmptyTileOffset: ' + str(emptyTileOffset))
    if headerFileName:
        log_info_mssg('config: HeaderFileName: ' + headerFileName)
    if archiveLocation:
        log_info_mssg('config: ArchiveLocation static=' + str(static) + ' year=' + str(year) + ' subdaily=' + str(subdaily) + ': ' + archiveLocation)
    if dataFileLocation:
        log_info_mssg('config: DataFileLocation: ' + dataFileLocation)
    if indexFileLocation:
        log_info_mssg('config: IndexFileLocation: ' + indexFileLocation)
    if zIndexFileLocation:
        log_info_mssg('config: ZIndexFileLocation: ' + zIndexFileLocation)
    if projection:
        log_info_mssg('config: Projection: ' + str(projection.id))
    if getTileService:
        log_info_mssg('config: GetTileServiceLocation: ' + str(getTileService))
    if wmts_getCapabilities:
        log_info_mssg('config: WMTS GetCapabilitiesLocation: ' + str(wmts_getCapabilities))
    if twms_getCapabilities:
        log_info_mssg('config: TWMS GetCapabilitiesLocation: ' + str(twms_getCapabilities))
    if cacheLocation_wmts:
        log_info_mssg('config: WMTS CacheLocation: ' + str(cacheLocation_wmts))
    if cacheLocation_twms:
        log_info_mssg('config: TWMS CacheLocation: ' + str(cacheLocation_twms))
    if cacheBasename_wmts:
        log_info_mssg('config: WMTS Basename: ' + str(cacheLocation_wmts))
    if cacheBasename_twms:
        log_info_mssg('config: TWMS Basename: ' + str(cacheLocation_twms))
    if wmtsEndPoint:
        log_info_mssg('config: WMTSEndPoint: ' + str(wmtsEndPoint))
    if twmsEndPoint:
        log_info_mssg('config: TWMSEndPoint: ' + str(twmsEndPoint))
    if colormaps:
        for colormap in colormaps:
            map_value = colormap.firstChild.nodeValue.strip()
            log_info_mssg('config: ColorMap: ' + str(map_value))
    if stylejsons:
        for stylejson in stylejsons:
            json_value = stylejson.firstChild.nodeValue.strip()
            log_info_mssg('config: StyleJSON: ' + str(json_value))
    log_info_mssg('config: Patterns: ' + str(patterns))
    if len(rest_patterns) > 0:
        log_info_mssg('config: WMTS-REST Patterns: ' + str(rest_patterns))
    if len(times) > 0:
        log_info_mssg('config: Time: ' + str(times))
    
    if archiveLocation != None:
        archiveLocation = add_trailing_slash(archiveLocation)
        # check if absolute path or else use relative to cache location
        if archiveLocation[0] == '/':
            mrfLocation = archiveLocation
        else:
            mrfLocation = cacheConfig + archiveLocation
            archiveLocation = mrfLocation
    else: # use archive location relative to cache if not defined
        mrfLocation = add_trailing_slash(cacheConfig)
    if year == True:
        if archiveLocation != None:
            mrfLocation =  mrfLocation +'YYYY/'
        else:
            mrfLocation =  mrfLocation + fileNamePrefix +'/YYYY/'
    
    if static == True:
        mrf = mrfLocation + fileNamePrefix + '.mrf'
    else:
        if subdaily == True:
            mrf = mrfLocation + fileNamePrefix + 'TTTTTTTTTTTTT_.mrf'
        else:
            mrf = mrfLocation + fileNamePrefix + 'TTTTTTT_.mrf'
    
    if indexFileLocation == None:
        if archiveLocation != None and archiveLocation[0] == '/':
            # use absolute path of archive
            indexFileLocation = mrf.replace('.mrf','.idx')
        else:
            # use relative path to cache
            indexFileLocation = mrf.replace(cacheConfig,'').replace('.mrf','.idx')
        
    if dataFileLocation == None:
        if archiveLocation != None and archiveLocation[0] == '/':
            # use absolute path of archive
            dataFileLocation = mrf
        else:
            # use relative path to cache
            dataFileLocation = mrf.replace(cacheConfig,'')
        if compression.lower() in ['jpg', 'jpeg']:
            dataFileLocation = dataFileLocation.replace('.mrf','.pjg')
            mrf_format = 'image/jpeg'
        elif compression.lower() in ['tif', 'tiff']:
            dataFileLocation = dataFileLocation.replace('.mrf','.ptf')
            mrf_format = 'image/tiff'
        elif compression.lower() in ['lerc']:
            dataFileLocation = dataFileLocation.replace('.mrf','.lrc')
            mrf_format = 'image/lerc'
        elif compression.lower() in ['pbf', 'mvt']:
            compression = "PBF";
            dataFileLocation = dataFileLocation.replace('.mrf','.pvt')
            mrf_format = 'application/x-protobuf;type=mapbox-vector'
        elif vectorType is not None:
            dataFileLocation = dataFileLocation.replace('.mrf','.shp')
        else:
            dataFileLocation = dataFileLocation.replace('.mrf','.ppg')
            mrf_format = 'image/png'

    if zIndexFileLocation == None:
        if archiveLocation != None and archiveLocation[0] == '/':
            # use absolute path of archive
            zIndexFileLocation = mrf
        else:
            # use relative path to cache
            zIndexFileLocation = mrf.replace(cacheConfig,'')
        zIndexFileLocation = zIndexFileLocation.replace('.mrf','.zdb')

    # Parse header filename. Default is to use the 'mrf' filename.
    header_type = None
    header_file_name = mrf
    try:
        headerFileName = dom.getElementsByTagName('HeaderFileName')[0]
        header_file_name = get_dom_tag_value(dom, 'HeaderFileName')
    except (AttributeError, IndexError):
        pass
    try:
        header_type = headerFileName.getAttribute('type')
    except AttributeError:
        pass

    if not vectorType:
        # Open MRF header if one has been supplied (except if "type" attr is "prefix")
        header_dom = None
        if header_type != 'prefix':
            try:
                with open(header_file_name, 'r') as mrf_file:
                    try:
                        header_dom = xml.dom.minidom.parse(mrf_file)
                    except:
                        log_sig_err('Badly-formatted MRF header file: {0}'.format(mrf_file), sigevent_url)
                        continue
            except IOError:
                log_sig_err("Can't open MRF file: {0}".format(header_file_name), sigevent_url)
                continue

        # Create base MRF document. We'll be adding stuff from either the header MRF or the 
        # layer config file to this.
        mrf_impl = xml.dom.minidom.getDOMImplementation()
        mrf_dom = mrf_impl.createDocument(None, 'MRF_META', None)
        mrf_meta = mrf_dom.documentElement

        # Create <Raster> tag
        raster_node = mrf_dom.createElement('Raster')

        # If the "prefix" attribute of <HeaderFileName> is present, we grab MRF stuff from the 
        # layer config file. Otherwise, use the header file specified.
        if header_type == 'prefix':
            mrf_base = header_file_name + '.mrf'
            header_dom = dom
            log_info_mssg('Using MRF data within layer config file')
        else:
            log_info_mssg('Using MRF Archetype: ' + header_file_name)
            mrf_base = os.path.basename(header_file_name)

        if header_dom != None:
            # Check if <Size> tag present and has all 3 required values (x,y,c)
            try:
                size_node = header_dom.getElementsByTagName('Size')[0]
            except IndexError:
                log_sig_err("<Size> tag not present in MRF header file or layer config", sigevent_url)
                continue
            if size_node != None:
                if not all(attr in size_node.attributes.keys() for attr in ('x', 'y')):
                    log_sig_err("<Size> tag needs to have attributes x and y", sigevent_url)
                    continue
                else:
                    raster_node.appendChild(size_node)
                    bands = size_node.getAttribute('c')     

            # Create <Compression> node
            compression_node = mrf_dom.createElement('Compression')
            compression_text_node = mrf_dom.createTextNode(compression)
            compression_node.appendChild(compression_text_node)
            raster_node.appendChild(compression_node)

            # Check if <DataValues> tag is present and the NoData attribute is present
            try:
                datavalues_node = header_dom.getElementsByTagName('DataValues')[0]
            except IndexError:
                datavalues_node = None
            finally:
                if datavalues_node is not None:    
                    raster_node.appendChild(datavalues_node)

            # Check if the <Quality> tag is present and of a valid type
            try:
                quality_node = header_dom.getElementsByTagName('Quality')[0]
            except IndexError:
                quality_node = None
            if quality_node is not None:    
                if quality_node.firstChild.nodeValue >= 0 and quality_node.firstChild.nodeValue <= 100:
                    log_sig_err("<Quality> tag must be an integer between 1 and 100", sigevent_url)
                    continue
                else:
                    raster_node.appendChild(quality_node)

            # Check if <PageSize> node is present and has c, x, and y attributes
            try:
                page_size_node = header_dom.getElementsByTagName('PageSize')[0]
            except IndexError:
                page_size_node = None
                log_sig_err("<PageSize> tag not present in MRF header file or layer config", sigevent_url)
                continue
            if page_size_node is not None:
                if all (attr in page_size_node.attributes.keys() for attr in ('x', 'y')):
                    raster_node.appendChild(page_size_node)
                else:
                    log_sig_err("<PageSize> requires x, and y attributes", sigevent_url)
                    continue

            # Add <Raster> tag to MRF
            mrf_meta.appendChild(raster_node)

            # Create <Rsets> 
            try:
                rsets_node = header_dom.getElementsByTagName('Rsets')[0]
            except IndexError:
                rsets_node = None
                log_sig_err("<Rsets> tag not present in layer config or MRF header file", sigevent_url)
                continue
            if rsets_node is not None:
                try:
                    scale_attribute = rsets_node.getAttribute('scale')
                except:
                    log_sig_err("Attribute 'scale' not present in <Rsets> tag", sigevent_url)
                    continue
                else:
                    try:
                        if scale_attribute:
                            if int(scale_attribute) != projection.tilematrixsets[tilematrixset].scale:
                                log_sig_err("Overview scales do not match - " + tilematrixset + ": " + str(str(projection.tilematrixsets[tilematrixset].scale)) + ", " + "Provided: " + scale_attribute, sigevent_url)
                                continue
                        if projection.tilematrixsets[tilematrixset].levels > 1:
                            rsets_node.setAttribute('scale', str(projection.tilematrixsets[tilematrixset].scale))
                    except KeyError:
                        log_sig_err("Invalid TileMatrixSet " + tilematrixset + " for projection " + projection.id, sigevent_url)
                        continue
                # Add data file locations
                dataFileNameElement = mrf_dom.createElement('DataFileName')
                dataFileNameElement.appendChild(mrf_dom.createTextNode(dataFileLocation))
                indexFileNameElement = mrf_dom.createElement('IndexFileName')
                indexFileNameElement.appendChild(mrf_dom.createTextNode(indexFileLocation))
                rsets_node.appendChild(dataFileNameElement)
                rsets_node.appendChild(indexFileNameElement)

            # Add zindex file name
            has_zdb = False;
            if size_node.hasAttribute('z'):
                z_index_node = mrf_dom.createElement('ZIndexFileName')
                z_index_text_node = mrf_dom.createTextNode(zIndexFileLocation)
                z_index_node.appendChild(z_index_text_node)
                rsets_node.appendChild(z_index_node)
                has_zdb = True

            mrf_meta.appendChild(rsets_node)
            
            # Create GeoTags 
            geotag_node = mrf_dom.createElement('GeoTags')
            # Check for bounding box
            try:
                bounding_box_node = header_dom.getElementsByTagName('BoundingBox')[0]
            except IndexError:
                bounding_box_node = None
                log_sig_err("<BoundingBox> tag not present in layer config or MRF header file", sigevent_url)
                continue
            if bounding_box_node is not None:
                if all (attr in bounding_box_node.attributes.keys() for attr in ('minx','miny','maxx','maxy')):
                    geotag_node.appendChild(bounding_box_node)
                else:
                    log_sig_err("<BoundingBox> requires minx, miny, maxx, and maxy attributes", sigevent_url)
                    continue

            mrf_meta.appendChild(geotag_node)

        twms = mrf_dom.createElement('TWMS')
        levelsElement = mrf_dom.createElement('Levels')
        levelsElement.appendChild(mrf_dom.createTextNode(str(projection.tilematrixsets[tilematrixset].levels)))

        if emptyTile != None:
            # Generate empty tile and override size if colormap is used
            if default_colormap != None and skip_empty_tiles == False:
                pageSize = mrf_dom.getElementsByTagName('PageSize')[0]
                tileX = int(pageSize.getAttribute('x'))
                tileY = int(pageSize.getAttribute('y'))

                colormap_value = default_colormap.firstChild.nodeValue
                colormap_location = default_colormap.attributes['location'].value
                if colormap_location == '':
                    colormap_path = colormap_value
                else:
                    colormap_path = add_trailing_slash(colormap_location) + colormap_value
                
                emptyTileSize = generate_empty_tile(colormap_path, emptyTile, tileX, tileY)
            else: # Override size if there is no colormap
                try:
                    # Get file size
                    print "\nReading empty tile file: " + emptyTile
                    emptyTileSize = os.path.getsize(emptyTile)
                    print "Empty tile size: " + str(emptyTileSize)
                except:
                    mssg=str().join(['Cannot read empty tile:  ', emptyTile])
                    log_sig_err(mssg, sigevent_url)

        emptyInfoElement = mrf_dom.createElement('EmptyInfo')
        emptyInfoElement.setAttribute('size', str(emptyTileSize))
        emptyInfoElement.setAttribute('offset', str(emptyTileOffset))
        twms.appendChild(levelsElement)
        twms.appendChild(emptyInfoElement)

        # No longer used
        #     if colormap:
        #         metadataElement = mrf_dom.createElement('Metadata')
        #         metadataElement.appendChild(mrf_dom.createTextNode(colormap))
        #         twms.appendChild(twms.appendChild(metadataElement))

        # add default TWMS patterns
        twms_time_pattern = "request=GetMap&layers=%s&srs=%s&format=%s&styles=&time=[-0-9]*&width=512&height=512&bbox=[-,\.0-9+Ee]*" % (identifier, str(projection.id), mrf_format.replace("/","%2F"))
        twms_notime_pattern = "request=GetMap&layers=%s&srs=%s&format=%s&styles=&width=512&height=512&bbox=[-,\.0-9+Ee]*" % (identifier, str(projection.id), mrf_format.replace("/","%2F"))
        patterns.append(twms_time_pattern)
        patterns.append(twms_notime_pattern)

        patternElements = []
        for pattern in patterns:
            patternElements.append(mrf_dom.createElement('Pattern'))
            patternElements[-1].appendChild(mrf_dom.createCDATASection(pattern))

        for patternElement in patternElements:
            twms.appendChild(patternElement)

        # Time elements
        detected_times = []
        if static == False:
            timeElements = []
            for time in times:
                detected_times = detect_time(time, archiveLocation, fileNamePrefix, year, has_zdb)
                for detected_time in detected_times:
                    timeElements.append(mrf_dom.createElement('Time'))
                    timeElements[-1].appendChild(mrf_dom.createTextNode(detected_time))

            for timeElement in timeElements:
                twms.appendChild(timeElement)
                    
        mrf_meta.appendChild(twms)
            
        if projection:
            projectionElement = mrf_dom.createElement('Projection')
            projectionElement.appendChild(mrf_dom.createCDATASection(projection.wkt))
            mrf_meta.appendChild(projectionElement)

        if not os.path.exists(twmsEndPoint):
            os.makedirs(twmsEndPoint)
        if not os.path.exists(wmtsEndPoint):
            os.makedirs(wmtsEndPoint)
            
        twms_mrf_filename = twmsEndPoint+'/'+mrf_base
        twms_mrf_file = open(twms_mrf_filename,'w+')

        formatted_xml = get_pretty_xml(mrf_dom)
        twms_mrf_file.write(formatted_xml)
        twms_mrf_file.seek(0)

        wmts_mrf_filename = wmtsEndPoint+'/'+mrf_base
        # check if file already exists and has same TileMatrixSet, if not then create another file
        if os.path.isfile(wmts_mrf_filename):
            wmts_mrf_file = open(wmts_mrf_filename,'r')
            if tilematrixset not in wmts_mrf_file.read():
                log_sig_warn(tilematrixset + " not found in existing " + wmts_mrf_filename + ". Creating new file for TileMatrixSet.", sigevent_url)
                wmts_mrf_filename = wmts_mrf_filename.split(".mrf")[0] + "_" + tilematrixset + ".mrf"
            wmts_mrf_file.close()
            
        wmts_mrf_file = open(wmts_mrf_filename,'w+')
        lines = twms_mrf_file.readlines()

        # change patterns for WMTS
        pattern_replaced = False
        try:
            if is_encoded:
                wmts_pattern = "<![CDATA[SERVICE=WMTS&REQUEST=GetTile&VERSION=1.0.0&LAYER=%s&STYLE=(default|encoded)?&TILEMATRIXSET=%s&TILEMATRIX=[0-9]*&TILEROW=[0-9]*&TILECOL=[0-9]*&FORMAT=%s]]>" % (identifier, tilematrixset, mrf_format.replace("/","%2F"))
            else:
                wmts_pattern = "<![CDATA[SERVICE=WMTS&REQUEST=GetTile&VERSION=1.0.0&LAYER=%s&STYLE=(default)?&TILEMATRIXSET=%s&TILEMATRIX=[0-9]*&TILEROW=[0-9]*&TILECOL=[0-9]*&FORMAT=%s]]>" % (identifier, tilematrixset, mrf_format.replace("/","%2F"))
        except KeyError:
            log_sig_exit('ERROR', 'TileMatrixSet ' + tilematrixset + ' not found for projection: ' + projection.id, sigevent_url)
        for line in lines:
            if '<Pattern>' in line:
                if pattern_replaced == False:
                    patternline = line.split('Pattern')
                    line = patternline[0] + "Pattern>" + wmts_pattern + "</Pattern" + patternline[-1]               
                    pattern_replaced = True
                else:
                    line = ''
            wmts_mrf_file.write(line)

        twms_mrf_file.close()
        wmts_mrf_file.seek(0)
        wmts_mrf_file.close()
        try:
            mrf_file.close()
        except:
            pass

        print '\n'+ twms_mrf_filename + ' configured successfully\n'
        print '\n'+ wmts_mrf_filename + ' configured successfully\n'

        # generate color map if requested
        legendUrl_vertical = ''
        legendUrl_horizontal = '' 
        if legend == True and default_colormap != None:
            legend_output = ''
            try:
                legend_output = environment.legend_dir + identifier
            except:
                message = "Legend directory has not been defined for environment with cache location: " + environment.cache
                log_sig_err(message, sigevent_url)

            colormap_value = default_colormap.firstChild.nodeValue
            colormap_location = default_colormap.attributes['location'].value
            if colormap_location == '':
                colormap_path = colormap_value
            else:
                colormap_path = add_trailing_slash(colormap_location) + colormap_value

            try:
                if environment.legendUrl != None:
                    if legend_output != '':
                        legendUrl_vertical = generate_legend(colormap_path, legend_output + '_V.svg', environment.legendUrl + identifier + '_V.svg', 'vertical')
                        legendUrl_horizontal = generate_legend(colormap_path, legend_output + '_H.svg', environment.legendUrl + identifier + '_H.svg', 'horizontal')
                else:
                    message = "Legend URL has not been defined for environment with cache location: " + environment.cache
                    log_sig_err(message, sigevent_url)
            except:
                message = "Error generating legend for " + identifier
                log_sig_err(message, sigevent_url)
                
    else: # Vectors
        has_zdb = False
        detected_times = []
        if static == False:
            for time in times:
                detected_times = detect_time(time, archiveLocation, fileNamePrefix, year, has_zdb)        
    
    # generate archive links if requested
    if links == True:
        if len(detected_times) > 0:
            print "Generating archive links for " + fileNamePrefix
            generate_links(detected_times, archiveLocation, fileNamePrefix, year, dataFileLocation, has_zdb)
        else:
            print fileNamePrefix + " is not a time varying layer"     
            
# Modify service files
    

    #getCapabilities TWMS
    if no_twms == False:
        try:
            # Copy and open base GetCapabilities.
            getCapabilities_file = twmsEndPoint+'/getCapabilities.xml'
            shutil.copyfile(lcdir+'/conf/getcapabilities_base_twms.xml', getCapabilities_file)
            getCapabilities_base=open(getCapabilities_file, 'r+')
        except IOError:
            mssg=str().join(['Cannot read getcapabilities_base_twms.xml file:  ', 
                             lcdir+'/conf/getcapabilities_base_twms.xml'])
            log_sig_exit('ERROR', mssg, sigevent_url)
        else:
            lines = getCapabilities_base.readlines()
            for idx in range(0, len(lines)):
                if '<SRS></SRS>' in lines[idx]:
                    lines[idx] =  lines[idx].replace('<SRS></SRS>', '<SRS>'+projection.id+'</SRS>')
                if '<CRS></CRS>' in lines[idx]:
                    lines[idx] =  lines[idx].replace('<CRS></CRS>', '<CRS>'+projection.id+'</CRS>')
                if 'OnlineResource' in lines[idx]:
                    spaces = lines[idx].index('<')
                    onlineResource = xml.dom.minidom.parseString(lines[idx]).getElementsByTagName('OnlineResource')[0]
                    if 'KeywordList' in lines[idx-1]:
                        onlineResource.attributes['xlink:href'] = twmsServiceUrl # don't include the cgi portion
                    else:
                        onlineResource.attributes['xlink:href'] = twmsServiceUrl + "twms.cgi?"
                    lines[idx] = (' '*spaces) + onlineResource.toprettyxml(indent=" ")
            getCapabilities_base.seek(0)
            getCapabilities_base.truncate()
            getCapabilities_base.writelines(lines)
            getCapabilities_base.close()
    
        #getTileService
    if no_twms == False:
        try:
            # Copy and open base GetTileService.
            getTileService_file = twmsEndPoint+'/getTileService.xml'
            shutil.copyfile(lcdir+'/conf/gettileservice_base.xml', getTileService_file)
            getTileService_base=open(getTileService_file, 'r+')
        except IOError:
            mssg=str().join(['Cannot read gettileservice_base.xml file:  ', 
                             lcdir+'/conf/gettileservice_base.xml'])
            log_sig_exit('ERROR', mssg, sigevent_url)
        else:
            lines = getTileService_base.readlines()
            for idx in range(0, len(lines)):
                if 'BoundingBox' in lines[idx]:
                    lines[idx] = lines[idx].replace("BoundingBox","LatLonBoundingBox").replace("{minx}",projection.lowercorner[0]).replace("{miny}",projection.lowercorner[1]).replace("{maxx}",projection.uppercorner[0]).replace("{maxy}",projection.uppercorner[1])
                if 'OnlineResource' in lines[idx]:
                    spaces = lines[idx].index('<')
                    onlineResource = xml.dom.minidom.parseString(lines[idx]).getElementsByTagName('OnlineResource')[0]
                    if 'KeywordList' in lines[idx-1]:
                        onlineResource.attributes['xlink:href'] = twmsServiceUrl # don't include the cgi portion
                    else:
                        onlineResource.attributes['xlink:href'] = twmsServiceUrl + "twms.cgi?"
                    lines[idx] = (' '*spaces) + onlineResource.toprettyxml(indent=" ")
            getTileService_base.seek(0)
            getTileService_base.truncate()
            getTileService_base.writelines(lines)
            getTileService_base.close()
    
    #getCapabilities WMTS modify Service URL
    if no_wmts == False:
        try:
            # Copy and open base GetCapabilities.
            getCapabilities_file = wmtsEndPoint+'/getCapabilities.xml'
            shutil.copyfile(lcdir+'/conf/getcapabilities_base_wmts.xml', getCapabilities_file)
            getCapabilities_base=open(getCapabilities_file, 'r+')
        except IOError:
            mssg=str().join(['Cannot read getcapabilities_base_wmts.xml file:  ', 
                             lcdir+'/conf/getcapabilities_base_wmts.xml'])
            log_sig_exit('ERROR', mssg, sigevent_url)
        else:
            lines = getCapabilities_base.readlines()
            for idx in range(0, len(lines)):
                if '<ows:Get' in lines[idx]:
                    spaces = lines[idx].index('<')
                    getUrlLine = lines[idx].replace('ows:Get','Get xmlns:xlink="http://www.w3.org/1999/xlink"').replace('>','/>')
                    getUrl = xml.dom.minidom.parseString(getUrlLine).getElementsByTagName('Get')[0]
                    if '1.0.0/WMTSCapabilities.xml' in lines[idx]:
                        getUrl.attributes['xlink:href'] = wmtsServiceUrl + '1.0.0/WMTSCapabilities.xml'
                    elif 'wmts.cgi?' in lines[idx]:
                        getUrl.attributes['xlink:href'] = wmtsServiceUrl + 'wmts.cgi?'
                    else:
                        getUrl.attributes['xlink:href'] = wmtsServiceUrl
                    lines[idx] = (' '*spaces) + getUrl.toprettyxml(indent=" ").replace('Get','ows:Get').replace(' xmlns:xlink="http://www.w3.org/1999/xlink"','').replace('/>','>')
                if 'ServiceMetadataURL' in lines[idx]:
                    spaces = lines[idx].index('<')
                    serviceMetadataUrlLine = lines[idx].replace('ServiceMetadataURL','ServiceMetadataURL xmlns:xlink="http://www.w3.org/1999/xlink"')
                    serviceMetadataUrl = xml.dom.minidom.parseString(serviceMetadataUrlLine).getElementsByTagName('ServiceMetadataURL')[0]
                    serviceMetadataUrl.attributes['xlink:href'] = wmtsServiceUrl + '1.0.0/WMTSCapabilities.xml'
                    lines[idx] = (' '*spaces) + serviceMetadataUrl.toprettyxml(indent=" ").replace(' xmlns:xlink="http://www.w3.org/1999/xlink"','')
            getCapabilities_base.seek(0)
            getCapabilities_base.truncate()
            getCapabilities_base.writelines(lines)
            getCapabilities_base.close()   
            
        
    # create WMTS layer metadata for GetCapabilities
    if no_wmts == False and vectorType is None:
        try:
            # Open layer XML file
            layer_xml=open(wmts_mrf_filename.replace('.mrf','.xml'), 'w+')
        except IOError:
            mssg=str().join(['Cannot read layer XML file:  ', 
                             wmts_mrf_filename.replace('.mrf','.xml')])
            log_sig_exit('ERROR', mssg, sigevent_url)
    
        wmts_layer_template = """<Layer>
            <ows:Title xml:lang=\"en\">$Title</ows:Title>
            $BoundingBox
            <ows:Identifier>$Identifier</ows:Identifier>
            <ows:Metadata xlink:type="simple" xlink:role="http://earthdata.nasa.gov/gibs/metadata-type/colormap$MapVersion" xlink:href="$ColorMap" xlink:title="GIBS Color Map: Data - RGB Mapping"/>
            <ows:Metadata xlink:type="simple" xlink:role="http://earthdata.nasa.gov/gibs/metadata-type/mapbox-gl-style$MapVersion" xlink:href="$StyleJSON" xlink:title="Mapbox GL Layer Styles"/>
            <Style isDefault="true">
                <ows:Title xml:lang=\"en\">default</ows:Title>
                <ows:Identifier>default</ows:Identifier>
                $LegendURL_vertical
                $LegendURL_horizontal
            </Style>
            <Format>$Format</Format>
            <Dimension>
                <ows:Identifier>time</ows:Identifier>
                <ows:UOM>ISO8601</ows:UOM>
                <Default>$DefaultDate</Default>
                <Current>false</Current>
                <Value>$DateRange</Value>
            </Dimension>
            <TileMatrixSetLink>
                <TileMatrixSet>$TileMatrixSet</TileMatrixSet>
            </TileMatrixSetLink>
            <ResourceURL format="$Format" resourceType="tile" template="$WMTSServiceURL$Identifier/default/{Time}/{TileMatrixSet}/{TileMatrix}/{TileRow}/{TileCol}.$FileType"/>
        </Layer>"""
    
        layer_output = ""
        lines = wmts_layer_template.splitlines(True)
        for line in lines:
            # replace lines in template
            if '<Layer>' in line:
                line = '         '+line
            if '</Layer>' in line:
                line = ' '+line+'\n'                
            if '$Title' in line:
                line = line.replace("$Title",title)
            if '$BoundingBox' in line:
                line = line.replace("$BoundingBox",projection.bbox_xml)
            if '$Identifier' in line:
                line = line.replace("$Identifier",identifier)
            if '$LegendURL_vertical' in line:
                line = line.replace("$LegendURL_vertical",legendUrl_vertical)
            if '$LegendURL_horizontal' in line:
                line = line.replace("$LegendURL_horizontal",legendUrl_horizontal)
            if '$ColorMap' in line:
                if colormaps == None or default_colormap == None:
                    line = ''
                else:
                    line_template = line
                    # First create line for default colormap
                    if default_colormap.attributes['url'].value != '':
                        default_colormap_url = add_trailing_slash(default_colormap.attributes['url'].value) + default_colormap.firstChild.nodeValue
                    else:
                        default_colormap_url = default_colormap.firstChild.nodeValue
                    line = line.replace("$MapVersion", '')   
                    line = line.replace("$ColorMap", default_colormap_url)    
                    # Add rest of tags
                    if default_colormap.attributes['version'].value != '':
                        for colormap in colormaps:
                            if colormap.attributes['url'].value != '':
                                colormap_url = add_trailing_slash(colormap.attributes['url'].value) + colormap.firstChild.nodeValue
                            else:
                                colormap_url = colormap.firstChild.nodeValue
                            newline = line_template.replace("$MapVersion", '/' + colormap.attributes['version'].value)
                            newline = newline.replace("$ColorMap", colormap_url)
                            line += newline[3:]
            if '$StyleJSON' in line:
                if stylejsons == None or default_stylejson == None:
                    line = ''
                else:
                    line_template = line
                    # First create line for default colormap
                    if default_stylejson.attributes['url'].value != '':
                        default_stylejson_url = add_trailing_slash(default_stylejson.attributes['url'].value) + default_stylejson.firstChild.nodeValue
                    else:
                        default_stylejson_url = default_stylejson.firstChild.nodeValue
                    line = line.replace("$MapVersion", '')   
                    line = line.replace("$StyleJSON", default_stylejson_url)    
                    # Add rest of tags
                    if default_stylejson.attributes['version'].value != '':
                        for stylejson in stylejsons:
                            if stylejson.attributes['url'].value != '':
                                stylejson_url = add_trailing_slash(stylejson.attributes['url'].value) + stylejson.firstChild.nodeValue
                            else:
                                stylejson_url = stylejson.firstChild.nodeValue
                            newline = line_template.replace("$MapVersion", '/' + stylejson.attributes['version'].value)
                            newline = newline.replace("$StyleJSON", stylejson_url)
                            line += newline[3:]
            if '$Format' in line:
                line = line.replace("$Format",mrf_format)
                if mrf_format == "application/x-protobuf;type=mapbox-vector":
                    line = line + line.replace("   ","",1).replace(mrf_format,"application/vnd.mapbox-vector-tile")
            if '$FileType' in line:
                line = line.replace("$FileType",mrf_format.replace("x-protobuf;type=mapbox-vector","pbf").split('/')[1])
                if "application/vnd.mapbox-vector-tile" in line:
                    line = line.replace("}.pbf","}.mvt")
                line = line.replace("}.mvt","}.pbf",1) # looks like the previous line will replace all
            if '$WMTSServiceURL' in line:
                line = line.replace("$WMTSServiceURL",environment.wmtsServiceUrl)      
            if '$TileMatrixSet' in line:
                line = line.replace("$TileMatrixSet",tilematrixset)
                tilematrixset_line = line
            if static == True or len(timeElements)==0:
                if any(x in line for x in ['Dimension', '<ows:Identifier>time</ows:Identifier>', '<ows:UOM>ISO8601</ows:UOM>', '$DefaultDate', '<Current>false</Current>', '$DateRange']):
                    line = ''
                if '/{Time}' in line:
                    line = line.replace('/{Time}', '')
            else:
                if '$DefaultDate' in line:
                    defaultDate = ''
                    for timeElement in timeElements:
                        defaultDate = timeElement.firstChild.data.strip().split('/')[1]
                    line = line.replace("$DefaultDate",defaultDate)
                if '$DateRange' in line:
                    line = line.replace("$DateRange",timeElements[0].firstChild.data.strip())
                    iterTime = iter(timeElements)
                    next(iterTime)
                    for timeElement in iterTime:
                        line = line + "             " + timeElement.toxml().replace('Time','Value')+"\n"
            # remove extra white space from lines
            line = line[3:]
            layer_output = layer_output + line
        # Replace extra lines before </Style>
        blanks = """             
             
"""
        layer_output = layer_output.replace(blanks, "")
        # Check if additional encoded style is needed
        if is_encoded == True:
            style_encoded = """</Style>
         <Style isDefault="false">
            <ows:Title xml:lang=\"en\">encoded</ows:Title>
            <ows:Identifier>encoded</ows:Identifier>
         </Style>"""
            layer_output = layer_output.replace("</Style>", style_encoded)
        layer_xml.writelines(layer_output)
        
        # special case, add additional tilematrixsets from existing file and then remove
        existing_layer_xml_filename = wmts_mrf_filename.replace('.mrf','.xml').replace("_"+tilematrixset,'')
        if tilematrixset in wmts_mrf_filename:
            try:
                # Open GetCapabilities.
                existing_layer_xml=open(existing_layer_xml_filename, 'r+')
                lines = existing_layer_xml.readlines()
                os.remove(existing_layer_xml_filename)
                for idx in range(0, len(lines)):
                    if '<TileMatrixSet>' in lines[idx]:
                        lines[idx] = lines[idx] + tilematrixset_line
                layer_xml.seek(0)
                layer_xml.writelines(lines)
                existing_layer_xml.close()
            except:
                mssg=str().join(['Cannot read existing layer XML file:  ', existing_layer_xml_filename])
                log_sig_err(mssg, sigevent_url)
        
        # close new file        
        layer_xml.close()

    # create TWMS layer metadata for GetCapabilities
    if no_twms == False and vectorType is None:
        try:
            # Open layer XML file
            layer_xml=open(twms_mrf_filename.replace('.mrf','_gc.xml'), 'w+')
        except IOError:
            mssg=str().join(['Cannot read layer XML file:  ', 
                             twms_mrf_filename.replace('.mrf','_gc.xml')])
            log_sig_exit('ERROR', mssg, sigevent_url)
    
        twms_layer_template = """    <Layer queryable=\"0\">
      <Name>$Identifier</Name>
      <Title xml:lang=\"en\">$Title</Title>
      <Abstract xml:lang=\"en\">$Abstract</Abstract>
      <LatLonBoundingBox minx=\"$minx\" miny=\"$miny\" maxx=\"$maxx\" maxy=\"$maxy\"/>
      <Style>
        <Name>default</Name> <Title xml:lang=\"en\">(default) Default style</Title>
      </Style>
      <ScaleHint min=\"10\" max=\"100\"/> <MinScaleDenominator>100</MinScaleDenominator>
      </Layer>"""
    
        layer_output = ""
        lines = twms_layer_template.splitlines(True)
        for line in lines:
            # replace lines in template
            if '</Layer>' in line:
                line = ' '+line+'\n'  
            if '$Identifier' in line:
                line = line.replace("$Identifier",identifier)              
            if '$Title' in line:
                line = line.replace("$Title",title)
            if '$Abstract' in line:
                line = line.replace("$Abstract", abstract)
            if '$minx' in line:
                line = line.replace("$minx",projection.lowercorner[0])
            if '$miny' in line:
                line = line.replace("$miny",projection.lowercorner[1])
            if '$maxx' in line:
                line = line.replace("$maxx",projection.uppercorner[0])
            if '$maxy' in line:
                line = line.replace("$maxy",projection.uppercorner[1])
            layer_output = layer_output + line
        layer_xml.writelines(layer_output)
        layer_xml.close()
        
    # create TWMS layer metadata for GetTileService
    if no_twms == False and vectorType is None:
        try:
            # Open layer XML file
            layer_xml=open(twms_mrf_filename.replace('.mrf','_gts.xml'), 'w+')
        except IOError:
            mssg=str().join(['Cannot read layer XML file:  ', 
                             twms_mrf_filename.replace('.mrf','_gts.xml')])
            log_sig_exit('ERROR', mssg, sigevent_url)
    
        twms_layer_template = """<TiledGroup>
    <Name>$TiledGroupName</Name>
    <Title xml:lang=\"en\">$Title</Title>
    <Abstract xml:lang=\"en\">$Abstract</Abstract>
    <Projection>$Projection</Projection>
    <Pad>0</Pad>
    <Bands>$Bands</Bands>
    <LatLonBoundingBox minx=\"$minx\" miny=\"$miny\" maxx=\"$maxx\" maxy=\"$maxy\" />
    <Key>${time}</Key>
$Patterns</TiledGroup>"""
    
        layer_output = ""
        lines = twms_layer_template.splitlines(True)
        for line in lines:
            # replace lines in template 
            if '</TiledGroup>' in line:
                line = ' '+line+'\n'              
            if '$TiledGroupName' in line:
                line = line.replace("$TiledGroupName",tiledGroupName) 
            if '$Title' in line:
                line = line.replace("$Title",title)
            if '$Abstract' in line:
                line = line.replace("$Abstract",abstract)
            if '$Projection' in line:
                line = line.replace("$Projection",projection.wkt)
            if '$Bands' in line:
                if mrf_format == 'image/png':
                    line = line.replace("$Bands","4") # GDAL wants 4 for PNGs
                else:
                    line = line.replace("$Bands",bands)
            if '$minx' in line:
                line = line.replace("$minx",projection.lowercorner[0])
            if '$miny' in line:
                line = line.replace("$miny",projection.lowercorner[1])
            if '$maxx' in line:
                line = line.replace("$maxx",projection.uppercorner[0])
            if '$maxy' in line:
                line = line.replace("$maxy",projection.uppercorner[1])
            if '$Patterns' in line:
                patterns = ""
                cmd = depth + '/oe_create_cache_config -p ' + twms_mrf_filename
                try:
                    print '\nRunning command: ' + cmd
                    process = subprocess.Popen(cmd, shell=True, stdout=subprocess.PIPE, stderr=subprocess.PIPE)
                    process.wait()
                    for output in process.stdout:
                        patterns = patterns + output
                except:
                    log_sig_err("Error running command " + cmd, sigevent_url)
                line = line.replace("$Patterns",patterns)
            layer_output = layer_output + line
        layer_xml.writelines(layer_output)
        layer_xml.close()
        
    # Create mapfile (if specified by user)
    if create_mapfile is True and compression != "PBF" and environment.mapfileStagingLocation is not None: # don't create mapfiles for protocol buffers (i.e,. vector tiles)
        # Write mapfile info for layer
        mapfile_name = os.path.join(environment.mapfileStagingLocation, identifier + '.map')
        with open(mapfile_name, 'w+') as mapfile:
            # Initialize validation values
            timeDirPattern = "%"+identifier+"_TIME%_" if not subdaily else "%"+identifier+"_TIME%"
            timeParamRegex = '"^([0-9]|T){7}$"'
            yearDirPattern = "%"+identifier+"_YEAR%"
            yearDirRegex = '"^([0-9]|Y){4}$"'
            subdailyDirPattern = "%"+identifier+"_SUBDAILY%_"
            subdailyParamRegex = '"^([0-9]|T){6}$"'

            minx = projection.lowercorner[0]
            miny = projection.lowercorner[1]
            maxx = projection.uppercorner[0]
            maxy = projection.uppercorner[1]

            # Write mapfile lines
            mapfile.write("LAYER\n")
            mapfile.write("\tNAME\t\"" + identifier + "\"\n")
            if wmsGroupName:
                mapfile.write("\tGROUP\t\"" + wmsGroupName + "\"\n")
                # default time/year needs to be handled by mod_oems for layer groups
                default_time = ""
                default_year = ""
                default_subdaily = ""
                timeDirPattern = ("%"+wmsGroupName+"_TIME%") + timeDirPattern
                yearDirPattern = yearDirPattern + "%"+wmsGroupName+"_YEAR%"
            else:
                default_time = "TTTTTTT"
                default_year = "YYYY"
                default_subdaily = "TTTTTT"
            if vectorType:
                layer_type = vectorType.upper()
            else:
                layer_type = 'RASTER'
            mapfile.write("\tTYPE\t" + layer_type + "\n")
            mapfile.write("\tSTATUS\tON\n")
            mapfile.write("\tVALIDATION\n")
            # The validation was previously being put in the layer METADATA -- deprecated in Mapserver 5.4.0
            if not static:
                mapfile.write("\t\t\"default_" + identifier + "_TIME\"\t\t\"" + default_time + "\"\n")
                mapfile.write("\t\t\"" + identifier + "_TIME\"\t\t\t" + timeParamRegex + "\n")
                if wmsGroupName: # add group substitutions as well
                    mapfile.write("\t\t\"default_" + wmsGroupName + "_TIME\"\t\t\"" + default_time + "\"\n")
                    mapfile.write("\t\t\"" + wmsGroupName + "_TIME\"\t\t\t" + timeParamRegex + "\n")
            if not static and year:
                mapfile.write("\t\t\"default_" + identifier + "_YEAR\"\t\"" + default_year + "\"\n")
                mapfile.write("\t\t\"" + identifier + "_YEAR\"\t\t" + yearDirRegex + "\n")
                if wmsGroupName:
                    mapfile.write("\t\t\"default_" + wmsGroupName + "_YEAR\"\t\"" + default_year + "\"\n")
                    mapfile.write("\t\t\"" + wmsGroupName + "_YEAR\"\t\t" + yearDirRegex + "\n")
            if not static and subdaily:
                mapfile.write("\t\t\"default_" + identifier + "_SUBDAILY\"\t\"" + default_subdaily + "\"\n")
                mapfile.write("\t\t\"" + identifier + "_SUBDAILY\"\t\t" + subdailyParamRegex + "\n")
                if wmsGroupName:
                    mapfile.write("\t\t\"default_" + wmsGroupName + "_SUBDAILY\"\t\"" + default_subdaily + "\"\n")
                    mapfile.write("\t\t\"" + wmsGroupName + "_SUBDAILY\"\t\t" + subdailyParamRegex + "\n")             
            mapfile.write("\tEND\n")
            mapfile.write("\tMETADATA\n")
            mapfile.write("\t\t\"wms_title\"\t\t\"" + title + "\"\n")
            mapfile.write("\t\t\"wms_extent\"\t\t\"" + minx + " " + miny + " " + maxx + " " + maxy + "\"\n")
            if not static and len(timeElements)>0:
                defaultDate = ''
                timeExtent = ''
                for timeElement in timeElements:
                    defaultDate = timeElement.firstChild.data.strip().split('/')[1]
                    timeExtent = timeExtent + timeElement.firstChild.data.strip() + ","
                mapfile.write("\t\t\"wms_timeextent\"\t\t\"" + timeExtent.rstrip(',') + "\"\n") 
                mapfile.write("\t\t\"wms_timedefault\"\t\t\"" + defaultDate + "\"\n")
            if wmsGroupName:
                mapfile.write("\t\t\"wms_group_title\"\t\t\"" + wmsGroupName + "\"\n")
            if vectorType:
                mapfile.write('\t\t"wfs_getfeature_formatlist"\t\t"geojson,csv"\n')
                mapfile.write('\t\t"gml_include_items"\t\t"all"\n')
            mapfile.write("\tEND\n")
            if vectorType:
                extension = ''
            else:
                extension = '.mrf'
            if not static and year:
                if subdaily:
                    mapfile.write("\tDATA\t\"" + archiveLocation + "/" + yearDirPattern + "/" + fileNamePrefix + timeDirPattern + subdailyDirPattern + extension + "\"\n")
                else:
                    mapfile.write("\tDATA\t\"" + archiveLocation + "/" + yearDirPattern + "/" + fileNamePrefix + timeDirPattern + extension + "\"\n")
            elif not static and not year:
                mapfile.write("\tDATA\t\"" + archiveLocation + "/" + fileNamePrefix + timeDirPattern + extension + "\"\n")
            else:
                mapfile.write("\tDATA\t\"" + archiveLocation + "/" + fileNamePrefix + extension + "\"\n")
            mapfile.write("\tPROJECTION\n")
            mapfile.write("\t\t\"init=" + projection.id.lower() + "\"\n")
            mapfile.write("\tEND\n")
            if vectorType and vectorStyleFile:
                try:
                    with open(vectorStyleFile, 'r') as f:
                        mapfile.write(f.read())
                except:
                    log_sig_err("Couldn't read mapfile STYLE file: " + vectorStyleFile, sigevent_url)
            mapfile.write("END\n")

# Use config filename or directory for logging the current config outside of loop
if not options.layer_config_filename:
    current_conf = configuration_directory
else:
    current_conf = configuration_filename

# run scripts
if no_twms == False:
    for key, twms_endpoint in twms_endpoints.iteritems():
        #twms
        print "\nRunning commands for endpoint: " + twms_endpoint.path
        if twms_endpoint.cacheConfigBasename:
            cmd = depth + '/oe_create_cache_config -cbd '+ twms_endpoint.path + " " + twms_endpoint.path+'/' + twms_endpoint.cacheConfigBasename + '.config'
            run_command(cmd, sigevent_url)
            cmd = depth + '/oe_create_cache_config -cxd '+ twms_endpoint.path + " " + twms_endpoint.path+'/' + twms_endpoint.cacheConfigBasename + '.xml'
            run_command(cmd, sigevent_url)
        if no_cache == False:
            if twms_endpoint.cacheConfigLocation:
                print '\nCopying: ' + twms_endpoint.path+'/' + twms_endpoint.cacheConfigBasename + '.config' + ' -> ' + twms_endpoint.cacheConfigLocation+'/' + twms_endpoint.cacheConfigBasename + '.config'
                shutil.copyfile(twms_endpoint.path+'/' + twms_endpoint.cacheConfigBasename + '.config', twms_endpoint.cacheConfigLocation+'/' + twms_endpoint.cacheConfigBasename + '.config')
                print '\nCopying: ' + twms_endpoint.path+'/' + twms_endpoint.cacheConfigBasename + '.xml' + ' -> ' + twms_endpoint.cacheConfigLocation+'/' + twms_endpoint.cacheConfigBasename + '.xml'
                shutil.copyfile(twms_endpoint.path+'/' + twms_endpoint.cacheConfigBasename + '.xml', twms_endpoint.cacheConfigLocation+'/' + twms_endpoint.cacheConfigBasename + '.xml')
        if twms_endpoint.getCapabilities:
            # Add layer metadata to getCapabilities
            layer_xml = ""
            for xml_file in sorted(os.listdir(twms_endpoint.path), key=lambda s: s.lower()):
                if xml_file.endswith("_gc.xml") and xml_file != "getCapabilities.xml":
                    layer_xml = layer_xml + open(twms_endpoint.path+'/'+str(xml_file), 'r').read()
            getCapabilities_file = twms_endpoint.path+'/getCapabilities.xml'
            getCapabilities_base = open(getCapabilities_file, 'r+')
            gc_lines = getCapabilities_base.readlines()
            for idx in range(0, len(gc_lines)):
                if "\t</Layer>" in gc_lines[idx]:
                    gc_lines[idx] = layer_xml + gc_lines[idx]
                    print '\nAdding layers to TWMS GetCapabilities'
                getCapabilities_base.seek(0)
                getCapabilities_base.truncate()
                getCapabilities_base.writelines(gc_lines)        
            getCapabilities_base.close()
            if no_xml == False:                
                    print '\nCopying: ' + twms_endpoint.path+'/getCapabilities.xml' + ' -> ' + twms_endpoint.getCapabilities+'/getCapabilities.xml'
                    shutil.copyfile(twms_endpoint.path+'/getCapabilities.xml', twms_endpoint.getCapabilities+'/getCapabilities.xml')
        if twms_endpoint.getTileService:
            # Add layer metadata to getTileService
            layer_xml = ""
            for xml_file in sorted(os.listdir(twms_endpoint.path), key=lambda s: s.lower()):
                if xml_file.endswith("_gts.xml") and xml_file != "getTileService.xml":
                    layer_xml = layer_xml + open(twms_endpoint.path+'/'+str(xml_file), 'r').read()
            getTileService_file = twms_endpoint.path+'/getTileService.xml'
            getTileService_base = open(getTileService_file, 'r+')
            gc_lines = getTileService_base.readlines()
            for idx in range(0, len(gc_lines)):
                if "</TiledPatterns>" in gc_lines[idx]:
                    gc_lines[idx] = layer_xml + gc_lines[idx]
                    print '\nAdding layers to TWMS GetTileService'
                getTileService_base.seek(0)
                getTileService_base.truncate()
                getTileService_base.writelines(gc_lines)        
            getTileService_base.close()
            if no_xml == False:          
                    print '\nCopying: ' + twms_endpoint.path+'/getTileService.xml' + ' -> ' + twms_endpoint.getTileService+'/getTileService.xml'
                    shutil.copyfile(twms_endpoint.path+'/getTileService.xml', twms_endpoint.getTileService+'/getTileService.xml')

if no_wmts == False:
    for key, wmts_endpoint in wmts_endpoints.iteritems():
        #wmts
        if wmts_endpoint.cacheConfigBasename:
            print "\nRunning commands for endpoint: " + wmts_endpoint.path
            cmd = depth + '/oe_create_cache_config -cbd '+ wmts_endpoint.path + " " + wmts_endpoint.path+'/' + wmts_endpoint.cacheConfigBasename + '.config'
            try:
                run_command(cmd, sigevent_url)
            except:
                log_sig_err("Error in generating binary cache config using command: " + cmd, sigevent_url)
            cmd = depth + '/oe_create_cache_config -cxd '+ wmts_endpoint.path + " " + wmts_endpoint.path+'/' + wmts_endpoint.cacheConfigBasename + '.xml'
            try:
                run_command(cmd, sigevent_url)
            except:
                log_sig_err("Error in generating XML cache config using command: " + cmd, sigevent_url)
        if no_cache == False:
            if wmts_endpoint.cacheConfigLocation:
                print '\nCopying: ' + wmts_endpoint.path+'/' + wmts_endpoint.cacheConfigBasename + '.config' + ' -> ' + wmts_endpoint.cacheConfigLocation+'/' + wmts_endpoint.cacheConfigBasename + '.config'
                shutil.copyfile(wmts_endpoint.path+'/' + wmts_endpoint.cacheConfigBasename + '.config', wmts_endpoint.cacheConfigLocation+'/' + wmts_endpoint.cacheConfigBasename + '.config')
                print '\nCopying: ' + wmts_endpoint.path+'/' + wmts_endpoint.cacheConfigBasename + '.xml' + ' -> ' + wmts_endpoint.cacheConfigLocation+'/' + wmts_endpoint.cacheConfigBasename + '.xml'
                shutil.copyfile(wmts_endpoint.path+'/' + wmts_endpoint.cacheConfigBasename + '.xml', wmts_endpoint.cacheConfigLocation+'/' + wmts_endpoint.cacheConfigBasename + '.xml')
        if wmts_endpoint.getCapabilities:
            # Add layer metadata to getCapabilities
            layer_xml = ""
            for xml_file in sorted(os.listdir(wmts_endpoint.path), key=lambda s: s.lower()):
                if xml_file.endswith(".xml") and xml_file != "getCapabilities.xml" and (xml_file.startswith("cache")==False):
                    layer_xml = layer_xml + open(wmts_endpoint.path+'/'+str(xml_file), 'r').read()
            getCapabilities_file = wmts_endpoint.path+'/getCapabilities.xml'
            try:
                getCapabilities_base = open(getCapabilities_file, 'r+')
                gc_lines = getCapabilities_base.readlines()
                for idx in range(0, len(gc_lines)):
                    if "<Contents>" in gc_lines[idx]:
                        gc_lines[idx] = gc_lines[idx] + layer_xml
                        print '\nAdding layers to WMTS GetCapabilities'
                    if "</Contents>" in gc_lines[idx] and " </TileMatrixSet>" not in gc_lines[idx-1]:
                        gc_lines[idx] = wmts_endpoint.projection.tilematrixset_xml[2:] + '\n' + gc_lines[idx]
                        print "\nAdding TileMatrixSet to WMTS GetCapabilities"
                    getCapabilities_base.seek(0)
                    getCapabilities_base.truncate()
                    getCapabilities_base.writelines(gc_lines)
                getCapabilities_base.close()
            except:
                log_sig_err("Couldn't read GetCapabilities file: " + getCapabilities_file, sigevent_url)
            if no_xml == False:            
                print '\nCopying: ' + getCapabilities_file + ' -> ' + wmts_endpoint.getCapabilities+'/getCapabilities.xml'
                shutil.copyfile(getCapabilities_file, wmts_endpoint.getCapabilities+'/getCapabilities.xml')
                if not os.path.exists(wmts_endpoint.getCapabilities +'1.0.0/'):
                    os.makedirs(wmts_endpoint.getCapabilities +'1.0.0')
                print '\nCopying: ' + getCapabilities_file + ' -> ' + wmts_endpoint.getCapabilities + '/1.0.0/WMTSCapabilities.xml'
                shutil.copyfile(getCapabilities_file, wmts_endpoint.getCapabilities + '/1.0.0/WMTSCapabilities.xml')

if create_mapfile is True:
    for key, wms_endpoint in wms_endpoints.iteritems():
        if wms_endpoint.mapfileLocation is not None and wms_endpoint.mapfileStagingLocation is not None and wms_endpoint.mapfileConfigLocation is not None and wms_endpoint.mapfileConfigBasename is not None:
            # Create a new staging mapfile and add header, layers, and footer
            staging_mapfile = os.path.join(wms_endpoint.mapfileStagingLocation, wms_endpoint.mapfileLocationBasename)
            output_mapfile = os.path.join(wms_endpoint.mapfileLocation, wms_endpoint.mapfileLocationBasename + ".map")
            with open(staging_mapfile, 'w+') as mapfile:
                # Append header to mapfile if there is one
                mapfile_config_prefix = os.path.join(wms_endpoint.mapfileConfigLocation, wms_endpoint.mapfileConfigBasename)
                try:
                    with open(mapfile_config_prefix + '.header', 'r') as header:
                        mapfile.write(header.read())
                        print "\nUsing mapfile header: " + header.name
                except IOError:
                    pass
                # Iterate through layer mapfile snippets
                layers = [os.path.join(wms_endpoint.mapfileStagingLocation, sfile) for sfile in sorted(os.listdir(wms_endpoint.mapfileStagingLocation), key=unicode.lower) if sfile.endswith('.map') and not sfile.startswith(wms_endpoint.mapfileLocationBasename)]
                for layer in layers:
                    with open(layer, 'r') as f:
                        mapfile.write('\n')
                        mapfile.write(f.read())
                # Append footer to mapfile if there is one
                try:
                    with open(mapfile_config_prefix + '.footer', 'r') as footer:
                        mapfile.write('\n')
                        mapfile.write(footer.read())
                        print "\nUsing mapfile footer: " + footer.name
                except IOError:
                    mapfile.write('\nEND')
                    pass
            print '\nCopying: Mapfile {0} to {1}'.format(staging_mapfile, output_mapfile)
            shutil.copyfile(staging_mapfile, output_mapfile)
        else:
            if wms_endpoint.mapfileLocation is None:
                log_sig_err('Mapfile creation enabled but no <MapfileLocation> present in environment config file.', sigevent_url)
            if wms_endpoint.mapfileStagingLocation is None:
                log_sig_err('Mapfile creation enabled but no <MapfileStagingLocation> present in environment config file.', sigevent_url)
            if wms_endpoint.mapfileConfigLocation is None:
                log_sig_err('Mapfile creation enabled but no <MapfileConfigLocation> present in environment config file.', sigevent_url)
            if wms_endpoint.mapfileConfigBasename is None:
                log_sig_err('Mapfile creation enabled but no "basename" attribute specified for <MapfileConfigLocation>.', sigevent_url)


print '\n*** Layers have been configured successfully ***'
if no_cache == False:
    print '\nThe Apache server must be restarted to reload the cache configurations\n'

if restart==True:
    cmd = 'sudo apachectl stop'
    try:
        run_command(cmd, sigevent_url)
    except Exception, e:
        log_sig_err(str(e), sigevent_url)
    cmd = 'sleep 3'
    run_command(cmd, sigevent_url)
    cmd = 'sudo apachectl start'
    try:
        run_command(cmd, sigevent_url)
    except Exception, e:
        log_sig_err(str(e), sigevent_url)
    print '\nThe Apache server was restarted successfully'

completion = "The OnEarth Layer Configurator completed "
if len(warnings) > 0:
    message = completion + "with warnings."
    print "Warnings:"
    for warning in warnings:
        print warning
if len(errors) > 0:
    message = completion + "with errors."
    print "\nErrors:"
    for error in errors:
        print error
if len(warnings) == 0 and len(errors) == 0:
    message = completion + "successully."
print ""
message = message + " " + ("Cache configurations created.", "Cache configurations staged.")[no_cache] + " " + ("Server XML created","Server XML staged")[no_xml] + "." + " " + ("Apache not restarted","Apache restarted")[restart] + "." + " " + ("Legends not generated","Legends generated")[legend] + "." + " " + ("Archive links not generated","Archive links generated")[links] + ". " + ("Mapfiles not configured","Mapfiles configured")[create_mapfile] + "." + " Warnings: " + str(len(warnings)) + ". Errors: " + str(len(errors)) + "." 

try:
    log_info_mssg(asctime() + " " + message)
    sigevent('INFO', asctime() + " " + message, sigevent_url)
except urllib2.URLError:
    None
log_info_mssg('Exiting oe_configure_layer.')

if len(errors) > 0:
    sys.exit(len(errors))
else:
    sys.exit(0)
    

<|MERGE_RESOLUTION|>--- conflicted
+++ resolved
@@ -80,11 +80,7 @@
 from lxml import etree
 from oe_configure_reproject_layer import build_reproject_configs
 
-<<<<<<< HEAD
-versionNumber = '1.2.2'
-=======
-versionNumber = '1.1.3'
->>>>>>> 5b800608
+versionNumber = '1.3.0'
 current_conf = None
 
 class WMTSEndPoint:
