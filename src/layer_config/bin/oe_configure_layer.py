#!/bin/env python

# Copyright (c) 2002-2016, California Institute of Technology.
# All rights reserved.  Based on Government Sponsored Research under contracts NAS7-1407 and/or NAS7-03001.
# 
# Redistribution and use in source and binary forms, with or without modification, are permitted provided that the following conditions are met:
#   1. Redistributions of source code must retain the above copyright notice, this list of conditions and the following disclaimer.
#   2. Redistributions in binary form must reproduce the above copyright notice,
#      this list of conditions and the following disclaimer in the documentation and/or other materials provided with the distribution.
#   3. Neither the name of the California Institute of Technology (Caltech), its operating division the Jet Propulsion Laboratory (JPL),
#      the National Aeronautics and Space Administration (NASA), nor the names of its contributors may be used to
#      endorse or promote products derived from this software without specific prior written permission.
# 
# THIS SOFTWARE IS PROVIDED BY THE COPYRIGHT HOLDERS AND CONTRIBUTORS "AS IS" AND ANY EXPRESS OR IMPLIED WARRANTIES,
# INCLUDING, BUT NOT LIMITED TO, THE IMPLIED WARRANTIES OF MERCHANTABILITY AND FITNESS FOR A PARTICULAR PURPOSE ARE DISCLAIMED.
# IN NO EVENT SHALL THE CALIFORNIA INSTITUTE OF TECHNOLOGY BE LIABLE FOR ANY DIRECT, INDIRECT, INCIDENTAL, SPECIAL,
# EXEMPLARY, OR CONSEQUENTIAL DAMAGES (INCLUDING, BUT NOT LIMITED TO, PROCUREMENT OF SUBSTITUTE GOODS OR SERVICES;
# LOSS OF USE, DATA, OR PROFITS; OR BUSINESS INTERRUPTION) HOWEVER CAUSED AND ON ANY THEORY OF LIABILITY, WHETHER IN CONTRACT,
# STRICT LIABILITY, OR TORT (INCLUDING NEGLIGENCE OR OTHERWISE) ARISING IN ANY WAY OUT OF THE USE OF THIS SOFTWARE,
# EVEN IF ADVISED OF THE POSSIBILITY OF SUCH DAMAGE.
#
# Licensed under the Apache License, Version 2.0 (the "License");
# you may not use this file except in compliance with the License.
# You may obtain a copy of the License at
# 
# http://www.apache.org/licenses/LICENSE-2.0
# 
# Unless required by applicable law or agreed to in writing, software
# distributed under the License is distributed on an "AS IS" BASIS,
# WITHOUT WARRANTIES OR CONDITIONS OF ANY KIND, either express or implied.
# See the License for the specific language governing permissions and
# limitations under the License.

#
# oe_configure_layer.py
# The OnEarth Layer Configurator.
#
#
# Example XML configuration file:
#
'''
<?xml version="1.0" encoding="UTF-8"?>
<LayerConfiguration>
 <Identifier>MODIS_Aqua_Cloud_Top_Temp_Night</Identifier>
 <Title>MODIS AQUA Nighttime Cloud Top Temperature</Title>
 <FileNamePrefix>MYR6CTTLLNI</FileNamePrefix>
 <TiledGroupName>MODIS AQUA Nighttime Cloud Top Temperature tileset</TiledGroupName>
 <Compression>PNG</Compression>
 <TileMatrixSet>EPSG4326_2km</TileMatrixSet>
 <EmptyTileSize offset="0">1397</EmptyTileSize>
 <Projection>EPSG:4326</Projection> 
 <EnvironmentConfig>/layer_config/conf/environment_geographic.xml</EnvironmentConfig>
 <ArchiveLocation static="false" year="true">/data/EPSG4326/MYR6CTTLLNI</ArchiveLocation>
 <ColorMap>http://localhost/colormap/sample.xml</ColorMap>
 <Time>DETECT</Time>
 <Time>2014-04-01/DETECT/P1D</Time>
</LayerConfiguration>
'''
#
# Global Imagery Browse Services
# NASA Jet Propulsion Laboratory

import os
import subprocess
import sys
import socket
import urllib
import urllib2
import xml.dom.minidom
import logging
import shutil
import re
import distutils.spawn
import sqlite3
import glob
from datetime import datetime, time, timedelta
from time import asctime
from dateutil.relativedelta import relativedelta
from optparse import OptionParser
from lxml import etree
from shutil import copyfile

versionNumber = '1.0.2'
current_conf = None

class WMTSEndPoint:
    """End point data for WMTS"""
    
    def __init__(self, path, cacheConfigLocation, cacheConfigBasename, getCapabilities, projection):
        self.path = path
        self.cacheConfigLocation = cacheConfigLocation
        self.cacheConfigBasename = cacheConfigBasename
        self.getCapabilities = getCapabilities
        self.projection = projection
        
class TWMSEndPoint:
    """End point data for TWMS"""
    
    def __init__(self, path, cacheConfigLocation, cacheConfigBasename, getCapabilities, getTileService, projection):
        self.path = path
        self.cacheConfigLocation = cacheConfigLocation
        self.cacheConfigBasename = cacheConfigBasename
        self.getCapabilities = getCapabilities
        self.getTileService = getTileService
        self.projection = projection
                
class WMSEndPoint:
    """End point data for WMS"""
    
    def __init__(self, mapfileStagingLocation, mapfileLocation, mapfileLocationBasename, mapfileConfigLocation, mapfileConfigBasename):
        self.mapfileStagingLocation = mapfileStagingLocation
        self.mapfileLocation = mapfileLocation
        self.mapfileLocationBasename = mapfileLocationBasename
        self.mapfileConfigLocation = mapfileConfigLocation
        self.mapfileConfigBasename = mapfileConfigBasename

class Environment:
    """Environment information for layer(s)"""
    
    def __init__(self, cacheLocation_wmts, cacheLocation_twms, cacheBasename_wmts, cacheBasename_twms, getCapabilities_wmts, getCapabilities_twms, getTileService, wmtsServiceUrl, twmsServiceUrl, 
        projection_wmts_dir, projection_twms_dir, legend_dir, legendUrl, colormap_dirs, colormapUrls, mapfileStagingLocation, mapfileLocation, mapfileLocationBasename, mapfileConfigLocation, mapfileConfigBasename):
        self.cacheLocation_wmts = cacheLocation_wmts
        self.cacheLocation_twms = cacheLocation_twms
        self.cacheBasename_wmts = cacheBasename_wmts
        self.cacheBasename_twms = cacheBasename_twms
        self.getCapabilities_wmts = getCapabilities_wmts
        self.getCapabilities_twms = getCapabilities_twms
        self.getTileService = getTileService
        self.wmtsServiceUrl = wmtsServiceUrl
        self.twmsServiceUrl = twmsServiceUrl
        self.wmts_dir = projection_wmts_dir
        self.twms_dir = projection_twms_dir
        self.legend_dir = legend_dir
        self.legendUrl = legendUrl
        self.colormap_dirs = colormap_dirs
        self.colormapUrls = colormapUrls
        self.mapfileStagingLocation = mapfileStagingLocation
        self.mapfileLocation = mapfileLocation
        self.mapfileLocationBasename = mapfileLocationBasename
        self.mapfileConfigLocation = mapfileConfigLocation
        self.mapfileConfigBasename = mapfileConfigBasename
        
class Projection:
    """Projection information for layer"""
    
    def __init__(self, projection_id, projection_wkt, projection_bbox, projection_tilematrixsets, projection_tilematrixset_xml, projection_lowercorner, projection_uppercorner):
        self.id = projection_id
        self.wkt = projection_wkt
        self.bbox_xml = projection_bbox
        self.tilematrixsets = projection_tilematrixsets #returns TileMatrixSetMeta
        self.tilematrixset_xml = projection_tilematrixset_xml
        self.lowercorner = projection_lowercorner
        self.uppercorner = projection_uppercorner
        
class TileMatrixSetMeta:
    """TileMatrixSet metadata for WMTS"""
     
    def __init__(self, levels, scale):
        self.levels = levels
        self.scale = scale

warnings = []
errors = []

def sigevent(type, mssg, sigevent_url):
    """
    Send a message to sigevent service.
    Arguments:
        type -- 'INFO', 'WARN', 'ERROR'
        mssg -- 'message for operations'
        sigevent_url -- Example:  'http://[host]/sigevent/events/create'
                        'http://localhost:8100/sigevent/events/create'
    """
    # Constrain mssg to 256 characters (including '...').
    if len(mssg) > 256:
        mssg=str().join([mssg[0:253], '...'])
    print str().join(['sigevent ', type, ' - ', mssg])
    # Remove any trailing slash from URL.
    if sigevent_url[-1] == '/':
        sigevent_url=sigevent_url[0:len(sigevent_url)-1]
    # Remove any question mark from URL.  It is added later.
    if sigevent_url[-1] == '?':
        sigevent_url=sigevent_url[0:len(sigevent_url)-1]
    # Remove any trailing slash from URL.  (Again.)
    if sigevent_url[-1] == '/':
        sigevent_url=sigevent_url[0:len(sigevent_url)-1]
    # Define sigevent parameters that get encoded into the URL.
    data={}
    data['type']=type
    data['description']=mssg
    data['computer']=socket.gethostname()
    data['source']='ONEARTH'
    data['format']='TEXT'
    data['category']='ONEARTH'
    data['provider']='GIBS'
    if current_conf != None:
        data['data']=current_conf
    # Format sigevent parameters that get encoded into the URL.
    values=urllib.urlencode(data)
    # Create complete URL.
    full_url=sigevent_url+'?'+values
    data=urllib2.urlopen(full_url)

def log_info_mssg(mssg):
    """
    For information messages only.  Not for warning or error.
    Arguments:
        mssg -- 'message for operations'
    """
    # Send to log.
    print mssg
    logging.info(mssg)

def log_info_mssg_with_timestamp(mssg):
    """
    For information messages only.  Not for warning or error.
    Arguments:
        mssg -- 'message for operations'
    """
    # Send to log.
    print asctime()
    logging.info(asctime())
    log_info_mssg(mssg)

def log_sig_warn(mssg, sigevent_url):
    """
    Send a warning to the log and to sigevent.
    Arguments:
        mssg -- 'message for operations'
        sigevent_url -- Example:  'http://[host]/sigevent/events/create'
    """
    # Send to log.
    logging.warning(asctime() + " " + mssg)
    global warnings
    warnings.append(asctime() + " " + mssg)
    # Send to sigevent.
    try:
        sigevent('WARN', mssg, sigevent_url)
    except urllib2.URLError:
        print 'sigevent service is unavailable'
        
def log_sig_err(mssg, sigevent_url):
    """
    Send a warning to the log and to sigevent.
    Arguments:
        mssg -- 'message for operations'
        sigevent_url -- Example:  'http://[host]/sigevent/events/create'
    """
    # Send to log.
    logging.error(asctime() + " " + mssg)
    global errors
    errors.append(asctime() + " " + mssg)
    # Send to sigevent.
    try:
        sigevent('ERROR', mssg, sigevent_url)
    except urllib2.URLError:
        print 'sigevent service is unavailable'

def log_sig_exit(type, mssg, sigevent_url):
    """
    Send a message to the log, to sigevent, and then exit.
    Arguments:
        type -- 'INFO', 'WARN', 'ERROR'
        mssg -- 'message for operations'
        sigevent_url -- Example:  'http://[host]/sigevent/events/create'
    """
    # Add "Exiting" to mssg.
    mssg=str().join([mssg, '  Exiting oe_configure_layer.'])
    # Send to sigevent.
    try:
        sigevent(type, mssg, sigevent_url)
    except urllib2.URLError:
        print 'sigevent service is unavailable'
    # Send to log.
    if type == 'INFO':
        log_info_mssg_with_timestamp(mssg)
    elif type == 'WARN':
        logging.warning(asctime())
        logging.warning(mssg)
    elif type == 'ERROR':
        logging.error(asctime())
        logging.error(mssg)
    # Exit.
    sys.exit()

def log_the_command(command_list):
    """
    Send a command list to the log.
    Arguments:
        command_list -- list containing all elements of a subprocess command.
    """
    # Add a blank space between each element.
    spaced_command=''
    for ndx in range(len(command_list)):
        spaced_command=str().join([spaced_command, command_list[ndx], ' '])
    # Send to log.
    log_info_mssg_with_timestamp(spaced_command)

def get_dom_tag_value(dom, tag_name):
    """
    Return value of a tag from dom (XML file).
    Arguments:
        tag_name -- name of dom tag for which the value should be returned.
    """
    tag = dom.getElementsByTagName(tag_name)
    value = tag[0].firstChild.nodeValue.strip()
    return value

def change_dom_tag_value(dom, tag_name, value):
    """
    Return value of a tag from dom (XML file).
    Arguments:
        tag_name -- name of dom tag for which the value should be returned.
        value -- the replacement value.
    """
    tag = dom.getElementsByTagName(tag_name)
    tag[0].firstChild.nodeValue = value
    
def run_command(cmd, sigevent_url):
    """
    Runs the provided command on the terminal.
    Arguments:
        cmd -- the command to be executed.
    """
    print '\nRunning command: ' + cmd
    process = subprocess.Popen(cmd,shell=True,stdout=subprocess.PIPE,stderr=subprocess.PIPE)
    process.wait()
    for output in process.stdout:
        print output.strip()
    for error in process.stderr:
        log_sig_err(error.strip(), sigevent_url)
        raise Exception(error.strip())
    
def add_trailing_slash(directory_path):
    """
    Add trailing slash if one is not already present.
    Argument:
        directory_path -- path to which trailing slash should be confirmed.
    """
    # Add trailing slash.
    if directory_path[-1] != '/':
        directory_path=str().join([directory_path, '/'])
    # Return directory_path with trailing slash.
    return directory_path

def get_pretty_xml(xml_dom):
    """
    Formats an XML document into a string with nice-looking line-breaks (for get_mrf).
    """
    parser = etree.XMLParser(strip_cdata=False)
    xml = etree.fromstring(xml_dom.toxml(), parser)
    pretty_xml = etree.tostring(xml, pretty_print=True)
    return pretty_xml

def delete_mapfile_layer(mapfile, layerName):
    """
    Deletes a LAYER entry from a Mapfile.
    """
    mapfile.seek(0)
    endTagCount = None
    bytePosition = 0
    layerFound = False
    for line in mapfile.readlines():
        # Record byte position of LAYER tag in case we're about to find that it's a dupe
        if 'layer' in line.lower():
            layerStart = bytePosition
        # If this is a duplicate tag, start counting END tags
        if all(tag in line.lower() for tag in ('name',identifier)):
            endTagCount = 1
        # Increment the END count if additional tags that require an END appear
        if endTagCount > 0 and any(keyword in line.lower() for keyword in ('validation','projection','metadata')):
            endTagCount += 1
        # Decrement the END count each time an END tag is found
        if endTagCount > 0 and "end" in line.lower():
            endTagCount -= 1
        # Increment the overall file position
        bytePosition += len(line)
        # When last END tag is found, record the position of the final line and push LAYER start and end positions to list
        if endTagCount == 0:
            mapfile.seek(bytePosition)
            remainder = mapfile.read()
            mapfile.seek(layerStart)
            mapfile.truncate()
            mapfile.write(remainder)
            layerFound = True
            break
    return layerFound

def get_environment(environmentConfig):
    """
    Gets environment metadata from a environment configuration file.
    Arguments:
        environmentConfig -- the location of the projection configuration file
    """
    try:
        # Open file.
        environment_config=open(environmentConfig, 'r')
        print ('\nUsing environment config: ' + environmentConfig + '\n')
    except IOError:
        mssg=str().join(['Cannot read environment configuration file:  ', environmentConfig])
        raise Exception(mssg)
        
    dom = xml.dom.minidom.parse(environment_config)
    
    # Caches
    try:
        cacheLocationElements = dom.getElementsByTagName('CacheLocation')
        cacheLocation_wmts = None
        cacheLocation_twms = None
        cacheBasename_wmts = None
        cacheBasename_twms = None
        for cacheLocation in cacheLocationElements:
            try:
                if str(cacheLocation.attributes['service'].value).lower() == "wmts":
                    cacheLocation_wmts = cacheLocation.firstChild.nodeValue.strip()
                    cacheBasename_wmts = cacheLocation.attributes['basename'].value
                elif str(cacheLocation.attributes['service'].value).lower() == "twms":
                    cacheLocation_twms = cacheLocation.firstChild.nodeValue.strip()
                    cacheBasename_twms = cacheLocation.attributes['basename'].value
            except KeyError:
                # Set to defaults
                cacheLocation_wmts = cacheLocation.firstChild.nodeValue.strip()
                cacheBasename_wmts = "cache_all_wmts" 
                cacheLocation_twms = cacheLocation.firstChild.nodeValue.strip()
                cacheBasename_twms = "cache_all_twms"                
                log_sig_warn("'service' or 'basename' not defined in <CacheLocation>"+cacheLocation_wmts+"</CacheLocation> Using defaults TWMS:'cache_all_twms', WMTS:'cache_all_wmts'", sigevent_url)    
    except IndexError:
        raise Exception('Required <CacheLocation> element is missing in ' + environmentConfig)
        
    # Services
    try:
        getTileService = get_dom_tag_value(dom, 'GetTileServiceLocation')
    except IndexError:
        getTileService = None
    
    getCapabilitiesElements = dom.getElementsByTagName('GetCapabilitiesLocation')
    wmts_getCapabilities = None
    twms_getCapabilities = None
    for getCapabilities in getCapabilitiesElements:
        try:
            if str(getCapabilities.attributes['service'].value).lower() == "wmts":
                wmts_getCapabilities = getCapabilities.firstChild.nodeValue.strip()
            elif str(getCapabilities.attributes['service'].value).lower() == "twms":
                twms_getCapabilities = getCapabilities.firstChild.nodeValue.strip()
        except KeyError:
            raise Exception('service is not defined in <GetCapabilitiesLocation>')
            
    serviceUrlElements = dom.getElementsByTagName('ServiceURL')
    wmtsServiceUrl = None
    twmsServiceUrl = None
    for serviceUrl in serviceUrlElements:
        try:
            if str(serviceUrl.attributes['service'].value).lower() == "wmts":
                wmtsServiceUrl = serviceUrl.firstChild.nodeValue.strip()
            elif str(serviceUrl.attributes['service'].value).lower() == "twms":
                twmsServiceUrl = serviceUrl.firstChild.nodeValue.strip()
        except KeyError:
            raise Exception('service is not defined in <ServiceURL>')      
 
    stagingLocationElements = dom.getElementsByTagName('StagingLocation')
    wmtsStagingLocation = None
    twmsStagingLocation = None
    for stagingLocation in stagingLocationElements:
        try:
            if str(stagingLocation.attributes['service'].value).lower() == "wmts":
                wmtsStagingLocation = stagingLocation.firstChild.nodeValue.strip()
            elif str(stagingLocation.attributes['service'].value).lower() == "twms":
                twmsStagingLocation = stagingLocation.firstChild.nodeValue.strip()
        except KeyError:
            raise Exception('service is not defined in <StagingLocation>') 
    
    if twmsStagingLocation != None:
        add_trailing_slash(twmsStagingLocation)
        if not os.path.exists(twmsStagingLocation):
            os.makedirs(twmsStagingLocation)
    if wmtsStagingLocation != None:
        add_trailing_slash(wmtsStagingLocation)
        if not os.path.exists(wmtsStagingLocation):
            os.makedirs(wmtsStagingLocation) 
    try:
        legendLocation = add_trailing_slash(get_dom_tag_value(dom, 'LegendLocation'))
    except IndexError:
        legendLocation = None
    try:
        legendUrl = add_trailing_slash(get_dom_tag_value(dom, 'LegendURL'))
    except IndexError:
        legendUrl = None

    # Modified in 0.9 to allow for multiple versioned colormap locations and URLs
    try:
        colormapLocations = dom.getElementsByTagName('ColorMapLocation')
        for location in colormapLocations:
            if 'version' not in location.attributes.keys():
                if len(colormapLocations) > 1:
                    log_sig_err('Multiple <ColorMapLocation> elements but not all have a "version" attribute', sigevent_url)
                else:
                    location.attributes['version'] = ''
    except KeyError:
        colormapLocations = None

    try:
        colormapUrls = dom.getElementsByTagName('ColorMapURL')
        for url in colormapUrls:
            if 'version' not in url.attributes.keys():
                if len(colormapUrls) > 1:
                    log_sig_err('Multiple <ColorMapURL> elements but not all have a "version" attribute', sigevent_url)
                else:
                    url.attributes['version'] = ''
    except KeyError:
        colormapUrls = None

    # Get mapfile parameters from environment config file
    # Get/create mapfile staging location
    try:
        mapfileStagingLocation = dom.getElementsByTagName('MapfileStagingLocation')[0].firstChild.nodeValue
    except IndexError:
<<<<<<< HEAD
        # log_sig_exit('ERROR', 'Mapfile creation chosen but no <MapfileStagingLocation> present in environment config file.', sigevent_url)
        mapfileStagingLocation = None
    try:
        os.makedirs(mapfileStagingLocation)
    except OSError:
        if not os.path.exists(mapfileStagingLocation):
            # log_sig_exit('ERROR', 'Mapfile staging location: ' + mapfileStagingLocation + ' cannot be created.', sigevent_url)
            mapfileStagingLocation = None
        pass

    # Get output mapfile location
    try:
        mapfileLocationElement = dom.getElementsByTagName('MapfileLocation')[0]
        mapfileLocation = mapfileLocationElement.firstChild.nodeValue
    except IndexError:
        # log_sig_exit('ERROR', 'Mapfile creation chosen but no <MapfileLocation> present in environment config file.', sigevent_url)
        mapfileStagingLocation = None

    try:
        mapfileLocationBasename = mapfileLocationElement.attributes['basename'].value
    except KeyError:
        log_sig_exit('ERROR', 'No "basename" attribute present for <MapfileLocation>.', sigevent_url)
        mapfileLocationBasename = None

=======
        mapfileStagingLocation = None
    if mapfileStagingLocation is not None:
        try:
            os.makedirs(mapfileStagingLocation)
        except OSError:
            if not os.path.exists(mapfileStagingLocation):
                log_sig_exit('ERROR', 'Mapfile staging location: ' + mapfileStagingLocation + ' cannot be created.', sigevent_url)
                mapfileStagingLocation = None
            pass

    # Get output mapfile location
    try:
        mapfileLocationElement = dom.getElementsByTagName('MapfileLocation')[0]
        mapfileLocation = mapfileLocationElement.firstChild.nodeValue
    except IndexError:
        mapfileLocation = None
        mapfileLocationBasename = None

    if mapfileLocation is not None:
        try:
            mapfileLocationBasename = mapfileLocationElement.attributes['basename'].value
        except KeyError:
            log_sig_exit('ERROR', 'No "basename" attribute present for <MapfileLocation>.', sigevent_url)
            mapfileLocationBasename = None

>>>>>>> b8b7d6e3
    # Get output mapfile config location
    try:
        mapfileConfigLocation = get_dom_tag_value(dom, 'MapfileConfigLocation')
    except IndexError:
        mapfileConfigLocation = '/etc/onearth/config/mapserver/'
<<<<<<< HEAD
        log_sig_warn('Mapfile creation chosen but no <MapfileConfigLocation> present in environment config file.', sigevent_url)
    try:
        mapfileConfigBasename = dom.getElementsByTagName('MapfileConfigLocation')[0].attributes['basename'].value
    except KeyError:
        # log_sig_exit('ERROR', 'Mapfile creation chosen but no "basename" attribute specified for <MapfileConfigLocation>.', sigevent_url)
=======
    try:
        mapfileConfigBasename = dom.getElementsByTagName('MapfileConfigLocation')[0].attributes['basename'].value
    except:
>>>>>>> b8b7d6e3
        mapfileConfigBasename = None

    return Environment(add_trailing_slash(cacheLocation_wmts),
                       add_trailing_slash(cacheLocation_twms),
                       cacheBasename_wmts, cacheBasename_twms,
                       add_trailing_slash(wmts_getCapabilities), 
                       add_trailing_slash(twms_getCapabilities), 
                       add_trailing_slash(getTileService),
                       add_trailing_slash(wmtsServiceUrl), 
                       add_trailing_slash(twmsServiceUrl),
                       wmtsStagingLocation, twmsStagingLocation,
                       legendLocation, legendUrl,
                       colormapLocations, colormapUrls,
                       mapfileStagingLocation, mapfileLocation,
                       mapfileLocationBasename, mapfileConfigLocation, 
                       mapfileConfigBasename)

def get_archive(archive_root, archive_configuration):
    """
    Gets archive location from an archive configuration file based on the archive root ID.
    Arguments:
        archive_root -- the key used for the archive
        archive_configuration -- the location of the archive configuration file
    """
    try:
        # Open file.
        archive_config=open(archive_configuration, 'r')
        print ('Using archive config: ' + archive_configuration)
    except IOError:
        mssg=str().join(['Cannot read archive configuration file:  ', archive_configuration])
        log_sig_exit('ERROR', mssg, sigevent_url)
    
    location = ""
    dom = xml.dom.minidom.parse(archive_config)
    archiveElements = dom.getElementsByTagName('Archive')
    for archiveElement in archiveElements:
        if str(archiveElement.attributes['id'].value).lower() == archive_root.lower():
                location = archiveElement.getElementsByTagName('Location')[0].firstChild.data.strip()
                print "Archive location: " + location + " \n"
    if location == "":
        log_sig_err('Archive "' + archive_root + '" not found in ' + archive_configuration, sigevent_url)
    return location
    
def get_projection(projectionId, projectionConfig, lcdir, tilematrixset_configuration):
    """
    Gets projection metadata from a projection configuration file based on the projection ID.
    Arguments:
        projectionId -- the name of the projection and key used
        projectionConfig -- the location of the projection configuration file
    """
    try:
        # Open file.
        projection_config=open(projectionConfig, 'r')
        print ('Using projection config: ' + projectionConfig + '\n')
    except IOError:
        mssg=str().join(['Cannot read projection configuration file:  ', projectionConfig])
        log_sig_exit('ERROR', mssg, sigevent_url)
        
    dom = xml.dom.minidom.parse(projection_config)
    projection = None
    projectionTags = dom.getElementsByTagName('Projection')
    for projectionElement in projectionTags:
        if projectionElement.attributes['id'].value == projectionId:
            wkt = projectionElement.getElementsByTagName('WKT')[0].firstChild.data.strip()
            try:
                wgsbbox = projectionElement.getElementsByTagName('WGS84BoundingBox')[0].toxml().replace("WGS84BoundingBox", "ows:WGS84BoundingBox")
            except:
                wgsbbox = ""
            try:
                boundbox = "\n         " + projectionElement.getElementsByTagName('BoundingBox')[0].toxml().replace("BoundingBox", "ows:BoundingBox")
            except:
                boundbox = ""
            bbox = str(wgsbbox + boundbox).replace("LowerCorner","ows:LowerCorner").replace("UpperCorner","ows:UpperCorner")
            # get corners...a bit messy
            lowercorner = xml.dom.minidom.parseString("<bbox>"+str(boundbox+wgsbbox).replace("ows:", "")+"</bbox>").getElementsByTagName('LowerCorner')[0].firstChild.nodeValue.split(" ")
            uppercorner = xml.dom.minidom.parseString("<bbox>"+str(boundbox+wgsbbox).replace("ows:", "")+"</bbox>").getElementsByTagName('UpperCorner')[0].firstChild.nodeValue.split(" ")
            tilematrixsets = {}
            try:
                # Open file.
                tilematrixsetconfig=open(tilematrixset_configuration, 'r')
                print ('Using TileMatrixSet config: ' + tilematrixset_configuration + '\n')
            except IOError:
                mssg=str().join(['Cannot read TileMatrixSet configuration file:  ', tilematrixset_configuration])
                log_sig_exit('ERROR', mssg, sigevent_url)
            tms_dom = xml.dom.minidom.parse(tilematrixsetconfig)
            tms_projections = tms_dom.getElementsByTagName('Projection')
            tms_xml = ""
            for tms_projection in tms_projections:
                try:
                    if tms_projection.attributes['id'].value == projectionId:
                        tms_xml = '\n'.join(tms_projection.toxml().split('\n')[1:-1]) # remove <Projection> lines
                        tms_xml = re.sub(r'<TileMatrixSet level="\d+">', '<TileMatrixSet>', tms_xml) # remove added level metadata
                        tileMatrixSetElements = tms_projection.getElementsByTagName('TileMatrixSet')
                        for tilematrixset in tileMatrixSetElements:
                            scale_denominators = tilematrixset.getElementsByTagName("ScaleDenominator")
                            if scale_denominators.length > 1:
                                scale = int(round(float(scale_denominators[0].firstChild.nodeValue.strip())/float(scale_denominators[1].firstChild.nodeValue.strip())))
                            else:
                                scale = 2 # default to powers of 2 scale
                            print "TileMatrixSet: " + tilematrixset.getElementsByTagName('ows:Identifier')[0].firstChild.nodeValue.strip() + " - levels: " + str(tilematrixset.getElementsByTagName("TileMatrix").length) + ", overview scale: " + str(scale)
                            tilematrixsets[tilematrixset.getElementsByTagName('ows:Identifier')[0].firstChild.nodeValue.strip()] = TileMatrixSetMeta(tilematrixset.getElementsByTagName("TileMatrix").length, scale)
                                
                except KeyError, e:
                    log_sig_exit('ERROR', 'Projection ' + projectionId + " " + str(e) + ' missing in TileMatrixSet configuration ' + tilematrixset_configuration, sigevent_url)
                
            projection = Projection(projectionId, wkt, bbox, tilematrixsets, tms_xml, lowercorner, uppercorner)
    
    if projection == None:
        mssg = "Projection " + projectionId + " could not be found in projection configuration file."
        raise Exception(mssg)
    
    return projection

def detect_time(time, archiveLocation, fileNamePrefix, year, has_zdb):
    """
    Checks time element to see if start or end time must be detected on the file system.
    Arguments:
        time -- the time element (DETECT) keyword is utilized
        archiveLocation -- the location of the archive data
        fileNamePrefix -- the prefix of the MRF files
        year -- whether or not the layer uses a year-based directory structure
        has_zdb -- whether or not the layer contains a zdb file
    """
    times = []
    print "\nAssessing time", time
    time = time.upper()
    detect = "DETECT"
    period = "P1D"
    period_value = 1 # numeric value of period
    archiveLocation = add_trailing_slash(archiveLocation)
    subdaily = False
    
    if not os.path.isdir(archiveLocation):
        message = archiveLocation + " is not a valid location"
        log_sig_err(message, sigevent_url)
        return times
    
    if (time == detect or time == '' or time.startswith(detect+'/P')) and has_zdb==False:
    #detect everything including breaks in date
        dates = []
        for dirname, dirnames, filenames in os.walk(archiveLocation, followlinks=True):
            # Print subdirectories
            for subdirname in dirnames:
                print "Searching:", os.path.join(dirname, subdirname)

            for filename in filenames:
                if str(filename).startswith(fileNamePrefix) and len(filename) == (len(fileNamePrefix) + len("YYYYJJJ") + 5):
                    try:
                        filetime = filename[-12:-5]
                        filedate = datetime.strptime(filetime,"%Y%j")
                        dates.append(filedate)
                    except ValueError:
                        print "Skipping", filename
                elif str(filename).startswith(fileNamePrefix) and len(filename) == (len(fileNamePrefix) + len("YYYYJJJHHMMSS") + 5):
                    try:
                        filetime = filename[-18:-5]
                        filedate = datetime.strptime(filetime,"%Y%j%H%M%S")
                        dates.append(filedate)
                        subdaily = True
                        period = "PT24H"
                    except ValueError:
                        print "Skipping", filename
                else:
                    print "Ignoring", filename
        dates = sorted(list(set(dates)))
        
        # DEBUG: Print the entire list of dates found for the product
        #for testdate in dates:
        #    print datetime.strftime(testdate,"%Y-%m-%dT%H:%M:%SZ")
            
        # Get period, attempt to figure out period (in days) if none
        if time.startswith(detect+'/P'):
            period = time.split('/')[1]
        else:
            if len(dates) > 3: #check if the difference between first three dates are the same
                if subdaily == False:
                    diff1 = abs((dates[0] - dates[1]).days)
                    diff2 = abs((dates[1] - dates[2]).days)
                    diff3 = abs((dates[2] - dates[3]).days)
                    if diff1==diff2==diff3:
                        period = "P"+str(diff1)+"D"
                    elif 31 in [diff1, diff2, diff3]:
                        period = "P1M"
                    if 365 in [diff1, diff2, diff3]:
                        period = "P1Y"
                else:
                    diff1 = abs((dates[0] - dates[1]))
                    diff2 = abs((dates[1] - dates[2]))
                    diff3 = abs((dates[2] - dates[3]))
                    if diff1==diff2==diff3:
                        if diff1.seconds % 3600 == 0:
                            period = "PT"+str(diff1.seconds/3600)+"H"
                        elif diff1.seconds % 60 == 0:
                            period = "PT"+str(diff1.seconds/60)+"M"
                        else:
                            period = "PT"+str(diff1.seconds)+"S"
            message = "No period in time configuration for " + fileNamePrefix + " - detected " + period
            log_sig_warn(message, sigevent_url)
        print "Using period " + str(period)
        try:
            if subdaily == False:
                period_value = int(period[1:-1])
            else:
                period_value = int(period[2:-1])
        except ValueError:
            log_sig_err("Mixed period values are not supported on server: " + period, sigevent_url)
        # Search for date ranges
        if len(dates) == 0:
            message = "No files with dates found for '" + fileNamePrefix + "' in '" + archiveLocation + "' - please check if data exists."
            log_sig_err(message, sigevent_url)
            startdate = datetime.now() # default to now
        else:
            startdate = min(dates)
            print "Start of data " + datetime.strftime(startdate,"%Y-%m-%dT%H:%M:%SZ")
        enddate = startdate # set end date to start date for lone dates
        for i, d in enumerate(dates):
            # print d
            if period[-1] == "W":
                next_day = d + timedelta(weeks=period_value)
            elif period[-1] == "M" and subdaily == False:
                next_day = d + relativedelta(months=period_value)
            elif period[-1] == "Y":
                next_day = d + relativedelta(years=period_value)
            elif period[-1] == "H":
                next_day = d + relativedelta(hours=period_value)
            elif period[-1] == "M" and subdaily == True:
                next_day = d + relativedelta(minutes=period_value)
            elif period[-1] == "S":
                next_day = d + relativedelta(seconds=period_value)
            else:
                next_day = d + timedelta(days=period_value)
            
            try:
                if dates[i+1] == next_day:
                    enddate = next_day # set end date to next existing day
                else: # end of range
                    if subdaily == False:
                        print "Break in data beginning on " + datetime.strftime(next_day,"%Y-%m-%d")
                        start = datetime.strftime(startdate,"%Y-%m-%d")
                        end = datetime.strftime(enddate,"%Y-%m-%d")
                    else:
                        print "Break in data beginning on " + datetime.strftime(next_day,"%Y-%m-%dT%H:%M:%SZ")
                        start = datetime.strftime(startdate,"%Y-%m-%dT%H:%M:%SZ")
                        end = datetime.strftime(enddate,"%Y-%m-%dT%H:%M:%SZ")    
                    times.append(start+'/'+end+'/'+period)
                    startdate = dates[i+1] # start new range loop
                    enddate = startdate
            except IndexError:
                # breaks when loop completes
                if subdaily == False:
                    start = datetime.strftime(startdate,"%Y-%m-%d")
                    end = datetime.strftime(enddate,"%Y-%m-%d")
                else:
                    start = datetime.strftime(startdate,"%Y-%m-%dT%H:%M:%SZ")
                    end = datetime.strftime(enddate,"%Y-%m-%dT%H:%M:%SZ")                    
                times.append(start+'/'+end+'/'+period)
                print "End of data " + end
                print "Time ranges: " + ", ".join(times)
                return times
    
    else:
        intervals = time.split('/')
        if intervals[0][0] == 'P': #starts with period, so no start date
            start = detect
        else:
            start = ''
        has_period = False
        for interval in list(intervals):
            if len(interval) > 0:
                if interval[0] == 'P':
                    has_period = True
                    period = interval
                    intervals.remove(interval)
            else:
                intervals.remove(interval)
        if has_period == False:
            message = "No period in time configuration for " + fileNamePrefix
            if has_zdb == False:
                message = message + " - using P1D"
            log_sig_warn(message, sigevent_url)
        print "Using period " + period
        if len(intervals) == 2:
            start = intervals[0]
            end = intervals[1]
        else:
            if start == detect:
                end = intervals[0]
            else:
                start = intervals[0]
                end = detect
              
        if start==detect or end==detect:
            newest_year = ''
            oldest_year = ''
            if year == True: # get newest and oldest years
                years = []
                for subdirname in os.walk(archiveLocation, followlinks=True).next()[1]:
                    if subdirname != 'YYYY':
                        years.append(subdirname)
                years = sorted(years)
                print "Year directories available: " + ",".join(years)
                for idx in range(0, len(years)):
                    if len(os.listdir(archiveLocation+'/'+years[idx])) > 0:
                        if years[idx].isdigit() == True:
                            oldest_year = years[idx]
                            break; 
                for idx in reversed(range(0, len(years))):
                    if len(os.listdir(archiveLocation+'/'+years[idx])) > 0:
                        if years[idx].isdigit() == True:
                            newest_year = years[idx]
                            break;
        
            if (newest_year == '' or oldest_year == '') and year==True:
                mssg = "No data files found in year directories in " + archiveLocation 
                log_sig_warn(mssg, sigevent_url)
                return times
            elif year==True:
                print "Available range with data is %s to %s" % (oldest_year, newest_year)
                            
        if start==detect:
            dates = []
            for dirname, dirnames, filenames in os.walk(archiveLocation+'/'+oldest_year, followlinks=True):
                for filename in filenames:
                    if str(filename).startswith(fileNamePrefix) and len(filename) == (len(fileNamePrefix) + len("YYYYJJJ") + 5):
                        try:
                            filetime = filename[-12:-5]
                            filedate = datetime.strptime(filetime,"%Y%j")
                            dates.append(filedate)
                        except ValueError:
                            print "Skipping", filename
                    elif str(filename).startswith(fileNamePrefix) and len(filename) == (len(fileNamePrefix) + len("YYYYJJJHHMMSS") + 5):
                        try:
                            filetime = filename[-18:-5]
                            filedate = datetime.strptime(filetime,"%Y%j%H%M%S")
                            dates.append(filedate)
                            subdaily = True
                        except ValueError:
                            print "Skipping", filename
                    else:
                        print "Ignoring", filename
            if len(dates) == 0:
                message = "No valid files with dates found for '" + fileNamePrefix + "' in '" + archiveLocation +"/"+oldest_year + "' - please check if data exists."
                log_sig_err(message, sigevent_url)
                return times
            startdate = min(dates)
            if has_zdb==True:
                try:
                    zdb = archiveLocation+'/'+oldest_year+'/'+fileNamePrefix+datetime.strftime(startdate,"%Y%j")+'_.zdb'
                    zkey = read_zkey(zdb, 'ASC')
                    startdate = datetime.strptime(str(zkey),"%Y%m%d%H%M%S")
                    subdaily = True
                except ValueError:
                    if zkey.lower() != "default":
                        log_sig_warn("No valid time found in " + zdb, sigevent_url)
            if subdaily == False:
                start = datetime.strftime(startdate,"%Y-%m-%d")
            else:
                start = datetime.strftime(startdate,"%Y-%m-%dT%H:%M:%SZ")
        
        if end==detect:
            dates = []
            for dirname, dirnames, filenames in os.walk(archiveLocation+'/'+newest_year, followlinks=True):
                for filename in filenames:
                    if str(filename).startswith(fileNamePrefix) and len(filename) == (len(fileNamePrefix) + len("YYYYJJJ") + 5):
                        try:
                            filetime = filename[-12:-5]
                            filedate = datetime.strptime(filetime,"%Y%j")
                            dates.append(filedate)
                        except ValueError:
                            print "Skipping", filename
                    elif str(filename).startswith(fileNamePrefix) and len(filename) == (len(fileNamePrefix) + len("YYYYJJJHHMMSS") + 5):
                        try:
                            filetime = filename[-18:-5]
                            filedate = datetime.strptime(filetime,"%Y%j%H%M%S")
                            dates.append(filedate)
                            subdaily = True
                        except ValueError:
                            print "Skipping", filename
                    else:
                        print "Ignoring", filename
            enddate = max(dates)
            if has_zdb==True:
                try:
                    zdb = archiveLocation+'/'+oldest_year+'/'+fileNamePrefix+datetime.strftime(enddate,"%Y%j")+'_.zdb'
                    zkey = read_zkey(zdb, 'DESC')
                    enddate = datetime.strptime(str(zkey),"%Y%m%d%H%M%S")
                    subdaily = True
                except ValueError:
                    if zkey.lower() != "encoded":
                        log_sig_warn("No valid time found in " + zdb, sigevent_url)
            if subdaily == False:
                end = datetime.strftime(enddate,"%Y-%m-%d")
            else:
                end = datetime.strftime(enddate,"%Y-%m-%dT%H:%M:%SZ")
        
        if has_zdb == True and has_period == False:
            time = start+'/'+end
        else:
            time = start+'/'+end+'/'+period
        print str(time)
        times.append(time)
        
    return times

def read_zkey(zdb, sort):
    """
    Reads z-index database file and returns the first or last key depending on sort order
    Arguments:
        zdb -- the z-index database file name
        sort -- the sort order
    """
    try:
        log_info_mssg("Connecting to " + zdb)
        db_exists = os.path.isfile(zdb)
        if db_exists == False:
            log_sig_err(zdb + " does not exist", sigevent_url)
            return "Error"
        else:
            con = sqlite3.connect(zdb, timeout=60) # 1 minute timeout
            cur = con.cursor()
            
            # Check for existing key
            cur.execute("SELECT key_str FROM ZINDEX ORDER BY key_str "+sort+" LIMIT 1;")
            try:        
                key = cur.fetchone()[0].split("|")[0]
                log_info_mssg("Retrieved key " + key)
            except:
                return "Error"
            if con:
                con.close()              
            return key
        
    except sqlite3.Error, e:
        if con:
            con.rollback()
        mssg = "%s:" % e.args[0]
        log_sig_err(mssg, sigevent_url)

def generate_legend(colormap, output, legend_url, orientation):
    """
    Generate an SVG legend graphic from GIBS color map.
    Arguments:
        colormap -- the color map file name
        output -- the output file name
        legend_url -- URL to access legend from GetCapabilities
        orientation -- the orientation of the legend
    """
    
    print "\nLegend location: " + output
    print "Legend URL: " + legend_url
    print "Color Map: " + colormap
    print "Orientation: " + orientation
    pt = 1.25 #pixels in point
    
    if os.path.isfile(output) == False:
        print "Generating new legend"
        cmd = 'oe_generate_legend.py -c '+colormap+' -o ' + output + ' -r ' + orientation
        try:
            run_command(cmd, sigevent_url)
        except Exception, e:
            log_sig_err("Error generating legend: " + str(e), sigevent_url)
    else:
        print "Legend already exists"
        try:
            colormap_file = urllib.urlopen(colormap)
            last_modified = colormap_file.info().getheader("Last-Modified")
            colormap_file.close()
            colormap_time = datetime.strptime(last_modified, "%a, %d %b %Y %H:%M:%S GMT")
            legend_time = datetime.fromtimestamp(os.path.getmtime(output))
            print "Color map last modified on: " + str(colormap_time)
            print "Legend last modified on: " + str(legend_time)
            if colormap_time > legend_time:
                print "Updated color map found"
                print "Generating new legend"
                cmd = 'oe_generate_legend.py -c '+colormap+' -o ' + output + ' -r ' + orientation
                run_command(cmd, sigevent_url)
        except Exception, e:
            log_sig_err("Error generating legend: " + str(e), sigevent_url)
    # check file
    try:
        # Open file.
        svg=open(output, 'r')
    except IOError:
        mssg=str().join(['Cannot read SVG legend file:  ', output])
        log_sig_err(mssg, sigevent_url)
        
    # get width and height
    dom = xml.dom.minidom.parse(svg)
    svgElement = dom.getElementsByTagName('svg')[0]
    height = float(svgElement.attributes['height'].value.replace('pt','')) * pt
    width = float(svgElement.attributes['width'].value.replace('pt','')) * pt
    svg.close()
    
    if orientation == 'horizontal':
        legend_url_template = '<LegendURL format="image/svg+xml" xlink:type="simple" xlink:role="http://earthdata.nasa.gov/gibs/legend-type/horizontal" xlink:href="%s" xlink:title="GIBS Color Map Legend: Horizontal" width="%d" height="%d"/>' % (legend_url, int(width), int(height))
    else:
        legend_url_template = '<LegendURL format="image/svg+xml" xlink:type="simple" xlink:role="http://earthdata.nasa.gov/gibs/legend-type/vertical" xlink:href="%s" xlink:title="GIBS Color Map Legend: Vertical" width="%d" height="%d"/>' % (legend_url, int(width), int(height))
    
    return legend_url_template

def generate_empty_tile(colormap, output, width, height):
    """
    Generate an empty tile from nodata value in GIBS color map.
    Arguments:
        colormap -- the color map file name
        output -- the output file name
        width -- the width of the empty tile
        height -- the height of the empty tile
    """
    
    print "Generating empty tile"
    print "Empty Tile Location: " + output
    print "Color Map: " + colormap
    print "Width: " + str(width)
    print "Height: " + str(height)
    
    try:
        cmd = 'oe_generate_empty_tile.py -c '+colormap+' -o ' + output + ' -x ' + str(width) + ' -y ' + str(height)
        run_command(cmd, sigevent_url)
    except Exception, e:
        log_sig_err("Error generating empty tile: " + str(e), sigevent_url)

    # check file
    try:
        # Get file size
        empty_size = os.path.getsize(output)
        print "Empty tile size: " + str(empty_size)
    except:
        mssg=str().join(['Cannot read generated empty tile:  ', output])
        log_sig_err(mssg, sigevent_url)
    
    return empty_size

def generate_links(detected_times, archiveLocation, fileNamePrefix, year, dataFileLocation, has_zdb):
    """
    Generate a archive links for a layer based on the last provided time period
    Arguments:
        detected_times -- the list of available time periods
        archiveLocation -- the location of the archive data
        fileNamePrefix -- the prefix of the MRF files
        year -- whether or not the layer uses a year-based directory structure
        dataFileLocation -- file location for the default data file
        has_zdb -- whether or not the layer contains a zdb file
    """
    
    # Find the latest file in the archive
    if len(detected_times[-1].split("/")) == 3:
        period = "/" + detected_times[-1].split("/")[2]
    else:
        period = ""
    last_time = detect_time(detected_times[-1].split("/")[0]+"/DETECT"+period, archiveLocation, fileNamePrefix, year, has_zdb)[-1].split("/")[1]
    
    if 'T' in last_time: # sub-daily files
        t = datetime.strptime(last_time,"%Y-%m-%dT%H:%M:%SZ")
        if has_zdb:
            filename = fileNamePrefix + datetime.strftime(t,"%Y%j") + "_"
        else:
            filename = fileNamePrefix + datetime.strftime(t,"%Y%j%H%M%S") + "_"
        last_year = datetime.strftime(t,"%Y")
    else:
        t = datetime.strptime(last_time,"%Y-%m-%d")
        filename = fileNamePrefix + datetime.strftime(t,"%Y%j") + "_"
        last_year = datetime.strftime(t,"%Y")
    
    link_pre, data_ext = os.path.splitext(dataFileLocation)
    link_dir = os.path.dirname(link_pre)
    
    mrf = archiveLocation + ("",str(last_year)+"/")[year] + filename + ".mrf"
    idx = archiveLocation + ("",str(last_year)+"/")[year] + filename + ".idx"
    data = archiveLocation + ("",str(last_year)+"/")[year] + filename + data_ext
    zdb = archiveLocation + ("",str(last_year)+"/")[year] + filename + ".zdb"
    
    mrf_link = link_pre + ".mrf"
    idx_link = link_pre + ".idx"
    data_link = link_pre + data_ext
    zdb_link = link_pre + ".zdb"
    
    # make sure link directory exists
    if not os.path.exists(link_dir):
        os.makedirs(link_dir)
        print "Created directory " + link_dir   
    
    if os.path.isfile(mrf):
        if os.path.lexists(mrf_link):
            os.remove(mrf_link)
            print "Removed existing file " + mrf_link
        os.symlink(mrf, mrf_link)
        print "Created soft link " + mrf_link + " -> " + mrf
    if os.path.isfile(idx):
        if os.path.lexists(idx_link):
            os.remove(idx_link)
            print "Removed existing file " + idx_link
        os.symlink(idx, idx_link)
        print "Created soft link " + idx_link + " -> " + idx
    else:
        if data_ext != ".shp":
            log_sig_warn("Default MRF index file " + idx + " does not exist", sigevent_url)
    if os.path.isfile(data):
        if os.path.lexists(data_link):
            os.remove(data_link)
            print "Removed existing file " + data_link
        os.symlink(data, data_link)
        print "Created soft link " + data_link + " -> " + data
    else:
        log_sig_warn("Default MRF data file " + data + " does not exist", sigevent_url)
    if os.path.isfile(zdb):
        if os.path.lexists(zdb_link):
            os.remove(zdb_link)
            print "Removed existing file " + zdb_link
        os.symlink(zdb, zdb_link)
        print "Created soft link " + zdb_link + " -> " + zdb
        
    # special handling for shapefiles
    if data_ext == ".shp":
        files = glob.glob(archiveLocation + ("",str(last_year)+"/")[year] + filename+"*")
        for sfile in files:
            ext = os.path.splitext(os.path.basename(sfile))[1]
            if os.path.lexists(link_pre + ext):
                os.remove(link_pre + ext)
                print "Removed existing file " + link_pre + ext
            os.symlink(sfile, link_pre + ext)
            print "Created soft link " + link_pre + ext + " -> " + sfile
    
    return mrf_link, idx_link, data_link, zdb_link
    
#-------------------------------------------------------------------------------   

print 'OnEarth Layer Configurator v' + versionNumber

if os.environ.has_key('LCDIR') == False:
    print 'LCDIR environment variable not set.\nLCDIR should point to your OnEarth layer_config directory.\n'
    lcdir = os.path.abspath(os.path.dirname(__file__) + '/..')
else:
    lcdir = os.environ['LCDIR']

usageText = 'oe_configure_layer.py --conf_file [layer_configuration_file.xml] --layer_dir [$LCDIR/layers/] --lcdir [$LCDIR] --projection_config [projection.xml] --sigevent_url [url] --time [ISO 8601] --restart_apache --no_xml --no_cache --no_twms --no_wmts --generate_legend --generate_links --skip_empty_tiles --create_mapfile'

# Define command line options and args.
parser=OptionParser(usage=usageText, version=versionNumber)
parser.add_option('-a', '--archive_config',
                  action='store', type='string', dest='archive_configuration',
                  help='Full path of archive configuration file.  Default: $LCDIR/conf/archive.xml')
parser.add_option('-c', '--conf_file',
                  action='store', type='string', dest='layer_config_filename',
                  help='Full path of layer configuration filename.')
parser.add_option('-d', '--layer_dir',
                  action='store', type='string', dest='layer_directory',
                  help='Full path of directory containing configuration files for layers.  Default: $LCDIR/layers/')
parser.add_option("-e", "--skip_empty_tiles",
                  action="store_true", dest="skip_empty_tiles", 
                  default=False, help="Do not generate empty tiles for layers using color maps in configuration.")
parser.add_option("-g", "--generate_legend",
                  action="store_true", dest="generate_legend", 
                  default=False, help="Generate legends for layers using color maps in configuration.")
parser.add_option('-l', '--lcdir',
                  action='store', type='string', dest='lcdir',
                  default=lcdir,
                  help='Full path of the OnEarth Layer Configurator (layer_config) directory.  Default: $LCDIR')
parser.add_option('-m', '--tilematrixset_config',
                  action='store', type='string', dest='tilematrixset_configuration',
                  help='Full path of TileMatrixSet configuration file.  Default: $LCDIR/conf/tilematrixsets.xml')
parser.add_option("-n", "--no_twms",
                  action="store_true", dest="no_twms", 
                  default=False, help="Do not use configurations for Tiled-WMS")
parser.add_option('-p', '--projection_config',
                  action='store', type='string', dest='projection_configuration',
                  help='Full path of projection configuration file.  Default: $LCDIR/conf/projection.xml')
parser.add_option("-r", "--restart_apache",
                  action="store_true", dest="restart", 
                  default=False, help="Restart the Apache server on completion (requires sudo).")
parser.add_option('-s', '--sigevent_url',
                  action='store', type='string', dest='sigevent_url',
                  default=
                  'http://localhost:8100/sigevent/events/create',
                  help='Default:  http://localhost:8100/sigevent/events/create')
parser.add_option('-t', '--time',
                  action='store', type='string', dest='time',
                  help='ISO 8601 time(s) for single configuration file (conf_file must be specified).')
parser.add_option("-w", "--no_wmts",
                  action="store_true", dest="no_wmts", 
                  default=False, help="Do not use configurations for WMTS.")
parser.add_option("-x", "--no_xml",
                  action="store_true", dest="no_xml", 
                  default=False, help="Do not generate getCapabilities and getTileService XML.")
parser.add_option("-y", "--generate_links",
                  action="store_true", dest="generate_links", 
                  default=False, help="Generate default/current day links in the archive for time varying layers.")
parser.add_option("-z", "--no_cache",
                  action="store_true", dest="no_cache", 
                  default=False, help="Do not copy cache configuration files to cache location.")
parser.add_option("--create_mapfile",
                  action="store_true", dest="create_mapfile", 
                  default=False, help="Create MapServer configuration.")

# Read command line args.
(options, args) = parser.parse_args()
# Configuration filename.
configuration_filename = options.layer_config_filename
# Command line set LCDIR.
lcdir = options.lcdir
# Configuration directory.
if options.layer_directory:
    configuration_directory = options.layer_directory
else:
    configuration_directory = lcdir+'/layers/'
# No XML configurations (getCapabilities, getTileService)
no_xml = options.no_xml
# No cache configuration.
no_cache = options.no_cache
# No Tiled-WMS configuration.
no_twms = options.no_twms
# No WMTS configuration.
no_wmts = options.no_wmts
# No MapServer configuration.
create_mapfile = options.create_mapfile
# Do restart Apache.
restart = options.restart
# Time for conf file.
configuration_time = options.time
# Generate Empty Tiles
skip_empty_tiles = options.skip_empty_tiles
# Generate legends
legend = options.generate_legend
# Generate links
links = options.generate_links
# Projection configuration
if options.projection_configuration:
    projection_configuration = options.projection_configuration
else:
    projection_configuration = lcdir+'/conf/projection.xml'
# TileMatrixSet configuration
if options.tilematrixset_configuration:
    tilematrixset_configuration = options.tilematrixset_configuration
else:
    tilematrixset_configuration = lcdir+'/conf/tilematrixsets.xml'
# Archive configuration
if options.archive_configuration:
    archive_configuration = options.archive_configuration
else:
    archive_configuration = lcdir+'/conf/archive.xml'

# Sigevent URL.
sigevent_url = options.sigevent_url
  
print 'Using ' + lcdir + ' as $LCDIR.'

if no_xml:
    log_info_mssg("no_xml specified, getCapabilities and getTileService files will be staged only")
if no_cache:
    log_info_mssg("no_cache specified, cache configuration files will be staged only")
    restart = False
if not create_mapfile:
    log_info_mssg("create_mapfile not specified, no mapfiles will be created")
if no_twms and no_wmts and not create_mapfile:
    log_info_mssg("no_twms and no_wmts and create_mapfile not specified, nothing to do...exiting")
    exit()
    
if configuration_time:
    if configuration_filename == None:
        print "A configuration file must be specified with --time"
        exit()
    else:
        print "Using time='" + configuration_time + "' for " + configuration_filename
        
# set location of tools
if os.path.isfile(os.path.abspath(lcdir)+'/bin/oe_create_cache_config'):
    depth = os.path.abspath(lcdir)+'/bin'
elif distutils.spawn.find_executable('oe_create_cache_config') != None:
    depth = distutils.spawn.find_executable('oe_create_cache_config').split('/oe_create_cache_config')[0]
else:
    depth = '/usr/bin' # default

# Read XML configuration files.

conf_files = []
wmts_endpoints = {}
twms_endpoints = {}
wms_endpoints = {}

if not options.layer_config_filename:
    conf = subprocess.Popen('ls ' + configuration_directory + '/*.xml',shell=True,stdout=subprocess.PIPE,stderr=subprocess.PIPE).stdout
    for line in conf:
        conf_files.append(line.strip())
else:
    # use only the solo MRF when specified
    conf_files.append(configuration_filename)
    
print 'Configuration file(s):'
print conf_files
if conf_files==[]:
    mssg = 'No configuration files found.'
    log_sig_exit('ERROR', mssg, sigevent_url)
    
for conf in conf_files:
    current_conf = conf
    try:
        # Open file.
        config_file=open(conf, 'r')
        print ('\nUsing config: ' + conf)
    except IOError:
        log_sig_err(str().join(['Cannot read configuration file: ', conf]), sigevent_url)
        continue
    else:
        dom = xml.dom.minidom.parse(config_file)
        
        #Vector parameters
        try:
            vectorType = dom.getElementsByTagName('VectorType')[0].firstChild.nodeValue
            if create_mapfile == False:
                log_sig_warn('create_mapfile set to False but vector config file found. Setting create_mapfile to True.', sigevent_url)
                create_mapfile = True
            try:
                vectorStyleFile = dom.getElementsByTagName('VectorStyleFile')[0].firstChild.nodeValue
            except IndexError:
                vectorStyleFile = None
        except IndexError:
            vectorType = None
            vectorStyleFile = None
        
        #Required parameters
        try:
            identifier = get_dom_tag_value(dom, 'Identifier')
        except IndexError:
            log_sig_err('Required <Identifier> element is missing in ' + conf, sigevent_url)
            continue
        try:
            title = get_dom_tag_value(dom, 'Title')
        except IndexError:
            log_sig_err('Required <Title> element is missing in ' + conf, sigevent_url)
            continue
        try:
            is_encoded = False
            compression = get_dom_tag_value(dom, 'Compression')
            compression = compression.upper()
            if compression == "JPG":
                compression = "JPEG"
            if compression == "PPNG":
                compression = "PNG"
            if compression == "TIFF":
                compression = "TIF"
            if compression == "EPNG":
                compression = "PNG"
                is_encoded = True
            if compression not in ["JPEG", "PNG", "EPNG", "TIF", "LERC", "PBF"]:
                log_sig_err('<Compression> must be either JPEG, PNG, TIF, LERC, or PBF in ' + conf, sigevent_url)
                continue
        except IndexError:
            if vectorType is None:
                log_sig_err('Required <Compression> element is missing in ' + conf, sigevent_url)
                continue
            else:
                compression = "None"
        try:
            tilematrixset = get_dom_tag_value(dom, 'TileMatrixSet')
        except:
            if vectorType is None:
                log_sig_err('Required <TileMatrixSet> element is missing in ' + conf, sigevent_url)
                continue
            else:
                tilematrixset = "None"
        try:
            emptyTileSize = int(get_dom_tag_value(dom, 'EmptyTileSize'))
        except IndexError:
            try:
                emptyTileSize = ""
                emptyTile = get_dom_tag_value(dom, 'EmptyTile')
            except IndexError: # Required if EmptyTile is not specified
                if vectorType is None:
                    log_sig_err('Required <EmptyTileSize> or <EmptyTile> element is missing in ' + conf, sigevent_url)
                    continue
        try:
            fileNamePrefix = get_dom_tag_value(dom, 'FileNamePrefix')
        except IndexError:
            log_sig_err('Required <FileNamePrefix> element is missing in ' + conf, sigevent_url)
            continue
        try:
            environmentConfig = get_dom_tag_value(dom, 'EnvironmentConfig')
            try:
                environment = get_environment(environmentConfig)
            except Exception, e:
                log_sig_err(str(e), sigevent_url)
                continue
        except IndexError:
            log_sig_err('Required <EnvironmentConfig> element is missing in ' + conf, sigevent_url)
            continue
            
        cacheLocation_wmts = environment.cacheLocation_wmts
        cacheBasename_wmts = environment.cacheBasename_wmts
        cacheLocation_twms = environment.cacheLocation_twms
        cacheBasename_twms = environment.cacheBasename_twms
        cacheConfig = cacheLocation_wmts # default to WMTS cache location
        wmts_getCapabilities = environment.getCapabilities_wmts
        twms_getCapabilities = environment.getCapabilities_twms
        getTileService = environment.getTileService
        wmtsServiceUrl = environment.wmtsServiceUrl
        twmsServiceUrl = environment.twmsServiceUrl

        # Optional parameters
        try:
            tiledGroupName = get_dom_tag_value(dom, 'TiledGroupName')
        except:
            tiledGroupName = identifier + " tileset"
        try:
            abstract = get_dom_tag_value(dom, 'Abstract')
        except:
            abstract = identifier + " abstract"
        try:
            archiveLocation = get_dom_tag_value(dom, 'ArchiveLocation')
        except:
            archiveLocation = None
        try:
            static = dom.getElementsByTagName('ArchiveLocation')[0].attributes['static'].value.lower() in ['true']
        except:
            static = True
        try:
            year = dom.getElementsByTagName('ArchiveLocation')[0].attributes['year'].value.lower() in ['true']
        except:
            year = False
        try:
            subdaily = dom.getElementsByTagName('ArchiveLocation')[0].attributes['subdaily'].value.lower() in ['true']
        except:
            subdaily = False
        try:
            archive_root = get_archive(dom.getElementsByTagName('ArchiveLocation')[0].attributes['root'].value, archive_configuration)
        except:
            archive_root = ""
        archiveLocation = archive_root + archiveLocation
        try:
            headerFileName = get_dom_tag_value(dom, 'HeaderFileName')
        except:
            headerFileName = None
        try:
            dataFileLocation = get_dom_tag_value(dom, 'DataFileLocation')
        except:
            dataFileLocation = None
        try:
            indexFileLocation = get_dom_tag_value(dom, 'IndexFileLocation')
        except:
            indexFileLocation = None
        try:
            zIndexFileLocation = get_dom_tag_value(dom, 'ZIndexFileLocation')
        except:
            zIndexFileLocation = None
        try:
            projection = get_projection(get_dom_tag_value(dom, 'Projection'), projection_configuration, lcdir, tilematrixset_configuration)
        except IndexError:
            log_sig_err('Required <Projection> element is missing in ' + conf, sigevent_url)
            continue
        except Exception, e:
            log_sig_err(str(e), sigevent_url)
            continue

        # Modified in 0.9 to allow for multiple versioned colormaps

        # Sort out any empty ColorMap tags
        colormaps = []
        for colormap in dom.getElementsByTagName('ColorMap'):
            if colormap.firstChild:
                colormaps.append(colormap)

        # Set default colormap (if none indicated, picks the last colormap found)
        default_colormap = None
        if colormaps:
            if len(colormaps) == 1:
                default_colormap = colormaps[0]
            else:
                for colormap in colormaps:                
                    if 'default' in colormap.attributes.keys() and colormap.attributes['default'].value == 'true':
                        if default_colormap is not None:
                            err_msg = 'Multiple <ColorMap> elements have "default=true" attribute but only one is allowed, using ' + colormap.toxml()
                            log_sig_err(err_msg, sigevent_url)
                        default_colormap = colormap
            if len(colormaps) > 1 and default_colormap is None:
                default_colormap = colormaps[-1]
                err_msg = 'Multiple <ColorMap> elements but none have "default=true" attribute, using ' + default_colormap.toxml()
                log_sig_err(err_msg, sigevent_url)

        # Match <ColorMapLocation> and <ColorMapURL> to colormaps with the same version and set them as attributes of the <ColorMap>
        if colormaps:
            for colormap in colormaps:
                if 'version' not in colormap.attributes.keys():
                    colormap.attributes['version'] = ''

                colormap_value = colormap.firstChild.nodeValue
                version = colormap.attributes['version'].value
                location = next((location.firstChild.nodeValue for location in environment.colormap_dirs if location.attributes['version'].value == version), None)
                url = next((url.firstChild.nodeValue for url in environment.colormapUrls if url.attributes['version'].value == version), None)

                if not location:
                    location = ''
                    err_msg = "ColorMapLocation for version '{0}' not defined for environment {1} - Trying colormap path {2}".format(version, environmentConfig, colormap_value)
                    log_sig_warn(err_msg, sigevent_url)

                if not url:
                    url = ''
                    err_msg = "ColorMapURL for version '{0}' not defined for environment {1} - Trying colormap path {2}".format(version, environmentConfig, colormap_value)
                    log_sig_warn(err_msg, sigevent_url)

                colormap.attributes['url'] = url
                colormap.attributes['location'] = location

        try:
            emptyTile = get_dom_tag_value(dom, 'EmptyTile')
        except:
            emptyTile = None
        try:
            if emptyTile == None:
                emptyTileOffset = dom.getElementsByTagName('EmptyTileSize')[0].attributes['offset'].value
            else:
                emptyTileOffset = dom.getElementsByTagName('EmptyTile')[0].attributes['offset'].value
        except:
            emptyTileOffset = 0
            
        # Patterns
        patterns = []
        rest_patterns = []
        patternTags = dom.getElementsByTagName('Pattern')
        for pattern in patternTags:
            try:
                if pattern.attributes['type'].value == "WMTS-REST": # append WMTS REST patterns
                    rest_patterns.append(pattern.firstChild.data.strip())
                else: # assume TWMS key-value pair
                    patterns.append(pattern.firstChild.data.strip())
            except KeyError: # append if type does not exist
                patterns.append(pattern.firstChild.data.strip())
            
        # Time
        if configuration_time:
            times = configuration_time.split(',')
        else:  
            times = []  
            timeTags = dom.getElementsByTagName('Time')
            for time in timeTags:
                try:
                    times.append(time.firstChild.data.strip())
                except AttributeError:
                    times.append('')
                    
        # Set End Points
        if environment.wmts_dir != None:
            wmtsEndPoint = environment.wmts_dir
        else: # default projection dir
            wmtsEndPoint = lcdir + "/wmts/" + projection.id.replace(":","")
        if environment.twms_dir != None:
            twmsEndPoint = environment.twms_dir
        else:
            # default projection dir
            twmsEndPoint = lcdir + "/twms/" + projection.id.replace(":","")

        wmts_endpoints[wmtsEndPoint] = WMTSEndPoint(wmtsEndPoint, cacheLocation_wmts, cacheBasename_wmts, wmts_getCapabilities, projection)
        twms_endpoints[twmsEndPoint] = TWMSEndPoint(twmsEndPoint, cacheLocation_twms, cacheBasename_twms, twms_getCapabilities, getTileService, projection)
        wms_endpoints[environment.mapfileStagingLocation] = WMSEndPoint(environment.mapfileStagingLocation, environment.mapfileLocation, environment.mapfileLocationBasename, environment.mapfileConfigLocation, environment.mapfileConfigBasename)
        
        # Close file.
        config_file.close()
     
    log_info_mssg('config: Identifier: ' + identifier)
    log_info_mssg('config: Title: ' + title)
    log_info_mssg('config: FileNamePrefix: ' + fileNamePrefix)
    log_info_mssg('config: TiledGroupName: ' + tiledGroupName)
    log_info_mssg('config: Compression: ' + compression)
    log_info_mssg('config: TileMatrixSet: ' + tilematrixset)
    if emptyTile:
        log_info_mssg('config: EmptyTile: ' + emptyTile)
    if str(emptyTileSize) != "":
        log_info_mssg('config: EmptyTileSize: ' + str(emptyTileSize))
    log_info_mssg('config: EmptyTileOffset: ' + str(emptyTileOffset))
    if headerFileName:
        log_info_mssg('config: HeaderFileName: ' + headerFileName)
    if archiveLocation:
        log_info_mssg('config: ArchiveLocation static=' + str(static) + ' year=' + str(year) + ' subdaily=' + str(subdaily) + ': ' + archiveLocation)
    if dataFileLocation:
        log_info_mssg('config: DataFileLocation: ' + dataFileLocation)
    if indexFileLocation:
        log_info_mssg('config: IndexFileLocation: ' + indexFileLocation)
    if zIndexFileLocation:
        log_info_mssg('config: ZIndexFileLocation: ' + zIndexFileLocation)
    if projection:
        log_info_mssg('config: Projection: ' + str(projection.id))
    if getTileService:
        log_info_mssg('config: GetTileServiceLocation: ' + str(getTileService))
    if wmts_getCapabilities:
        log_info_mssg('config: WMTS GetCapabilitiesLocation: ' + str(wmts_getCapabilities))
    if twms_getCapabilities:
        log_info_mssg('config: TWMS GetCapabilitiesLocation: ' + str(twms_getCapabilities))
    if cacheLocation_wmts:
        log_info_mssg('config: WMTS CacheLocation: ' + str(cacheLocation_wmts))
    if cacheLocation_twms:
        log_info_mssg('config: TWMS CacheLocation: ' + str(cacheLocation_twms))
    if cacheBasename_wmts:
        log_info_mssg('config: WMTS Basename: ' + str(cacheLocation_wmts))
    if cacheBasename_twms:
        log_info_mssg('config: TWMS Basename: ' + str(cacheLocation_twms))
    if wmtsEndPoint:
        log_info_mssg('config: WMTSEndPoint: ' + str(wmtsEndPoint))
    if twmsEndPoint:
        log_info_mssg('config: TWMSEndPoint: ' + str(twmsEndPoint))
    if colormaps:
        for colormap in colormaps:
            map_value = colormap.firstChild.nodeValue.strip()
            log_info_mssg('config: ColorMap: ' + str(map_value))
    log_info_mssg('config: Patterns: ' + str(patterns))
    if len(rest_patterns) > 0:
        log_info_mssg('config: WMTS-REST Patterns: ' + str(rest_patterns))
    if len(times) > 0:
        log_info_mssg('config: Time: ' + str(times))
    
    if archiveLocation != None:
        archiveLocation = add_trailing_slash(archiveLocation)
        # check if absolute path or else use relative to cache location
        if archiveLocation[0] == '/':
            mrfLocation = archiveLocation
        else:
            mrfLocation = cacheConfig + archiveLocation
            archiveLocation = mrfLocation
    else: # use archive location relative to cache if not defined
        mrfLocation = add_trailing_slash(cacheConfig)
    if year == True:
        if archiveLocation != None:
            mrfLocation =  mrfLocation +'YYYY/'
        else:
            mrfLocation =  mrfLocation + fileNamePrefix +'/YYYY/'
    
    if static == True:
        mrf = mrfLocation + fileNamePrefix + '.mrf'
    else:
        if subdaily == True:
            mrf = mrfLocation + fileNamePrefix + 'TTTTTTTTTTTTT_.mrf'
        else:
            mrf = mrfLocation + fileNamePrefix + 'TTTTTTT_.mrf'
    
    if indexFileLocation == None:
        if archiveLocation != None and archiveLocation[0] == '/':
            # use absolute path of archive
            indexFileLocation = mrf.replace('.mrf','.idx')
        else:
            # use relative path to cache
            indexFileLocation = mrf.replace(cacheConfig,'').replace('.mrf','.idx')
        
    if dataFileLocation == None:
        if archiveLocation != None and archiveLocation[0] == '/':
            # use absolute path of archive
            dataFileLocation = mrf
        else:
            # use relative path to cache
            dataFileLocation = mrf.replace(cacheConfig,'')
        if compression.lower() in ['jpg', 'jpeg']:
            dataFileLocation = dataFileLocation.replace('.mrf','.pjg')
            mrf_format = 'image/jpeg'
        elif compression.lower() in ['tif', 'tiff']:
            dataFileLocation = dataFileLocation.replace('.mrf','.ptf')
            mrf_format = 'image/tiff'
        elif compression.lower() in ['lerc']:
            dataFileLocation = dataFileLocation.replace('.mrf','.lrc')
            mrf_format = 'image/lerc'
        elif compression.lower() in ['pbf']:
            dataFileLocation = dataFileLocation.replace('.mrf','.pvt')
            mrf_format = 'application/x-protobuf'
        elif vectorType is not None:
            dataFileLocation = dataFileLocation.replace('.mrf','.shp')
        else:
            dataFileLocation = dataFileLocation.replace('.mrf','.ppg')
            mrf_format = 'image/png'

    if zIndexFileLocation == None:
        if archiveLocation != None and archiveLocation[0] == '/':
            # use absolute path of archive
            zIndexFileLocation = mrf
        else:
            # use relative path to cache
            zIndexFileLocation = mrf.replace(cacheConfig,'')
        zIndexFileLocation = zIndexFileLocation.replace('.mrf','.zdb')

    # Parse header filename. Default is to use the 'mrf' filename.
    header_type = None
    header_file_name = mrf
    try:
        headerFileName = dom.getElementsByTagName('HeaderFileName')[0]
        header_file_name = get_dom_tag_value(dom, 'HeaderFileName')
    except (AttributeError, IndexError):
        pass
    try:
        header_type = headerFileName.getAttribute('type')
    except AttributeError:
        pass

    if not vectorType:
        # Open MRF header if one has been supplied (except if "type" attr is "prefix")
        header_dom = None
        if header_type != 'prefix':
            try:
                with open(header_file_name, 'r') as mrf_file:
                    try:
                        header_dom = xml.dom.minidom.parse(mrf_file)
                    except:
                        log_sig_err('Badly-formatted MRF header file: {0}'.format(mrf_file), sigevent_url)
                        continue
            except IOError:
                log_sig_err("Can't open MRF file: {0}".format(header_file_name), sigevent_url)
                continue

        # Create base MRF document. We'll be adding stuff from either the header MRF or the 
        # layer config file to this.
        mrf_impl = xml.dom.minidom.getDOMImplementation()
        mrf_dom = mrf_impl.createDocument(None, 'MRF_META', None)
        mrf_meta = mrf_dom.documentElement

        # Create <Raster> tag
        raster_node = mrf_dom.createElement('Raster')

        # If the "prefix" attribute of <HeaderFileName> is present, we grab MRF stuff from the 
        # layer config file. Otherwise, use the header file specified.
        if header_type == 'prefix':
            mrf_base = header_file_name + '.mrf'
            header_dom = dom
            log_info_mssg('Using MRF data within layer config file')
        else:
            log_info_mssg('Using MRF Archetype: ' + header_file_name)
            mrf_base = os.path.basename(header_file_name)

        if header_dom != None:
            # Check if <Size> tag present and has all 3 required values (x,y,c)
            try:
                size_node = header_dom.getElementsByTagName('Size')[0]
            except IndexError:
                log_sig_err("<Size> tag not present in MRF header file or layer config", sigevent_url)
                continue
            if size_node != None:
                if not all(attr in size_node.attributes.keys() for attr in ('x', 'y')):
                    log_sig_err("<Size> tag needs to have attributes x and y", sigevent_url)
                    continue
                else:
                    raster_node.appendChild(size_node)
                    bands = size_node.getAttribute('c')     

            # Create <Compression> node
            compression_node = mrf_dom.createElement('Compression')
            compression_text_node = mrf_dom.createTextNode(compression)
            compression_node.appendChild(compression_text_node)
            raster_node.appendChild(compression_node)

            # Check if <DataValues> tag is present and the NoData attribute is present
            try:
                datavalues_node = header_dom.getElementsByTagName('DataValues')[0]
            except IndexError:
                datavalues_node = None
            finally:
                if datavalues_node is not None:    
                    raster_node.appendChild(datavalues_node)

            # Check if the <Quality> tag is present and of a valid type
            try:
                quality_node = header_dom.getElementsByTagName('Quality')[0]
            except IndexError:
                quality_node = None
            if quality_node is not None:    
                if quality_node.firstChild.nodeValue >= 0 and quality_node.firstChild.nodeValue <= 100:
                    log_sig_err("<Quality> tag must be an integer between 1 and 100", sigevent_url)
                    continue
                else:
                    raster_node.appendChild(quality_node)

            # Check if <PageSize> node is present and has c, x, and y attributes
            try:
                page_size_node = header_dom.getElementsByTagName('PageSize')[0]
            except IndexError:
                page_size_node = None
                log_sig_err("<PageSize> tag not present in MRF header file or layer config", sigevent_url)
                continue
            if page_size_node is not None:
                if all (attr in page_size_node.attributes.keys() for attr in ('x', 'y')):
                    raster_node.appendChild(page_size_node)
                else:
                    log_sig_err("<PageSize> requires x, and y attributes", sigevent_url)
                    continue

            # Add <Raster> tag to MRF
            mrf_meta.appendChild(raster_node)

            # Create <Rsets> 
            try:
                rsets_node = header_dom.getElementsByTagName('Rsets')[0]
            except IndexError:
                rsets_node = None
                log_sig_err("<Rsets> tag not present in layer config or MRF header file", sigevent_url)
                continue
            if rsets_node is not None:
                try:
                    scale_attribute = rsets_node.getAttribute('scale')
                except:
                    log_sig_err("Attribute 'scale' not present in <Rsets> tag", sigevent_url)
                    continue
                else:
                    try:
                        if scale_attribute:
                            if int(scale_attribute) != projection.tilematrixsets[tilematrixset].scale:
                                log_sig_err("Overview scales do not match - " + tilematrixset + ": " + str(str(projection.tilematrixsets[tilematrixset].scale)) + ", " + "Provided: " + scale_attribute, sigevent_url)
                                continue
                        if projection.tilematrixsets[tilematrixset].levels > 1:
                            rsets_node.setAttribute('scale', str(projection.tilematrixsets[tilematrixset].scale))
                    except KeyError:
                        log_sig_err("Invalid TileMatrixSet " + tilematrixset + " for projection " + projection.id, sigevent_url)
                        continue
                # Add data file locations
                dataFileNameElement = mrf_dom.createElement('DataFileName')
                dataFileNameElement.appendChild(mrf_dom.createTextNode(dataFileLocation))
                indexFileNameElement = mrf_dom.createElement('IndexFileName')
                indexFileNameElement.appendChild(mrf_dom.createTextNode(indexFileLocation))
                rsets_node.appendChild(dataFileNameElement)
                rsets_node.appendChild(indexFileNameElement)

            # Add zindex file name
            has_zdb = False;
            if size_node.hasAttribute('z'):
                z_index_node = mrf_dom.createElement('ZIndexFileName')
                z_index_text_node = mrf_dom.createTextNode(zIndexFileLocation)
                z_index_node.appendChild(z_index_text_node)
                rsets_node.appendChild(z_index_node)
                has_zdb = True

            mrf_meta.appendChild(rsets_node)
            
            # Create GeoTags 
            geotag_node = mrf_dom.createElement('GeoTags')
            # Check for bounding box
            try:
                bounding_box_node = header_dom.getElementsByTagName('BoundingBox')[0]
            except IndexError:
                bounding_box_node = None
                log_sig_err("<BoundingBox> tag not present in layer config or MRF header file", sigevent_url)
                continue
            if bounding_box_node is not None:
                if all (attr in bounding_box_node.attributes.keys() for attr in ('minx','miny','maxx','maxy')):
                    geotag_node.appendChild(bounding_box_node)
                else:
                    log_sig_err("<BoundingBox> requires minx, miny, maxx, and maxy attributes", sigevent_url)
                    continue

            mrf_meta.appendChild(geotag_node)

        twms = mrf_dom.createElement('TWMS')
        levelsElement = mrf_dom.createElement('Levels')
        levelsElement.appendChild(mrf_dom.createTextNode(str(projection.tilematrixsets[tilematrixset].levels)))

        if emptyTile != None:
            # Generate empty tile and override size if colormap is used
            if default_colormap != None and skip_empty_tiles == False:
                pageSize = mrf_dom.getElementsByTagName('PageSize')[0]
                tileX = int(pageSize.getAttribute('x'))
                tileY = int(pageSize.getAttribute('y'))

                colormap_value = default_colormap.firstChild.nodeValue
                colormap_location = default_colormap.attributes['location'].value
                if colormap_location == '':
                    colormap_path = colormap_value
                else:
                    colormap_path = add_trailing_slash(colormap_location) + colormap_value
                
                emptyTileSize = generate_empty_tile(colormap_path, emptyTile, tileX, tileY)
            else: # Override size if there is no colormap
                try:
                    # Get file size
                    print "\nReading empty tile file: " + emptyTile
                    emptyTileSize = os.path.getsize(emptyTile)
                    print "Empty tile size: " + str(emptyTileSize)
                except:
                    mssg=str().join(['Cannot read empty tile:  ', emptyTile])
                    log_sig_err(mssg, sigevent_url)

        emptyInfoElement = mrf_dom.createElement('EmptyInfo')
        emptyInfoElement.setAttribute('size', str(emptyTileSize))
        emptyInfoElement.setAttribute('offset', str(emptyTileOffset))
        twms.appendChild(levelsElement)
        twms.appendChild(emptyInfoElement)

        # No longer used
        #     if colormap:
        #         metadataElement = mrf_dom.createElement('Metadata')
        #         metadataElement.appendChild(mrf_dom.createTextNode(colormap))
        #         twms.appendChild(twms.appendChild(metadataElement))

        # add default TWMS patterns
        twms_time_pattern = "request=GetMap&layers=%s&srs=%s&format=%s&styles=&time=[-0-9]*&width=512&height=512&bbox=[-,\.0-9+Ee]*" % (identifier, str(projection.id), mrf_format.replace("/","%2F"))
        twms_notime_pattern = "request=GetMap&layers=%s&srs=%s&format=%s&styles=&width=512&height=512&bbox=[-,\.0-9+Ee]*" % (identifier, str(projection.id), mrf_format.replace("/","%2F"))
        patterns.append(twms_time_pattern)
        patterns.append(twms_notime_pattern)

        patternElements = []
        for pattern in patterns:
            patternElements.append(mrf_dom.createElement('Pattern'))
            patternElements[-1].appendChild(mrf_dom.createCDATASection(pattern))

        for patternElement in patternElements:
            twms.appendChild(patternElement)

        # Time elements
        detected_times = []
        if static == False:
            timeElements = []
            for time in times:
                detected_times = detect_time(time, archiveLocation, fileNamePrefix, year, has_zdb)
                for detected_time in detected_times:
                    timeElements.append(mrf_dom.createElement('Time'))
                    timeElements[-1].appendChild(mrf_dom.createTextNode(detected_time))

            for timeElement in timeElements:
                twms.appendChild(timeElement)
                    
        mrf_meta.appendChild(twms)
            
        if projection:
            projectionElement = mrf_dom.createElement('Projection')
            projectionElement.appendChild(mrf_dom.createCDATASection(projection.wkt))
            mrf_meta.appendChild(projectionElement)

        if not os.path.exists(twmsEndPoint):
            os.makedirs(twmsEndPoint)
        if not os.path.exists(wmtsEndPoint):
            os.makedirs(wmtsEndPoint)
            
        twms_mrf_filename = twmsEndPoint+'/'+mrf_base
        twms_mrf_file = open(twms_mrf_filename,'w+')

        formatted_xml = get_pretty_xml(mrf_dom)
        twms_mrf_file.write(formatted_xml)
        twms_mrf_file.seek(0)

        wmts_mrf_filename = wmtsEndPoint+'/'+mrf_base
        # check if file already exists and has same TileMatrixSet, if not then create another file
        if os.path.isfile(wmts_mrf_filename):
            wmts_mrf_file = open(wmts_mrf_filename,'r')
            if tilematrixset not in wmts_mrf_file.read():
                log_sig_warn(tilematrixset + " not found in existing " + wmts_mrf_filename + ". Creating new file for TileMatrixSet.", sigevent_url)
                wmts_mrf_filename = wmts_mrf_filename.split(".mrf")[0] + "_" + tilematrixset + ".mrf"
            wmts_mrf_file.close()
            
        wmts_mrf_file = open(wmts_mrf_filename,'w+')
        lines = twms_mrf_file.readlines()

        # change patterns for WMTS
        pattern_replaced = False
        try:
            if is_encoded:
                wmts_pattern = "<![CDATA[SERVICE=WMTS&REQUEST=GetTile&VERSION=1.0.0&LAYER=%s&STYLE=(default|encoded)?&TILEMATRIXSET=%s&TILEMATRIX=[0-9]*&TILEROW=[0-9]*&TILECOL=[0-9]*&FORMAT=%s]]>" % (identifier, tilematrixset, mrf_format.replace("/","%2F"))
            else:
                wmts_pattern = "<![CDATA[SERVICE=WMTS&REQUEST=GetTile&VERSION=1.0.0&LAYER=%s&STYLE=(default)?&TILEMATRIXSET=%s&TILEMATRIX=[0-9]*&TILEROW=[0-9]*&TILECOL=[0-9]*&FORMAT=%s]]>" % (identifier, tilematrixset, mrf_format.replace("/","%2F"))
        except KeyError:
            log_sig_exit('ERROR', 'TileMatrixSet ' + tilematrixset + ' not found for projection: ' + projection.id, sigevent_url)
        for line in lines:
            if '<Pattern>' in line:
                if pattern_replaced == False:
                    patternline = line.split('Pattern')
                    line = patternline[0] + "Pattern>" + wmts_pattern + "</Pattern" + patternline[-1]               
                    pattern_replaced = True
                else:
                    line = ''
            wmts_mrf_file.write(line)

        twms_mrf_file.close()
        wmts_mrf_file.seek(0)
        wmts_mrf_file.close()
        try:
            mrf_file.close()
        except:
            pass

        print '\n'+ twms_mrf_filename + ' configured successfully\n'
        print '\n'+ wmts_mrf_filename + ' configured successfully\n'

        # generate color map if requested
        legendUrl_vertical = ''
        legendUrl_horizontal = '' 
        if legend == True and default_colormap != None:
            legend_output = ''
            try:
                legend_output = environment.legend_dir + identifier
            except:
                message = "Legend directory has not been defined for environment with cache location: " + environment.cache
                log_sig_err(message, sigevent_url)

            colormap_value = default_colormap.firstChild.nodeValue
            colormap_location = default_colormap.attributes['location'].value
            if colormap_location == '':
                colormap_path = colormap_value
            else:
                colormap_path = add_trailing_slash(colormap_location) + colormap_value

            try:
                if environment.legendUrl != None:
                    if legend_output != '':
                        legendUrl_vertical = generate_legend(colormap_path, legend_output + '_V.svg', environment.legendUrl + identifier + '_V.svg', 'vertical')
                        legendUrl_horizontal = generate_legend(colormap_path, legend_output + '_H.svg', environment.legendUrl + identifier + '_H.svg', 'horizontal')
                else:
                    message = "Legend URL has not been defined for environment with cache location: " + environment.cache
                    log_sig_err(message, sigevent_url)
            except:
                message = "Error generating legend for " + identifier
                log_sig_err(message, sigevent_url)
                
    else: # Vectors
        has_zdb = False
        detected_times = []
        if static == False:
            for time in times:
                detected_times = detect_time(time, archiveLocation, fileNamePrefix, year, has_zdb)        
    
    # generate archive links if requested
    if links == True:
        if len(detected_times) > 0:
            print "Generating archive links for " + fileNamePrefix
            generate_links(detected_times, archiveLocation, fileNamePrefix, year, dataFileLocation, has_zdb)
        else:
            print fileNamePrefix + " is not a time varying layer"     
            
# Modify service files
    

    #getCapabilities TWMS
    if no_twms == False:
        try:
            # Copy and open base GetCapabilities.
            getCapabilities_file = twmsEndPoint+'/getCapabilities.xml'
            shutil.copyfile(lcdir+'/conf/getcapabilities_base_twms.xml', getCapabilities_file)
            getCapabilities_base=open(getCapabilities_file, 'r+')
        except IOError:
            mssg=str().join(['Cannot read getcapabilities_base_twms.xml file:  ', 
                             lcdir+'/conf/getcapabilities_base_twms.xml'])
            log_sig_exit('ERROR', mssg, sigevent_url)
        else:
            lines = getCapabilities_base.readlines()
            for idx in range(0, len(lines)):
                if '<SRS></SRS>' in lines[idx]:
                    lines[idx] =  lines[idx].replace('<SRS></SRS>', '<SRS>'+projection.id+'</SRS>')
                if '<CRS></CRS>' in lines[idx]:
                    lines[idx] =  lines[idx].replace('<CRS></CRS>', '<CRS>'+projection.id+'</CRS>')
                if 'OnlineResource' in lines[idx]:
                    spaces = lines[idx].index('<')
                    onlineResource = xml.dom.minidom.parseString(lines[idx]).getElementsByTagName('OnlineResource')[0]
                    if 'KeywordList' in lines[idx-1]:
                        onlineResource.attributes['xlink:href'] = twmsServiceUrl # don't include the cgi portion
                    else:
                        onlineResource.attributes['xlink:href'] = twmsServiceUrl + "twms.cgi?"
                    lines[idx] = (' '*spaces) + onlineResource.toprettyxml(indent=" ")
            getCapabilities_base.seek(0)
            getCapabilities_base.truncate()
            getCapabilities_base.writelines(lines)
            getCapabilities_base.close()
    
        #getTileService
    if no_twms == False:
        try:
            # Copy and open base GetTileService.
            getTileService_file = twmsEndPoint+'/getTileService.xml'
            shutil.copyfile(lcdir+'/conf/gettileservice_base.xml', getTileService_file)
            getTileService_base=open(getTileService_file, 'r+')
        except IOError:
            mssg=str().join(['Cannot read gettileservice_base.xml file:  ', 
                             lcdir+'/conf/gettileservice_base.xml'])
            log_sig_exit('ERROR', mssg, sigevent_url)
        else:
            lines = getTileService_base.readlines()
            for idx in range(0, len(lines)):
                if 'BoundingBox' in lines[idx]:
                    lines[idx] = lines[idx].replace("BoundingBox","LatLonBoundingBox").replace("{minx}",projection.lowercorner[0]).replace("{miny}",projection.lowercorner[1]).replace("{maxx}",projection.uppercorner[0]).replace("{maxy}",projection.uppercorner[1])
                if 'OnlineResource' in lines[idx]:
                    spaces = lines[idx].index('<')
                    onlineResource = xml.dom.minidom.parseString(lines[idx]).getElementsByTagName('OnlineResource')[0]
                    if 'KeywordList' in lines[idx-1]:
                        onlineResource.attributes['xlink:href'] = twmsServiceUrl # don't include the cgi portion
                    else:
                        onlineResource.attributes['xlink:href'] = twmsServiceUrl + "twms.cgi?"
                    lines[idx] = (' '*spaces) + onlineResource.toprettyxml(indent=" ")
            getTileService_base.seek(0)
            getTileService_base.truncate()
            getTileService_base.writelines(lines)
            getTileService_base.close()
    
    #getCapabilities WMTS modify Service URL
    if no_wmts == False:
        try:
            # Copy and open base GetCapabilities.
            getCapabilities_file = wmtsEndPoint+'/getCapabilities.xml'
            shutil.copyfile(lcdir+'/conf/getcapabilities_base_wmts.xml', getCapabilities_file)
            getCapabilities_base=open(getCapabilities_file, 'r+')
        except IOError:
            mssg=str().join(['Cannot read getcapabilities_base_wmts.xml file:  ', 
                             lcdir+'/conf/getcapabilities_base_wmts.xml'])
            log_sig_exit('ERROR', mssg, sigevent_url)
        else:
            lines = getCapabilities_base.readlines()
            for idx in range(0, len(lines)):
                if '<ows:Get' in lines[idx]:
                    spaces = lines[idx].index('<')
                    getUrlLine = lines[idx].replace('ows:Get','Get xmlns:xlink="http://www.w3.org/1999/xlink"').replace('>','/>')
                    getUrl = xml.dom.minidom.parseString(getUrlLine).getElementsByTagName('Get')[0]
                    if '1.0.0/WMTSCapabilities.xml' in lines[idx]:
                        getUrl.attributes['xlink:href'] = wmtsServiceUrl + '1.0.0/WMTSCapabilities.xml'
                    elif 'wmts.cgi?' in lines[idx]:
                        getUrl.attributes['xlink:href'] = wmtsServiceUrl + 'wmts.cgi?'
                    else:
                        getUrl.attributes['xlink:href'] = wmtsServiceUrl
                    lines[idx] = (' '*spaces) + getUrl.toprettyxml(indent=" ").replace('Get','ows:Get').replace(' xmlns:xlink="http://www.w3.org/1999/xlink"','').replace('/>','>')
                if 'ServiceMetadataURL' in lines[idx]:
                    spaces = lines[idx].index('<')
                    serviceMetadataUrlLine = lines[idx].replace('ServiceMetadataURL','ServiceMetadataURL xmlns:xlink="http://www.w3.org/1999/xlink"')
                    serviceMetadataUrl = xml.dom.minidom.parseString(serviceMetadataUrlLine).getElementsByTagName('ServiceMetadataURL')[0]
                    serviceMetadataUrl.attributes['xlink:href'] = wmtsServiceUrl + '1.0.0/WMTSCapabilities.xml'
                    lines[idx] = (' '*spaces) + serviceMetadataUrl.toprettyxml(indent=" ").replace(' xmlns:xlink="http://www.w3.org/1999/xlink"','')
            getCapabilities_base.seek(0)
            getCapabilities_base.truncate()
            getCapabilities_base.writelines(lines)
            getCapabilities_base.close()   
            
        
    # create WMTS layer metadata for GetCapabilities
    if no_wmts == False and vectorType is None:
        try:
            # Open layer XML file
            layer_xml=open(wmts_mrf_filename.replace('.mrf','.xml'), 'w+')
        except IOError:
            mssg=str().join(['Cannot read layer XML file:  ', 
                             wmts_mrf_filename.replace('.mrf','.xml')])
            log_sig_exit('ERROR', mssg, sigevent_url)
    
        wmts_layer_template = """<Layer>
            <ows:Title xml:lang=\"en\">$Title</ows:Title>
            $BoundingBox
            <ows:Identifier>$Identifier</ows:Identifier>
            <ows:Metadata xlink:type="simple" xlink:role="http://earthdata.nasa.gov/gibs/metadata-type/colormap$MapVersion" xlink:href="$ColorMap" xlink:title="GIBS Color Map: Data - RGB Mapping"/>
            <Style isDefault="true">
                <ows:Title xml:lang=\"en\">default</ows:Title>
                <ows:Identifier>default</ows:Identifier>
                $LegendURL_vertical
                $LegendURL_horizontal
            </Style>
            <Format>$Format</Format>
            <Dimension>
                <ows:Identifier>time</ows:Identifier>
                <UOM>ISO8601</UOM>
                <Default>$DefaultDate</Default>
                <Current>false</Current>
                <Value>$DateRange</Value>
            </Dimension>
            <TileMatrixSetLink>
                <TileMatrixSet>$TileMatrixSet</TileMatrixSet>
            </TileMatrixSetLink>
            <ResourceURL format="$Format" resourceType="tile" template="$WMTSServiceURL$Identifier/default/{Time}/{TileMatrixSet}/{TileMatrix}/{TileRow}/{TileCol}.$FileType"/>
        </Layer>"""
    
        layer_output = ""
        lines = wmts_layer_template.splitlines(True)
        for line in lines:
            # replace lines in template
            if '<Layer>' in line:
                line = '         '+line
            if '</Layer>' in line:
                line = ' '+line+'\n'                
            if '$Title' in line:
                line = line.replace("$Title",title)
            if '$BoundingBox' in line:
                line = line.replace("$BoundingBox",projection.bbox_xml)
            if '$Identifier' in line:
                line = line.replace("$Identifier",identifier)
            if '$LegendURL_vertical' in line:
                line = line.replace("$LegendURL_vertical",legendUrl_vertical)
            if '$LegendURL_horizontal' in line:
                line = line.replace("$LegendURL_horizontal",legendUrl_horizontal)
            if '$ColorMap' in line:
                if colormaps == None or default_colormap == None:
                    line = ''
                else:
                    line_template = line
                    # First create line for default colormap
                    if default_colormap.attributes['url'].value != '':
                        default_colormap_url = add_trailing_slash(default_colormap.attributes['url'].value) + default_colormap.firstChild.nodeValue
                    else:
                        default_colormap_url = default_colormap.firstChild.nodeValue
                    line = line.replace("$MapVersion", '')   
                    line = line.replace("$ColorMap", default_colormap_url)    
                    # Add rest of tags
                    if default_colormap.attributes['version'].value != '':
                        for colormap in colormaps:
                            if colormap.attributes['url'].value != '':
                                colormap_url = add_trailing_slash(colormap.attributes['url'].value) + colormap.firstChild.nodeValue
                            else:
                                colormap_url = colormap.firstChild.nodeValue
                            newline = line_template.replace("$MapVersion", '/' + colormap.attributes['version'].value)
                            newline = newline.replace("$ColorMap", colormap_url)
                            line += newline[3:]
            if '$Format' in line:
                line = line.replace("$Format",mrf_format)
            if '$FileType' in line:
                line = line.replace("$FileType",mrf_format.replace("x-protobuf","pbf").split('/')[1])
            if '$WMTSServiceURL' in line:
                line = line.replace("$WMTSServiceURL",environment.wmtsServiceUrl)      
            if '$TileMatrixSet' in line:
                line = line.replace("$TileMatrixSet",tilematrixset)
                tilematrixset_line = line
            if static == True or len(timeElements)==0:
                if any(x in line for x in ['Dimension', '<ows:Identifier>time</ows:Identifier>', '<UOM>ISO8601</UOM>', '$DefaultDate', '<Current>false</Current>', '$DateRange']):
                    line = ''
                if '/{Time}' in line:
                    line = line.replace('/{Time}', '')
            else:
                if '$DefaultDate' in line:
                    defaultDate = ''
                    for timeElement in timeElements:
                        defaultDate = timeElement.firstChild.data.strip().split('/')[1]
                    line = line.replace("$DefaultDate",defaultDate)
                if '$DateRange' in line:
                    line = line.replace("$DateRange",timeElements[0].firstChild.data.strip())
                    iterTime = iter(timeElements)
                    next(iterTime)
                    for timeElement in iterTime:
                        line = line + "             " + timeElement.toxml().replace('Time','Value')+"\n"
            # remove extra white space from lines
            line = line[3:]
            layer_output = layer_output + line
        # Replace extra lines before </Style>
        blanks = """             
             
"""
        layer_output = layer_output.replace(blanks, "")
        # Check if additional encoded style is needed
        if is_encoded == True:
            style_encoded = """</Style>
         <Style isDefault="false">
            <ows:Title xml:lang=\"en\">encoded</ows:Title>
            <ows:Identifier>encoded</ows:Identifier>
         </Style>"""
            layer_output = layer_output.replace("</Style>", style_encoded)
        layer_xml.writelines(layer_output)
        
        # special case, add additional tilematrixsets from existing file and then remove
        existing_layer_xml_filename = wmts_mrf_filename.replace('.mrf','.xml').replace("_"+tilematrixset,'')
        if tilematrixset in wmts_mrf_filename:
            try:
                # Open GetCapabilities.
                existing_layer_xml=open(existing_layer_xml_filename, 'r+')
                lines = existing_layer_xml.readlines()
                os.remove(existing_layer_xml_filename)
                for idx in range(0, len(lines)):
                    if '<TileMatrixSet>' in lines[idx]:
                        lines[idx] = lines[idx] + tilematrixset_line
                layer_xml.seek(0)
                layer_xml.writelines(lines)
                existing_layer_xml.close()
            except:
                mssg=str().join(['Cannot read existing layer XML file:  ', existing_layer_xml_filename])
                log_sig_err(mssg, sigevent_url)
        
        # close new file        
        layer_xml.close()

    # create TWMS layer metadata for GetCapabilities
    if no_twms == False and vectorType is None:
        try:
            # Open layer XML file
            layer_xml=open(twms_mrf_filename.replace('.mrf','_gc.xml'), 'w+')
        except IOError:
            mssg=str().join(['Cannot read layer XML file:  ', 
                             twms_mrf_filename.replace('.mrf','_gc.xml')])
            log_sig_exit('ERROR', mssg, sigevent_url)
    
        twms_layer_template = """    <Layer queryable=\"0\">
      <Name>$Identifier</Name>
      <Title xml:lang=\"en\">$Title</Title>
      <Abstract xml:lang=\"en\">$Abstract</Abstract>
      <LatLonBoundingBox minx=\"$minx\" miny=\"$miny\" maxx=\"$maxx\" maxy=\"$maxy\"/>
      <Style>
        <Name>default</Name> <Title xml:lang=\"en\">(default) Default style</Title>
      </Style>
      <ScaleHint min=\"10\" max=\"100\"/> <MinScaleDenominator>100</MinScaleDenominator>
      </Layer>"""
    
        layer_output = ""
        lines = twms_layer_template.splitlines(True)
        for line in lines:
            # replace lines in template
            if '</Layer>' in line:
                line = ' '+line+'\n'  
            if '$Identifier' in line:
                line = line.replace("$Identifier",identifier)              
            if '$Title' in line:
                line = line.replace("$Title",title)
            if '$Abstract' in line:
                line = line.replace("$Abstract", abstract)
            if '$minx' in line:
                line = line.replace("$minx",projection.lowercorner[0])
            if '$miny' in line:
                line = line.replace("$miny",projection.lowercorner[1])
            if '$maxx' in line:
                line = line.replace("$maxx",projection.uppercorner[0])
            if '$maxy' in line:
                line = line.replace("$maxy",projection.uppercorner[1])
            layer_output = layer_output + line
        layer_xml.writelines(layer_output)
        layer_xml.close()
        
    # create TWMS layer metadata for GetTileService
    if no_twms == False and vectorType is None:
        try:
            # Open layer XML file
            layer_xml=open(twms_mrf_filename.replace('.mrf','_gts.xml'), 'w+')
        except IOError:
            mssg=str().join(['Cannot read layer XML file:  ', 
                             twms_mrf_filename.replace('.mrf','_gts.xml')])
            log_sig_exit('ERROR', mssg, sigevent_url)
    
        twms_layer_template = """<TiledGroup>
    <Name>$TiledGroupName</Name>
    <Title xml:lang=\"en\">$Title</Title>
    <Abstract xml:lang=\"en\">$Abstract</Abstract>
    <Projection>$Projection</Projection>
    <Pad>0</Pad>
    <Bands>$Bands</Bands>
    <LatLonBoundingBox minx=\"$minx\" miny=\"$miny\" maxx=\"$maxx\" maxy=\"$maxy\" />
    <Key>${time}</Key>
$Patterns</TiledGroup>"""
    
        layer_output = ""
        lines = twms_layer_template.splitlines(True)
        for line in lines:
            # replace lines in template 
            if '</TiledGroup>' in line:
                line = ' '+line+'\n'              
            if '$TiledGroupName' in line:
                line = line.replace("$TiledGroupName",tiledGroupName) 
            if '$Title' in line:
                line = line.replace("$Title",title)
            if '$Abstract' in line:
                line = line.replace("$Abstract",abstract)
            if '$Projection' in line:
                line = line.replace("$Projection",projection.wkt)
            if '$Bands' in line:
                if mrf_format == 'image/png':
                    line = line.replace("$Bands","4") # GDAL wants 4 for PNGs
                else:
                    line = line.replace("$Bands",bands)
            if '$minx' in line:
                line = line.replace("$minx",projection.lowercorner[0])
            if '$miny' in line:
                line = line.replace("$miny",projection.lowercorner[1])
            if '$maxx' in line:
                line = line.replace("$maxx",projection.uppercorner[0])
            if '$maxy' in line:
                line = line.replace("$maxy",projection.uppercorner[1])
            if '$Patterns' in line:
                patterns = ""
                cmd = depth + '/oe_create_cache_config -p ' + twms_mrf_filename
                try:
                    print '\nRunning command: ' + cmd
                    process = subprocess.Popen(cmd, shell=True, stdout=subprocess.PIPE, stderr=subprocess.PIPE)
                    process.wait()
                    for output in process.stdout:
                        patterns = patterns + output
                except:
                    log_sig_err("Error running command " + cmd, sigevent_url)
                line = line.replace("$Patterns",patterns)
            layer_output = layer_output + line
        layer_xml.writelines(layer_output)
        layer_xml.close()
        
    # Create mapfile (if specified by user)
<<<<<<< HEAD
    if create_mapfile is True and compression != "PBF": # don't create mapfiles for protocol buffers (i.e,. vector tiles)
=======
    if create_mapfile is True environment.mapfileStagingLocation is not None:
>>>>>>> b8b7d6e3
        # Write mapfile info for layer
        mapfile_name = os.path.join(environment.mapfileStagingLocation, identifier + '.map')
        with open(mapfile_name, 'w+') as mapfile:
            # Initialize validation values
            timeDirPattern = "%"+identifier+"_TIME%_"
            timeParamRegex = '"^[0-9]{7}$"' if not subdaily else '"^[0-9]{13}$"'
            yearDirPattern = "%"+identifier+"_YEAR%"
            yearDirRegex = '"^[0-9]{4}$"'

            minx = projection.lowercorner[0]
            miny = projection.lowercorner[1]
            maxx = projection.uppercorner[0]
            maxy = projection.uppercorner[1]

            # Write mapfile lines
            mapfile.write("LAYER\n")
            mapfile.write("\tNAME\t\"" + identifier + "\"\n")
            if vectorType:
                layer_type = vectorType.upper()
            else:
                layer_type = 'RASTER'
            mapfile.write("\tTYPE\t" + layer_type + "\n")
            mapfile.write("\tSTATUS\tON\n")
            mapfile.write("\tVALIDATION\n")
            # The validation was previously being put in the layer METADATA -- deprecated in Mapserver 5.4.0
            if not static:
                mapfile.write("\t\t\"default_" + identifier + "_TIME\"\t\t\"" + "TTTTTTT" + ("TTTTTT" if subdaily else "") + "\"\n")
                mapfile.write("\t\t\"" + identifier + "_TIME\"\t\t\t" + timeParamRegex + "\n")
            if not static and year:
                mapfile.write("\t\t\"default_" + identifier + "_YEAR\"\t\"" + "YYYY" + "\"\n")
                mapfile.write("\t\t\"" + identifier + "_YEAR\"\t\t" + yearDirRegex + "\n")
            mapfile.write("\tEND\n")
            mapfile.write("\tMETADATA\n")
            mapfile.write("\t\t\"wms_title\"\t\t\"" + identifier + "\"\n")
            mapfile.write("\t\t\"wms_extent\"\t\t\"" + minx + " " + miny + " " + maxx + " " + maxy + "\"\n")
            if vectorType:
                mapfile.write('\t\t"wfs_getfeature_formatlist"\t\t"geojson,csv"\n')
                mapfile.write('\t\t"gml_include_items"\t\t"all"\n')
            mapfile.write("\tEND\n")
            if vectorType:
                extension = '_'
            else:
                extension = '_.mrf'
            if not static and year:
                mapfile.write("\tDATA\t\"" + archiveLocation + "/" + yearDirPattern + "/" + fileNamePrefix + timeDirPattern + extension + "\"\n")
            elif not static and not year:
                mapfile.write("\tDATA\t\"" + archiveLocation + "/" + fileNamePrefix + timeDirPattern + extension + "\"\n")
            else:
                mapfile.write("\tDATA\t\"" + archiveLocation + "/" + fileNamePrefix + extension + "\"\n")
            mapfile.write("\tPROJECTION\n")
            mapfile.write("\t\t\"init=" + projection.id.lower() + "\"\n")
            mapfile.write("\tEND\n")
            if vectorType and vectorStyleFile:
                try:
                    with open(vectorStyleFile, 'r') as f:
                        mapfile.write(f.read())
                except:
                    log_sig_err("Couldn't read mapfile STYLE file: " + vectorStyleFile)
            mapfile.write("END\n")

# run scripts
if no_twms == False:
    for key, twms_endpoint in twms_endpoints.iteritems():
        #twms
        print "\nRunning commands for endpoint: " + twms_endpoint.path
        cmd = depth + '/oe_create_cache_config -cbd '+ twms_endpoint.path + " " + twms_endpoint.path+'/' + twms_endpoint.cacheConfigBasename + '.config'
        run_command(cmd, sigevent_url)
        cmd = depth + '/oe_create_cache_config -cxd '+ twms_endpoint.path + " " + twms_endpoint.path+'/' + twms_endpoint.cacheConfigBasename + '.xml'
        run_command(cmd, sigevent_url)
        if no_cache == False:
            if twms_endpoint.cacheConfigLocation:
                print '\nCopying: ' + twms_endpoint.path+'/' + twms_endpoint.cacheConfigBasename + '.config' + ' -> ' + twms_endpoint.cacheConfigLocation+'/' + twms_endpoint.cacheConfigBasename + '.config'
                shutil.copyfile(twms_endpoint.path+'/' + twms_endpoint.cacheConfigBasename + '.config', twms_endpoint.cacheConfigLocation+'/' + twms_endpoint.cacheConfigBasename + '.config')
                print '\nCopying: ' + twms_endpoint.path+'/' + twms_endpoint.cacheConfigBasename + '.xml' + ' -> ' + twms_endpoint.cacheConfigLocation+'/' + twms_endpoint.cacheConfigBasename + '.xml'
                shutil.copyfile(twms_endpoint.path+'/' + twms_endpoint.cacheConfigBasename + '.xml', twms_endpoint.cacheConfigLocation+'/' + twms_endpoint.cacheConfigBasename + '.xml')
        if twms_endpoint.getCapabilities:
            # Add layer metadata to getCapabilities
            layer_xml = ""
            for xml_file in sorted(os.listdir(twms_endpoint.path), key=lambda s: s.lower()):
                if xml_file.endswith("_gc.xml") and xml_file != "getCapabilities.xml":
                    layer_xml = layer_xml + open(twms_endpoint.path+'/'+str(xml_file), 'r').read()
            getCapabilities_file = twms_endpoint.path+'/getCapabilities.xml'
            getCapabilities_base = open(getCapabilities_file, 'r+')
            gc_lines = getCapabilities_base.readlines()
            for idx in range(0, len(gc_lines)):
                if "\t</Layer>" in gc_lines[idx]:
                    gc_lines[idx] = layer_xml + gc_lines[idx]
                    print '\nAdding layers to TWMS GetCapabilities'
                getCapabilities_base.seek(0)
                getCapabilities_base.truncate()
                getCapabilities_base.writelines(gc_lines)        
            getCapabilities_base.close()
            if no_xml == False:                
                    print '\nCopying: ' + twms_endpoint.path+'/getCapabilities.xml' + ' -> ' + twms_endpoint.getCapabilities+'/getCapabilities.xml'
                    shutil.copyfile(twms_endpoint.path+'/getCapabilities.xml', twms_endpoint.getCapabilities+'/getCapabilities.xml')
        if twms_endpoint.getTileService:
            # Add layer metadata to getTileService
            layer_xml = ""
            for xml_file in sorted(os.listdir(twms_endpoint.path), key=lambda s: s.lower()):
                if xml_file.endswith("_gts.xml") and xml_file != "getTileService.xml":
                    layer_xml = layer_xml + open(twms_endpoint.path+'/'+str(xml_file), 'r').read()
            getTileService_file = twms_endpoint.path+'/getTileService.xml'
            getTileService_base = open(getTileService_file, 'r+')
            gc_lines = getTileService_base.readlines()
            for idx in range(0, len(gc_lines)):
                if "</TiledPatterns>" in gc_lines[idx]:
                    gc_lines[idx] = layer_xml + gc_lines[idx]
                    print '\nAdding layers to TWMS GetTileService'
                getTileService_base.seek(0)
                getTileService_base.truncate()
                getTileService_base.writelines(gc_lines)        
            getTileService_base.close()
            if no_xml == False:          
                    print '\nCopying: ' + twms_endpoint.path+'/getTileService.xml' + ' -> ' + twms_endpoint.getTileService+'/getTileService.xml'
                    shutil.copyfile(twms_endpoint.path+'/getTileService.xml', twms_endpoint.getTileService+'/getTileService.xml')

if no_wmts == False:
    for key, wmts_endpoint in wmts_endpoints.iteritems():
        #wmts
        print "\nRunning commands for endpoint: " + wmts_endpoint.path
        cmd = depth + '/oe_create_cache_config -cbd '+ wmts_endpoint.path + " " + wmts_endpoint.path+'/' + wmts_endpoint.cacheConfigBasename + '.config'
        run_command(cmd, sigevent_url)
        cmd = depth + '/oe_create_cache_config -cxd '+ wmts_endpoint.path + " " + wmts_endpoint.path+'/' + wmts_endpoint.cacheConfigBasename + '.xml'
        run_command(cmd, sigevent_url)
        if no_cache == False:
            if wmts_endpoint.cacheConfigLocation:
                print '\nCopying: ' + wmts_endpoint.path+'/' + wmts_endpoint.cacheConfigBasename + '.config' + ' -> ' + wmts_endpoint.cacheConfigLocation+'/' + wmts_endpoint.cacheConfigBasename + '.config'
                shutil.copyfile(wmts_endpoint.path+'/' + wmts_endpoint.cacheConfigBasename + '.config', wmts_endpoint.cacheConfigLocation+'/' + wmts_endpoint.cacheConfigBasename + '.config')
                print '\nCopying: ' + wmts_endpoint.path+'/' + wmts_endpoint.cacheConfigBasename + '.xml' + ' -> ' + wmts_endpoint.cacheConfigLocation+'/' + wmts_endpoint.cacheConfigBasename + '.xml'
                shutil.copyfile(wmts_endpoint.path+'/' + wmts_endpoint.cacheConfigBasename + '.xml', wmts_endpoint.cacheConfigLocation+'/' + wmts_endpoint.cacheConfigBasename + '.xml')
        if wmts_endpoint.getCapabilities:
            # Add layer metadata to getCapabilities
            layer_xml = ""
            for xml_file in sorted(os.listdir(wmts_endpoint.path), key=lambda s: s.lower()):
                if xml_file.endswith(".xml") and xml_file != "getCapabilities.xml" and (xml_file.startswith("cache")==False):
                    layer_xml = layer_xml + open(wmts_endpoint.path+'/'+str(xml_file), 'r').read()
            getCapabilities_file = wmts_endpoint.path+'/getCapabilities.xml'
            getCapabilities_base = open(getCapabilities_file, 'r+')
            gc_lines = getCapabilities_base.readlines()
            for idx in range(0, len(gc_lines)):
                if "<Contents>" in gc_lines[idx]:
                    gc_lines[idx] = gc_lines[idx] + layer_xml
                    print '\nAdding layers to WMTS GetCapabilities'
                if "</Contents>" in gc_lines[idx] and " </TileMatrixSet>" not in gc_lines[idx-1]:
                    gc_lines[idx] = wmts_endpoint.projection.tilematrixset_xml[2:] + '\n' + gc_lines[idx]
                    print "\nAdding TileMatrixSet to WMTS GetCapabilities"
                getCapabilities_base.seek(0)
                getCapabilities_base.truncate()
                getCapabilities_base.writelines(gc_lines)        
            getCapabilities_base.close()
            if no_xml == False:            
                print '\nCopying: ' + getCapabilities_file + ' -> ' + wmts_endpoint.getCapabilities+'/getCapabilities.xml'
                shutil.copyfile(getCapabilities_file, wmts_endpoint.getCapabilities+'/getCapabilities.xml')
                if not os.path.exists(wmts_endpoint.getCapabilities +'1.0.0/'):
                    os.makedirs(wmts_endpoint.getCapabilities +'1.0.0')
                print '\nCopying: ' + getCapabilities_file + ' -> ' + wmts_endpoint.getCapabilities + '/1.0.0/WMTSCapabilities.xml'
                shutil.copyfile(getCapabilities_file, wmts_endpoint.getCapabilities + '/1.0.0/WMTSCapabilities.xml')

if create_mapfile is True:
    for key, wms_endpoint in wms_endpoints.iteritems():
        if wms_endpoint.mapfileLocation is not None and wms_endpoint.mapfileStagingLocation is not None and wms_endpoint.mapfileConfigLocation is not None and wms_endpoint.mapfileConfigBasename is not None:
            # Create a new staging mapfile and add header, layers, and footer
            staging_mapfile = os.path.join(wms_endpoint.mapfileStagingLocation, wms_endpoint.mapfileLocationBasename)
            output_mapfile = os.path.join(wms_endpoint.mapfileLocation, wms_endpoint.mapfileLocationBasename + ".map")
            with open(staging_mapfile, 'w+') as mapfile:
                # Append header to mapfile if there is one
                mapfile_config_prefix = os.path.join(wms_endpoint.mapfileConfigLocation, wms_endpoint.mapfileConfigBasename)
                try:
                    with open(mapfile_config_prefix + '.header', 'r') as header:
                        mapfile.write(header.read())
                        print "\nUsing mapfile header: " + header.name
                except IOError:
                    pass
                # Iterate through layer mapfile snippets
                layers = [os.path.join(wms_endpoint.mapfileStagingLocation, sfile) for sfile in sorted(os.listdir(wms_endpoint.mapfileStagingLocation), key=unicode.lower) if sfile.endswith('.map') and not sfile.startswith(wms_endpoint.mapfileLocationBasename)]
                for layer in layers:
                    with open(layer, 'r') as f:
                        mapfile.write('\n')
                        mapfile.write(f.read())
                # Append footer to mapfile if there is one
                try:
                    with open(mapfile_config_prefix + '.footer', 'r') as footer:
                        mapfile.write('\n')
                        mapfile.write(footer.read())
                        print "\nUsing mapfile footer: " + footer.name
                except IOError:
                    mapfile.write('\nEND')
                    pass
            print '\nCopying: Mapfile {0} to {1}'.format(staging_mapfile, output_mapfile)
            shutil.copyfile(staging_mapfile, output_mapfile)
        else:
            if wms_endpoint.mapfileLocation is None:
                log_sig_err('Mapfile creation enabled but no <MapfileLocation> present in environment config file.', sigevent_url)
            if wms_endpoint.mapfileStagingLocation is None:
                log_sig_err('Mapfile creation enabled but no <MapfileStagingLocation> present in environment config file.', sigevent_url)
            if wms_endpoint.mapfileConfigLocation is None:
                log_sig_err('Mapfile creation enabled but no <MapfileConfigLocation> present in environment config file.', sigevent_url)
            if wms_endpoint.mapfileConfigBasename is None:
                log_sig_err('Mapfile creation enabled but no "basename" attribute specified for <MapfileConfigLocation>.', sigevent_url)


print '\n*** Layers have been configured successfully ***'
if no_cache == False:
    print '\nThe Apache server must be restarted to reload the cache configurations\n'

if restart==True:
    cmd = 'sudo apachectl stop'
    try:
        run_command(cmd, sigevent_url)
    except Exception, e:
        log_sig_err(str(e), sigevent_url)
    cmd = 'sleep 3'
    run_command(cmd, sigevent_url)
    cmd = 'sudo apachectl start'
    try:
        run_command(cmd, sigevent_url)
    except Exception, e:
        log_sig_err(str(e), sigevent_url)
    print '\nThe Apache server was restarted successfully'

completion = "The OnEarth Layer Configurator completed "
if len(warnings) > 0:
    message = completion + "with warnings."
    print "Warnings:"
    for warning in warnings:
        print warning
if len(errors) > 0:
    message = completion + "with errors."
    print "\nErrors:"
    for error in errors:
        print error
if len(warnings) == 0 and len(errors) == 0:
    message = completion + "successully."
print ""
message = message + " " + ("Cache configurations created.", "Cache configurations staged.")[no_cache] + " " + ("Server XML created","Server XML staged")[no_xml] + "." + " " + ("Apache not restarted","Apache restarted")[restart] + "." + " " + ("Legends not generated","Legends generated")[legend] + "." + " " + ("Archive links not generated","Archive links generated")[links] + ". " + ("Mapfiles not configured","Mapfiles configured")[create_mapfile] + "." + " Warnings: " + str(len(warnings)) + ". Errors: " + str(len(errors)) + "." 

try:
    log_info_mssg(asctime() + " " + message)
    sigevent('INFO', asctime() + " " + message, sigevent_url)
except urllib2.URLError:
    None
log_info_mssg('Exiting oe_configure_layer.')

if len(errors) > 0:
    sys.exit(len(errors))
else:
    sys.exit(0)
    

<|MERGE_RESOLUTION|>--- conflicted
+++ resolved
@@ -514,32 +514,6 @@
     try:
         mapfileStagingLocation = dom.getElementsByTagName('MapfileStagingLocation')[0].firstChild.nodeValue
     except IndexError:
-<<<<<<< HEAD
-        # log_sig_exit('ERROR', 'Mapfile creation chosen but no <MapfileStagingLocation> present in environment config file.', sigevent_url)
-        mapfileStagingLocation = None
-    try:
-        os.makedirs(mapfileStagingLocation)
-    except OSError:
-        if not os.path.exists(mapfileStagingLocation):
-            # log_sig_exit('ERROR', 'Mapfile staging location: ' + mapfileStagingLocation + ' cannot be created.', sigevent_url)
-            mapfileStagingLocation = None
-        pass
-
-    # Get output mapfile location
-    try:
-        mapfileLocationElement = dom.getElementsByTagName('MapfileLocation')[0]
-        mapfileLocation = mapfileLocationElement.firstChild.nodeValue
-    except IndexError:
-        # log_sig_exit('ERROR', 'Mapfile creation chosen but no <MapfileLocation> present in environment config file.', sigevent_url)
-        mapfileStagingLocation = None
-
-    try:
-        mapfileLocationBasename = mapfileLocationElement.attributes['basename'].value
-    except KeyError:
-        log_sig_exit('ERROR', 'No "basename" attribute present for <MapfileLocation>.', sigevent_url)
-        mapfileLocationBasename = None
-
-=======
         mapfileStagingLocation = None
     if mapfileStagingLocation is not None:
         try:
@@ -565,23 +539,14 @@
             log_sig_exit('ERROR', 'No "basename" attribute present for <MapfileLocation>.', sigevent_url)
             mapfileLocationBasename = None
 
->>>>>>> b8b7d6e3
     # Get output mapfile config location
     try:
         mapfileConfigLocation = get_dom_tag_value(dom, 'MapfileConfigLocation')
     except IndexError:
         mapfileConfigLocation = '/etc/onearth/config/mapserver/'
-<<<<<<< HEAD
-        log_sig_warn('Mapfile creation chosen but no <MapfileConfigLocation> present in environment config file.', sigevent_url)
-    try:
-        mapfileConfigBasename = dom.getElementsByTagName('MapfileConfigLocation')[0].attributes['basename'].value
-    except KeyError:
-        # log_sig_exit('ERROR', 'Mapfile creation chosen but no "basename" attribute specified for <MapfileConfigLocation>.', sigevent_url)
-=======
     try:
         mapfileConfigBasename = dom.getElementsByTagName('MapfileConfigLocation')[0].attributes['basename'].value
     except:
->>>>>>> b8b7d6e3
         mapfileConfigBasename = None
 
     return Environment(add_trailing_slash(cacheLocation_wmts),
@@ -2446,11 +2411,7 @@
         layer_xml.close()
         
     # Create mapfile (if specified by user)
-<<<<<<< HEAD
-    if create_mapfile is True and compression != "PBF": # don't create mapfiles for protocol buffers (i.e,. vector tiles)
-=======
-    if create_mapfile is True environment.mapfileStagingLocation is not None:
->>>>>>> b8b7d6e3
+    if create_mapfile is True and compression != "PBF" and environment.mapfileStagingLocation is not None: # don't create mapfiles for protocol buffers (i.e,. vector tiles)
         # Write mapfile info for layer
         mapfile_name = os.path.join(environment.mapfileStagingLocation, identifier + '.map')
         with open(mapfile_name, 'w+') as mapfile:
