--- conflicted
+++ resolved
@@ -2196,7 +2196,7 @@
             if '$Format' in line:
                 line = line.replace("$Format",mrf_format)
             if '$FileType' in line:
-                line = line.replace("$FileType",mrf_format.split('/')[1])
+                line = line.replace("$FileType",mrf_format.replace("x-protobuf","pbf").split('/')[1])
             if '$WMTSServiceURL' in line:
                 line = line.replace("$WMTSServiceURL",environment.wmtsServiceUrl)      
             if '$TileMatrixSet' in line:
@@ -2227,7 +2227,6 @@
              
 """
         layer_output = layer_output.replace(blanks, "")
-<<<<<<< HEAD
         # Check if additional encoded style is needed
         if is_encoded == True:
             style_encoded = """</Style>
@@ -2236,8 +2235,6 @@
             <ows:Identifier>encoded</ows:Identifier>
          </Style>"""
             layer_output = layer_output.replace("</Style>", style_encoded)
-=======
->>>>>>> 6d41261d
         layer_xml.writelines(layer_output)
         
         # special case, add additional tilematrixsets from existing file and then remove
