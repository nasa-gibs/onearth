--- conflicted
+++ resolved
@@ -86,11 +86,7 @@
 
 importlib.reload(sys)
 
-<<<<<<< HEAD
 versionNumber = '1.4.0'
-=======
-versionNumber = '1.3.8'
->>>>>>> a73c56c2
 current_conf = None
 
 
