#!/usr/bin/env python3

# Copyright (c) 2002-2017, California Institute of Technology.
# All rights reserved.  Based on Government Sponsored Research under contracts NAS7-1407 and/or NAS7-03001.
#
# Redistribution and use in source and binary forms, with or without modification, are permitted provided that the following conditions are met:
#   1. Redistributions of source code must retain the above copyright notice, this list of conditions and the following disclaimer.
#   2. Redistributions in binary form must reproduce the above copyright notice,
#      this list of conditions and the following disclaimer in the documentation and/or other materials provided with the distribution.
#   3. Neither the name of the California Institute of Technology (Caltech), its operating division the Jet Propulsion Laboratory (JPL),
#      the National Aeronautics and Space Administration (NASA), nor the names of its contributors may be used to
#      endorse or promote products derived from this software without specific prior written permission.
#
# THIS SOFTWARE IS PROVIDED BY THE COPYRIGHT HOLDERS AND CONTRIBUTORS "AS IS" AND ANY EXPRESS OR IMPLIED WARRANTIES,
# INCLUDING, BUT NOT LIMITED TO, THE IMPLIED WARRANTIES OF MERCHANTABILITY AND FITNESS FOR A PARTICULAR PURPOSE ARE DISCLAIMED.
# IN NO EVENT SHALL THE CALIFORNIA INSTITUTE OF TECHNOLOGY BE LIABLE FOR ANY DIRECT, INDIRECT, INCIDENTAL, SPECIAL,
# EXEMPLARY, OR CONSEQUENTIAL DAMAGES (INCLUDING, BUT NOT LIMITED TO, PROCUREMENT OF SUBSTITUTE GOODS OR SERVICES;
# LOSS OF USE, DATA, OR PROFITS; OR BUSINESS INTERRUPTION) HOWEVER CAUSED AND ON ANY THEORY OF LIABILITY, WHETHER IN CONTRACT,
# STRICT LIABILITY, OR TORT (INCLUDING NEGLIGENCE OR OTHERWISE) ARISING IN ANY WAY OUT OF THE USE OF THIS SOFTWARE,
# EVEN IF ADVISED OF THE POSSIBILITY OF SUCH DAMAGE.
#
# Licensed under the Apache License, Version 2.0 (the "License");
# you may not use this file except in compliance with the License.
# You may obtain a copy of the License at
#
# http://www.apache.org/licenses/LICENSE-2.0
#
# Unless required by applicable law or agreed to in writing, software
# distributed under the License is distributed on an "AS IS" BASIS,
# WITHOUT WARRANTIES OR CONDITIONS OF ANY KIND, either express or implied.
# See the License for the specific language governing permissions and
# limitations under the License.

#
# oe_configure_layer.py
# The OnEarth Layer Configurator.
#
#
# Example XML configuration file:
#
'''
<?xml version="1.0" encoding="UTF-8"?>
<LayerConfiguration>
 <Identifier>MODIS_Aqua_Cloud_Top_Temp_Night</Identifier>
 <Title>MODIS AQUA Nighttime Cloud Top Temperature</Title>
 <FileNamePrefix>MYR6CTTLLNI</FileNamePrefix>
 <TiledGroupName>MODIS AQUA Nighttime Cloud Top Temperature tileset</TiledGroupName>
 <Compression>PNG</Compression>
 <TileMatrixSet>EPSG4326_2km</TileMatrixSet>
 <EmptyTileSize offset="0">1397</EmptyTileSize>
 <Projection>EPSG:4326</Projection>
 <EnvironmentConfig>/layer_config/conf/environment_geographic.xml</EnvironmentConfig>
 <ArchiveLocation static="false" year="true">/data/EPSG4326/MYR6CTTLLNI</ArchiveLocation>
 <ColorMap>http://localhost/colormap/sample.xml</ColorMap>
 <Time>DETECT</Time>
 <Time>2014-04-01/DETECT/P1D</Time>
</LayerConfiguration>
'''
#
# Global Imagery Browse Services
# NASA Jet Propulsion Laboratory

import os
import subprocess
import sys
import urllib.request
import urllib.parse
import urllib.error
import xml.dom.minidom
import logging
import shutil
import re
import distutils.spawn
import sqlite3
import glob
import json
from datetime import datetime, timedelta
from time import asctime, time as tm
from dateutil.relativedelta import relativedelta
from optparse import OptionParser
from lxml import etree
import cgi
from oe_configure_reproject_layer import build_reproject_configs, make_gdal_tms_xml, \
    WMS_LAYER_GROUP_TEMPLATE, DIMENSION_TEMPLATE, VALIDATION_TEMPLATE, STYLE_TEMPLATE, MAPFILE_TEMPLATE
from oe_configure_remote_layers import get_remote_layers
from oe_utils import get_environment, sigevent, log_info_mssg, log_info_mssg_with_timestamp, bulk_replace
import importlib

importlib.reload(sys)

versionNumber = '1.4.1'

class WMTSEndPoint:
    """End point data for WMTS"""

    def __init__(self, path, cacheConfigLocation, cacheConfigBasename,
                 getCapabilities, projection):
        self.path = path
        self.cacheConfigLocation = cacheConfigLocation
        self.cacheConfigBasename = cacheConfigBasename
        self.getCapabilities = getCapabilities
        self.projection = projection


class TWMSEndPoint:
    """End point data for TWMS"""

    def __init__(self, path, cacheConfigLocation, cacheConfigBasename,
                 getCapabilities, getTileService, projection):
        self.path = path
        self.cacheConfigLocation = cacheConfigLocation
        self.cacheConfigBasename = cacheConfigBasename
        self.getCapabilities = getCapabilities
        self.getTileService = getTileService
        self.projection = projection


class WMSEndPoint:
    """End point data for WMS"""

    def __init__(self, mapfileStagingLocation, mapfileLocation,
                 mapfileLocationBasename, mapfileConfigLocation,
                 mapfileConfigBasename):
        self.mapfileStagingLocation = mapfileStagingLocation
        self.mapfileLocation = mapfileLocation
        self.mapfileLocationBasename = mapfileLocationBasename
        self.mapfileConfigLocation = mapfileConfigLocation
        self.mapfileConfigBasename = mapfileConfigBasename


class Projection:
    """Projection information for layer"""

    def __init__(self, projection_id, projection_wkt, projection_bbox,
                 projection_tilematrixsets, projection_tilematrixset_xml,
                 projection_lowercorner, projection_uppercorner):
        self.id = projection_id
        self.wkt = projection_wkt
        self.bbox_xml = projection_bbox
        self.tilematrixsets = projection_tilematrixsets  #returns TileMatrixSetMeta
        self.tilematrixset_xml = projection_tilematrixset_xml
        self.lowercorner = projection_lowercorner
        self.uppercorner = projection_uppercorner


class TileMatrixSetMeta:
    """TileMatrixSet metadata for WMTS"""

    def __init__(self, levels, scale):
        self.levels = levels
        self.scale = scale


warnings = []
errors = []


def log_sig_warn(mssg, sigevent_url):
    """
    Send a warning to the log and to sigevent.
    Arguments:
        mssg -- 'message for operations'
        sigevent_url -- Example:  'http://[host]/sigevent/events/create'
    """
    # Send to log.
    logging.warning(asctime() + " " + mssg)
    global warnings
    warnings.append(asctime() + " " + mssg)
    # Send to sigevent.
    try:
        sigevent('WARN', mssg, sigevent_url)
    except urllib.error.URLError:
        print('sigevent service is unavailable')


def log_sig_err(mssg, sigevent_url):
    """
    Send a warning to the log and to sigevent.
    Arguments:
        mssg -- 'message for operations'
        sigevent_url -- Example:  'http://[host]/sigevent/events/create'
    """
    # Send to log.
    logging.error(asctime() + " " + mssg)
    global errors
    errors.append(asctime() + " " + mssg)
    # Send to sigevent.
    try:
        sigevent('ERROR', mssg, sigevent_url)
    except urllib.error.URLError:
        print('sigevent service is unavailable')


def log_sig_exit(type, mssg, sigevent_url):
    """
    Send a message to the log, to sigevent, and then exit.
    Arguments:
        type -- 'INFO', 'WARN', 'ERROR'
        mssg -- 'message for operations'
        sigevent_url -- Example:  'http://[host]/sigevent/events/create'
    """
    # Add "Exiting" to mssg.
    mssg = str().join([mssg, '  Exiting oe_configure_layer.'])
    # Send to sigevent.
    try:
        sigevent(type, mssg, sigevent_url)
    except urllib.error.URLError:
        print('sigevent service is unavailable')
    # Send to log.
    if type == 'INFO':
        log_info_mssg_with_timestamp(mssg)
    elif type == 'WARN':
        logging.warning(asctime())
        logging.warning(mssg)
    elif type == 'ERROR':
        logging.error(asctime())
        logging.error(mssg)
    # Exit.
    sys.exit()


def get_dom_tag_value(dom, tag_name):
    """
    Return value of a tag from dom (XML file).
    Arguments:
        tag_name -- name of dom tag for which the value should be returned.
    """
    tag = dom.getElementsByTagName(tag_name)
    value = tag[0].firstChild.nodeValue.strip()
    return value


def change_dom_tag_value(dom, tag_name, value):
    """
    Return value of a tag from dom (XML file).
    Arguments:
        tag_name -- name of dom tag for which the value should be returned.
        value -- the replacement value.
    """
    tag = dom.getElementsByTagName(tag_name)
    tag[0].firstChild.nodeValue = value


def run_command(cmd, sigevent_url):
    """
    Runs the provided command on the terminal.
    Arguments:
        cmd -- the command to be executed.
    """
    print('\nRunning command: ' + cmd)
    process = subprocess.Popen(
        cmd, universal_newlines=True, shell=True, stdout=subprocess.PIPE, stderr=subprocess.PIPE)
    process.wait()
    for output in process.stdout:
        print(output.strip())
    for error in process.stderr:
        log_sig_err(error.strip(), sigevent_url)
        raise Exception(error.strip())


def add_trailing_slash(directory_path):
    """
    Add trailing slash if one is not already present.
    Argument:
        directory_path -- path to which trailing slash should be confirmed.
    """
    # Add trailing slash.
    if directory_path[-1] != '/':
        directory_path = str().join([directory_path, '/'])
    # Return directory_path with trailing slash.
    return directory_path


def get_pretty_xml(xml_dom):
    """
    Formats an XML document into a string with nice-looking line-breaks (for get_mrf).
    """
    parser = etree.XMLParser(strip_cdata=False)
    xml = etree.fromstring(xml_dom.toxml(), parser)
    pretty_xml = etree.tostring(xml, encoding='UTF-8', xml_declaration=True, pretty_print=True).decode("utf-8")

    # Remove xml header.  Some old software can't read XML files with it
    return '\n'.join(pretty_xml.split('\n')[1:])


def delete_mapfile_layer(mapfile, layerName):
    """
    Deletes a LAYER entry from a Mapfile.
    """
    mapfile.seek(0)
    endTagCount = None
    bytePosition = 0
    layerFound = False
    for line in mapfile.readlines():
        # Record byte position of LAYER tag in case we're about to find that it's a dupe
        if 'layer' in line.lower():
            layerStart = bytePosition
        # If this is a duplicate tag, start counting END tags
        if all(tag in line.lower() for tag in ('name', identifier)):
            endTagCount = 1
        # Increment the END count if additional tags that require an END appear
        if endTagCount > 0 and any(keyword in line.lower()
                                   for keyword in ('validation', 'projection',
                                                   'metadata')):
            endTagCount += 1
        # Decrement the END count each time an END tag is found
        if endTagCount > 0 and "end" in line.lower():
            endTagCount -= 1
        # Increment the overall file position
        bytePosition += len(line)
        # When last END tag is found, record the position of the final line and push LAYER start and end positions to list
        if endTagCount == 0:
            mapfile.seek(bytePosition)
            remainder = mapfile.read()
            mapfile.seek(layerStart)
            mapfile.truncate()
            mapfile.write(remainder)
            layerFound = True
            break
    return layerFound


def get_archive(archive_root, archive_configuration):
    """
    Gets archive location from an archive configuration file based on the archive root ID.
    Arguments:
        archive_root -- the key used for the archive
        archive_configuration -- the location of the archive configuration file
    """
    try:
        # Open file.
        archive_config = open(archive_configuration, 'r')
        print(('Using archive config: ' + archive_configuration))
    except IOError:
        mssg = str().join([
            'Cannot read archive configuration file:  ', archive_configuration
        ])
        log_sig_exit('ERROR', mssg, sigevent_url)

    location = ""
    dom = xml.dom.minidom.parse(archive_config)
    archiveElements = dom.getElementsByTagName('Archive')
    for archiveElement in archiveElements:
        if str(archiveElement.attributes['id'].
                     value).lower() == archive_root.lower():
            location = archiveElement.getElementsByTagName(
                'Location')[0].firstChild.data.strip()
            print("Archive location: " + location + " \n")
    if location == "":
        log_sig_err(
            'Archive "' + archive_root + '" not found in ' +
            archive_configuration, sigevent_url)
    return location


def get_tmslimits(tmsLimitId, tmslimits_configuration):
    """
    Gets TileMatrixSetLimits from a TileMatrixSetLimits configuration file based on the limit ID.
    Arguments:
        tmsLimitId -- the id of the TileMatrixSetLimit
        tmslimits_configuration -- the location of the TileMatrixSetLimits configuration file
    """
    try:
        # Open file.
        tmsLimits_config = open(tmslimits_configuration, 'r')
        print(('Using TileMatrixSetLimits config: ' + tmslimits_configuration))
    except IOError:
        raise ValueError(str().join([
            'ERROR: Cannot read TileMatrixSetLimits configuration file:  ',
            tmslimits_configuration
        ]))

    tmsLimits = None
    dom = xml.dom.minidom.parse(tmsLimits_config)
    tmsLimitElements = dom.getElementsByTagName('TileMatrixSetLimits')

    for limitsElem in tmsLimitElements:
        if limitsElem.getAttribute('id') == tmsLimitId:
            tmsLimits = limitsElem
            break

    if not tmsLimits:
        raise ValueError('ERROR: TileMatrixSetLimits ID "' + tmsLimitId +
                         '" not found in ' + tmslimits_configuration)

    tmsLimits.removeAttribute('id')
    return tmsLimits


def get_projection(projectionId, projectionConfig, lcdir,
                   tilematrixset_configuration):
    """
    Gets projection metadata from a projection configuration file based on the projection ID.
    Arguments:
        projectionId -- the name of the projection and key used
        projectionConfig -- the location of the projection configuration file
    """
    try:
        # Open file.
        projection_config = open(projectionConfig, 'r')
        print(('Using projection config: ' + projectionConfig + '\n'))
    except IOError:
        mssg = str().join(
            ['Cannot read projection configuration file:  ', projectionConfig])
        log_sig_exit('ERROR', mssg, sigevent_url)

    dom = xml.dom.minidom.parse(projection_config)
    projection = None
    projectionTags = dom.getElementsByTagName('Projection')
    for projectionElement in projectionTags:
        if projectionElement.attributes['id'].value == projectionId:
            wkt = projectionElement.getElementsByTagName(
                'WKT')[0].firstChild.data.strip()
            try:
                wgsbbox = projectionElement.getElementsByTagName(
                    'WGS84BoundingBox')[0].toxml().replace(
                    "WGS84BoundingBox", "ows:WGS84BoundingBox")
            except:
                wgsbbox = ""
            try:
                boundbox = "\n         " + projectionElement.getElementsByTagName(
                    'BoundingBox')[0].toxml().replace("BoundingBox",
                                                      "ows:BoundingBox")
            except:
                boundbox = ""
            bbox = str(wgsbbox + boundbox).replace(
                "LowerCorner", "ows:LowerCorner").replace(
                "UpperCorner", "ows:UpperCorner")
            # get corners...a bit messy
            lowercorner = xml.dom.minidom.parseString(
                "<bbox>" + str(boundbox + wgsbbox).replace("ows:", "") +
                "</bbox>").getElementsByTagName(
                'LowerCorner')[0].firstChild.nodeValue.split(" ")
            uppercorner = xml.dom.minidom.parseString(
                "<bbox>" + str(boundbox + wgsbbox).replace("ows:", "") +
                "</bbox>").getElementsByTagName(
                'UpperCorner')[0].firstChild.nodeValue.split(" ")
            tilematrixsets = {}
            try:
                # Open file.
                tilematrixsetconfig = open(tilematrixset_configuration, 'r')
                print(('Using TileMatrixSet config: ' +
                       tilematrixset_configuration + '\n'))
            except IOError:
                mssg = str().join([
                    'Cannot read TileMatrixSet configuration file:  ',
                    tilematrixset_configuration
                ])
                log_sig_exit('ERROR', mssg, sigevent_url)
            tms_dom = xml.dom.minidom.parse(tilematrixsetconfig)
            tms_projections = tms_dom.getElementsByTagName('Projection')
            tms_xml = ""
            for tms_projection in tms_projections:
                try:
                    if tms_projection.attributes['id'].value == projectionId:
                        tms_xml = '\n'.join(tms_projection.toxml().split(
                            '\n')[1:-1])  # remove <Projection> lines
                        tms_xml = re.sub(
                            r'<TileMatrixSet level="\d+">', '<TileMatrixSet>',
                            tms_xml)  # remove added level metadata
                        tileMatrixSetElements = tms_projection.getElementsByTagName(
                            'TileMatrixSet')
                        for tilematrixset in tileMatrixSetElements:
                            scale_denominators = tilematrixset.getElementsByTagName(
                                "ScaleDenominator")
                            if scale_denominators.length > 1:
                                scale = int(
                                    round(
                                        float(scale_denominators[0].firstChild.
                                              nodeValue.strip()) /
                                        float(scale_denominators[1].firstChild.
                                              nodeValue.strip())))
                            else:
                                scale = 2  # default to powers of 2 scale
                            print("TileMatrixSet: " + tilematrixset.getElementsByTagName(
                                'ows:Identifier'
                            )[0].firstChild.nodeValue.strip(
                            ) + " - levels: " + str(
                                tilematrixset.getElementsByTagName(
                                    "TileMatrix").
                                    length) + ", overview scale: " + str(scale))
                            tilematrixsets[tilematrixset.getElementsByTagName(
                                'ows:Identifier')[0].firstChild.nodeValue.
                                strip()] = TileMatrixSetMeta(
                                tilematrixset.
                                    getElementsByTagName(
                                    "TileMatrix").length, scale)

                except KeyError as e:
                    log_sig_exit(
                        'ERROR', 'Projection ' + projectionId + " " + str(e) +
                                 ' missing in TileMatrixSet configuration ' +
                                 tilematrixset_configuration, sigevent_url)

            projection = Projection(projectionId, wkt, bbox, tilematrixsets,
                                    tms_xml, lowercorner, uppercorner)

    if projection == None:
        mssg = "Projection " + projectionId + " could not be found in projection configuration file."
        raise Exception(mssg)

    return projection


def detect_time(time, archiveLocation, fileNamePrefix, year, has_zdb):
    """
    Checks time element to see if start or end time must be detected on the file system.
    Arguments:
        time -- the time element (DETECT) keyword is utilized
        archiveLocation -- the location of the archive data
        fileNamePrefix -- the prefix of the MRF files
        year -- whether or not the layer uses a year-based directory structure
        has_zdb -- whether or not the layer contains a zdb file
    """
    times = []
    print("\nAssessing time", time)
    time = time.upper()
    detect = "DETECT"
    period = "P1D"
    period_value = 1  # numeric value of period
    archiveLocation = add_trailing_slash(archiveLocation)
    subdaily = False

    if not os.path.isdir(archiveLocation):
        message = archiveLocation + " is not a valid location"
        log_sig_err(message, sigevent_url)
        return times

    if (time == detect or time == ''
        or time.startswith(detect + '/P')) and has_zdb == False:
        #detect everything including breaks in date
        dates = []
        if year == True:
            filesearch = archiveLocation + '/[0-9]*/*[idx,shp,json]'
            if len(glob.glob(filesearch)
                   ) == 0:  # No files, maybe 'year' not specified correctly
                filesearch = archiveLocation + '/*[idx,shp,json]'
        else:
            filesearch = archiveLocation + '/*[idx,shp,json]'
        for f in glob.glob(filesearch):
            filename = os.path.basename(f)
            if str(filename).startswith(fileNamePrefix) and len(filename) == (
                  len(fileNamePrefix) + len("YYYYJJJ") + 5):
                try:
                    filetime = filename[-12:-5]
                    filedate = datetime.strptime(filetime, "%Y%j")
                    dates.append(filedate)
                except ValueError:
                    print("Skipping", filename)
            elif str(filename).startswith(fileNamePrefix) and len(
                  filename) == (
                  len(fileNamePrefix) + len("YYYYJJJHHMMSS") + 5):
                try:
                    filetime = filename[-18:-5]
                    filedate = datetime.strptime(filetime, "%Y%j%H%M%S")
                    dates.append(filedate)
                    subdaily = True
                    period = "PT24H"
                except ValueError:
                    print("Skipping", filename)
            else:
                print("Ignoring", filename)
        dates = sorted(list(set(dates)))

        # Get period, attempt to figure out period (in days) if none
        if time.startswith(detect + '/P'):
            period = time.split('/')[1]
        else:
            if len(
                  dates
            ) > 3:  #check if the difference between first three dates are the same
                if subdaily == False:
                    diff1 = abs((dates[0] - dates[1]).days)
                    diff2 = abs((dates[1] - dates[2]).days)
                    diff3 = abs((dates[2] - dates[3]).days)
                    if diff1 == diff2 == diff3:
                        period = "P" + str(diff1) + "D"
                    elif 31 in [diff1, diff2, diff3]:
                        period = "P1M"
                    if 365 in [diff1, diff2, diff3]:
                        period = "P1Y"
                else:
                    diff1 = abs((dates[0] - dates[1]))
                    diff2 = abs((dates[1] - dates[2]))
                    diff3 = abs((dates[2] - dates[3]))
                    if diff1 == diff2 == diff3:
                        if diff1.seconds % 3600 == 0:
                            period = "PT" + str(int(diff1.seconds / 3600)) + "H"
                        elif diff1.seconds % 60 == 0:
                            period = "PT" + str(int(diff1.seconds / 60)) + "M"
                        else:
                            period = "PT" + str(diff1.seconds) + "S"
            message = "No period in time configuration for " + fileNamePrefix + " - detected " + period
            log_sig_warn(message, sigevent_url)
        print("Using period " + str(period))
        try:
            if subdaily == False:
                period_value = int(period[1:-1])
            else:
                period_value = int(period[2:-1])
        except ValueError:
            log_sig_err(
                "Mixed period values are not supported on server: " + period,
                sigevent_url)
        # Search for date ranges
        if len(dates) == 0:
            message = "No files with dates found for '" + fileNamePrefix + "' in '" + archiveLocation + "' - please check if data exists."
            log_sig_err(message, sigevent_url)
            startdate = datetime.now()  # default to now
        else:
            startdate = min(dates)
            print("Start of data " + datetime.strftime(startdate,
                                                       "%Y-%m-%dT%H:%M:%SZ"))
        enddate = startdate  # set end date to start date for lone dates
        for i, d in enumerate(dates):
            if period[-1] == "W":
                next_day = d + timedelta(weeks=period_value)
            elif period[-1] == "M" and subdaily == False:
                next_day = d + relativedelta(months=period_value)
            elif period[-1] == "Y":
                next_day = d + relativedelta(years=period_value)
            elif period[-1] == "H":
                next_day = d + relativedelta(hours=period_value)
            elif period[-1] == "M" and subdaily == True:
                next_day = d + relativedelta(minutes=period_value)
            elif period[-1] == "S":
                next_day = d + relativedelta(seconds=period_value)
            else:
                next_day = d + timedelta(days=period_value)

            try:
                if dates[i + 1] == next_day:
                    enddate = next_day  # set end date to next existing day
                else:  # end of range
                    if subdaily == False:
                        print("Break in data beginning on " + datetime.strftime(
                            next_day, "%Y-%m-%d"))
                        start = datetime.strftime(startdate, "%Y-%m-%d")
                        end = datetime.strftime(enddate, "%Y-%m-%d")
                    else:
                        print("Break in data beginning on " + datetime.strftime(
                            next_day, "%Y-%m-%dT%H:%M:%SZ"))
                        start = datetime.strftime(startdate,
                                                  "%Y-%m-%dT%H:%M:%SZ")
                        end = datetime.strftime(enddate, "%Y-%m-%dT%H:%M:%SZ")
                    times.append(start + '/' + end + '/' + period)
                    startdate = dates[i + 1]  # start new range loop
                    enddate = startdate
            except IndexError:
                # breaks when loop completes
                if subdaily == False:
                    start = datetime.strftime(startdate, "%Y-%m-%d")
                    end = datetime.strftime(enddate, "%Y-%m-%d")
                else:
                    start = datetime.strftime(startdate, "%Y-%m-%dT%H:%M:%SZ")
                    end = datetime.strftime(enddate, "%Y-%m-%dT%H:%M:%SZ")
                times.append(start + '/' + end + '/' + period)
                print("End of data " + end)
                print("Time ranges: " + ", ".join(times))
                return times

    else:
        intervals = time.split('/')
        if intervals[0][0] == 'P':  #starts with period, so no start date
            start = detect
        else:
            start = ''
        has_period = False
        for interval in list(intervals):
            if len(interval) > 0:
                if interval[0] == 'P':
                    has_period = True
                    period = interval
                    intervals.remove(interval)
            else:
                intervals.remove(interval)
        if has_period == False:
            message = "No period in time configuration for " + fileNamePrefix
            if has_zdb == False:
                message = message + " - using P1D"
            log_sig_warn(message, sigevent_url)
        print("Using period " + period)
        if len(intervals) == 2:
            start = intervals[0]
            end = intervals[1]
        else:
            if start == detect:
                end = intervals[0]
            else:
                start = intervals[0]
                end = detect

        if start == detect or end == detect:
            newest_year = ''
            oldest_year = ''
            if year == True:  # get newest and oldest years
                years = []
                for yearDirPath in glob.glob(archiveLocation + '/[0-9]*'):
                    if os.listdir(yearDirPath
                                  ) != []:  # check if directory is not empty
                        years.append(os.path.basename(yearDirPath))
                    else:
                        log_sig_warn(yearDirPath + " is empty", sigevent_url)
                    years.sort()
                if len(years) > 0:
                    oldest_year = years[0]
                    newest_year = years[-1]
                print("Year directories available: " + ",".join(years))
            if (newest_year == '' or oldest_year == '') and year == True:
                mssg = "No data files found in year directories in " + archiveLocation
                log_sig_warn(mssg, sigevent_url)
                return times
            elif year == True:
                print("Available range with data is %s to %s" % (oldest_year,
                                                                 newest_year))

        if start == detect:
            dates = []
            for f in glob.glob(archiveLocation + '/' + oldest_year +
                               '/*[idx,shp,json]'):
                filename = os.path.basename(f)
                if str(filename).startswith(fileNamePrefix) and len(
                      filename) == (
                      len(fileNamePrefix) + len("YYYYJJJ") + 5):
                    try:
                        filetime = filename[-12:-5]
                        filedate = datetime.strptime(filetime, "%Y%j")
                        dates.append(filedate)
                    except ValueError:
                        print("Skipping", filename)
                elif str(filename).startswith(fileNamePrefix) and len(
                      filename) == (
                      len(fileNamePrefix) + len("YYYYJJJHHMMSS") + 5):
                    try:
                        filetime = filename[-18:-5]
                        filedate = datetime.strptime(filetime, "%Y%j%H%M%S")
                        dates.append(filedate)
                        subdaily = True
                    except ValueError:
                        print("Skipping", filename)
                else:
                    print("Ignoring", filename)
            if len(dates) == 0:
                message = "No valid files with dates found for '" + fileNamePrefix + "' in '" + archiveLocation + "/" + oldest_year + "' - please check if data exists."
                log_sig_err(message, sigevent_url)
                return times
            startdate = min(dates)
            if has_zdb == True:
                try:
                    zdb = archiveLocation + '/' + oldest_year + '/' + fileNamePrefix + datetime.strftime(
                        startdate, "%Y%j") + '_.zdb'
                    zkey = read_zkey(zdb, 'ASC')
                    startdate = datetime.strptime(str(zkey), "%Y%m%d%H%M%S")
                    subdaily = True
                except ValueError:
                    if zkey.lower() != "default":
                        log_sig_warn("No valid time found in " + zdb,
                                     sigevent_url)
            if subdaily == False:
                start = datetime.strftime(startdate, "%Y-%m-%d")
            else:
                start = datetime.strftime(startdate, "%Y-%m-%dT%H:%M:%SZ")

        if end == detect:
            dates = []
            for f in glob.glob(archiveLocation + '/' + newest_year +
                               '/*[idx,shp,json]'):
                filename = os.path.basename(f)
                if str(filename).startswith(fileNamePrefix) and len(
                      filename) == (
                      len(fileNamePrefix) + len("YYYYJJJ") + 5):
                    try:
                        filetime = filename[-12:-5]
                        filedate = datetime.strptime(filetime, "%Y%j")
                        dates.append(filedate)
                    except ValueError:
                        print("Skipping", filename)
                elif str(filename).startswith(fileNamePrefix) and len(
                      filename) == (
                      len(fileNamePrefix) + len("YYYYJJJHHMMSS") + 5):
                    try:
                        filetime = filename[-18:-5]
                        filedate = datetime.strptime(filetime, "%Y%j%H%M%S")
                        dates.append(filedate)
                        subdaily = True
                    except ValueError:
                        print("Skipping", filename)
                else:
                    print("Ignoring", filename)
            enddate = max(dates)
            if has_zdb == True:
                try:
                    zdb = archiveLocation + '/' + newest_year + '/' + fileNamePrefix + datetime.strftime(
                        enddate, "%Y%j") + '_.zdb'
                    zkey = read_zkey(zdb, 'DESC')
                    enddate = datetime.strptime(str(zkey), "%Y%m%d%H%M%S")
                    subdaily = True
                except ValueError:
                    if zkey.lower() != "encoded":
                        log_sig_warn("No valid time found in " + zdb,
                                     sigevent_url)
            if subdaily == False:
                end = datetime.strftime(enddate, "%Y-%m-%d")
            else:
                end = datetime.strftime(enddate, "%Y-%m-%dT%H:%M:%SZ")

        if has_zdb == True and has_period == False:
            time = start + '/' + end
        else:
            time = start + '/' + end + '/' + period
        print(str(time))
        times.append(time)

    return times


def read_zkey(zdb, sort):
    """
    Reads z-index database file and returns the first or last key depending on sort order
    Arguments:
        zdb -- the z-index database file name
        sort -- the sort order
    """
    try:
        log_info_mssg("Connecting to " + zdb)
        db_exists = os.path.isfile(zdb)
        if db_exists == False:
            log_sig_err(zdb + " does not exist", sigevent_url)
            return "Error"
        else:
            con = sqlite3.connect(zdb, timeout=60)  # 1 minute timeout
            cur = con.cursor()

            # Check for existing key
            cur.execute("SELECT key_str FROM ZINDEX ORDER BY key_str " + sort +
                        " LIMIT 1;")
            try:
                key = cur.fetchone()[0].split("|")[0]
                log_info_mssg("Retrieved key " + key)
            except:
                return "Error"
            if con:
                con.close()
            return key

    except sqlite3.Error as e:
        if con:
            con.rollback()
        mssg = "%s:" % e.args[0]
        log_sig_err(mssg, sigevent_url)


def get_file_from_time(timestr, fileNamePrefix, include_year_dir, has_zdb):
    """
    Retrieves the filename (without extension) of a file based on a time string and file name prefix
    Arguments:
        timestr -- time string (%Y-%m-%d or %Y-%m-%dT%H:%M:%SZ)
        fileNamePrefix -- the prefix of the MRF files
        include_year_dir -- whether or not to include the parent year directory
        has_zdb -- whether or not the layer contains a zdb file
    """
    if 'T' in timestr:  # sub-daily files
        t = datetime.strptime(timestr, "%Y-%m-%dT%H:%M:%SZ")
        if has_zdb:
            filename = fileNamePrefix + datetime.strftime(t, "%Y%j") + "_"
        else:
            filename = fileNamePrefix + datetime.strftime(t, "%Y%j%H%M%S") + "_"
        last_year = datetime.strftime(t, "%Y")
    else:
        t = datetime.strptime(timestr, "%Y-%m-%d")
        filename = fileNamePrefix + datetime.strftime(t, "%Y%j") + "_"
        last_year = datetime.strftime(t, "%Y")
    if include_year_dir:
        return str(last_year) + "/" + filename
    else:
        return filename


def generate_legend(colormap, output, legend_url, format, orientation):
    """
    Generate a legend graphic from GIBS color map.
    Returns: WMTS <LegendURL> metadata tag, legend width, legend height.
    Arguments:
        colormap -- the color map file name
        output -- the output file name
        legend_url -- URL to access legend from GetCapabilities
        format -- the format of the legend ('png' or 'svg')
        orientation -- the orientation of the legend
    """

    print("\nLegend location: " + output)
    print("Legend URL: " + legend_url)
    print("Color Map: " + colormap)
    print("Format: " + format)
    print("Orientation: " + orientation)
    pt = 1.25  #pixels in point

    legend_url_metadata = ''
    width  = ''
    height = ''

    if format not in ["svg","png"]:
        log_sig_err("Error generating legend; Invalid format: " + format, sigevent_url)
        return
    elif orientation not in ["horizontal","vertical"]:
        log_sig_err("Error generating legend; Invalid orientation: " + orientation, sigevent_url)
        return

    cmd = 'oe_generate_legend.py -c ' + colormap + ' -o ' + output + ' -r ' + orientation + ' -f ' + format

    if os.path.isfile(output) == False:
        print("Generating new legend")

        try:
            run_command(cmd, sigevent_url)
        except Exception as e:
            log_sig_err("Error generating legend: " + str(e), sigevent_url)
    else:
        print("Legend already exists")
        try:
            colormap_file = urllib.request.urlopen(colormap)
            last_modified = colormap_file.info().getheader("Last-Modified")
            colormap_file.close()
            colormap_time = datetime.strptime(last_modified,
                                              "%a, %d %b %Y %H:%M:%S GMT")
            legend_time = datetime.fromtimestamp(os.path.getmtime(output))
            print("Color map last modified on: " + str(colormap_time))
            print("Legend last modified on: " + str(legend_time))
            if colormap_time > legend_time:
                print("Updated color map found, generating new legend")
                run_command(cmd, sigevent_url)
            else:
                print("Updated color map not found, skipping legend generation")
        except Exception as e:
            log_sig_err("Error generating legend: " + str(e), sigevent_url)

    # check file
    try:
        if format == "svg":
            # Open file.
            svg = open(output, 'r')

            # get width and height
            dom = xml.dom.minidom.parse(svg)
            svgElement = dom.getElementsByTagName('svg')[0]
            height = float(svgElement.attributes['height'].value.replace('pt',
                                                                         '')) * pt
            width = float(svgElement.attributes['width'].value.replace('pt', '')) * pt
            svg.close()

            if orientation == 'horizontal':
                legend_url_metadata = '<LegendURL format="image/svg+xml" xlink:type="simple" xlink:role="http://earthdata.nasa.gov/gibs/legend-type/horizontal" xlink:href="%s" xlink:title="GIBS Color Map Legend: Horizontal" width="%d" height="%d"/>' % (
                    legend_url, int(width), int(height))
            else:
                legend_url_metadata = '<LegendURL format="image/svg+xml" xlink:type="simple" xlink:role="http://earthdata.nasa.gov/gibs/legend-type/vertical" xlink:href="%s" xlink:title="GIBS Color Map Legend: Vertical" width="%d" height="%d"/>' % (
                    legend_url, int(width), int(height))


        # png
        else:
            # get width and height
            gdalinfo_command_list = ['gdalinfo', '-json', output]
            gdalinfo = subprocess.Popen(gdalinfo_command_list, stdout=subprocess.PIPE, stderr=subprocess.PIPE)

            outputInfo = json.loads(gdalinfo.stdout.read())

            width  = outputInfo["size"][0]
            height = outputInfo["size"][1]

            if orientation == 'horizontal':
                legend_url_metadata = '<LegendURL format="image/png" xlink:type="simple" xlink:role="http://earthdata.nasa.gov/gibs/legend-type/horizontal" xlink:href="%s" xlink:title="GIBS Color Map Legend: Horizontal" width="%d" height="%d"/>' % (
                    legend_url, int(width), int(height))
            else:
                legend_url_metadata = '<LegendURL format="image/png" xlink:type="simple" xlink:role="http://earthdata.nasa.gov/gibs/legend-type/vertical" xlink:href="%s" xlink:title="GIBS Color Map Legend: Vertical" width="%d" height="%d"/>' % (
                    legend_url, int(width), int(height))

    except IOError:
        mssg = str().join(['Cannot read legend file:  ', output])
        log_sig_err(mssg, sigevent_url)


    return legend_url_metadata, width, height


def generate_empty_tile(colormap, output, width, height):
    """
    Generate an empty tile from nodata value in GIBS color map.
    Arguments:
        colormap -- the color map file name
        output -- the output file name
        width -- the width of the empty tile
        height -- the height of the empty tile
    """

    print("Generating empty tile")
    print("Empty Tile Location: " + output)
    print("Color Map: " + colormap)
    print("Width: " + str(width))
    print("Height: " + str(height))

    empty_size = 0

    try:
        cmd = 'oe_generate_empty_tile.py -c ' + colormap + ' -o ' + output + ' -x ' + str(
            width) + ' -y ' + str(height)
        run_command(cmd, sigevent_url)
    except Exception as e:
        log_sig_err("Error generating empty tile: " + str(e), sigevent_url)

    # check file
    try:
        # Get file size
        empty_size = os.path.getsize(output)
        print("Empty tile size: " + str(empty_size))
    except:
        mssg = str().join(['Cannot read generated empty tile:  ', output])
        log_sig_err(mssg, sigevent_url)

    return empty_size


def generate_links(detected_times, archiveLocation, fileNamePrefix, year,
                   dataFileLocation, has_zdb, vectorType):
    """
    Generate a archive links for a layer based on the last provided time period
    Arguments:
        detected_times -- the list of available time periods
        archiveLocation -- the location of the archive data
        fileNamePrefix -- the prefix of the MRF files
        year -- whether or not the layer uses a year-based directory structure
        dataFileLocation -- file location for the default data file
        has_zdb -- whether or not the layer contains a zdb file
        vectorType -- whether or not (None) the layer is a vector product
    """
    last_time = detected_times[-1].split("/")[1]
<<<<<<< HEAD
    if os.path.isfile(
          archiveLocation +
          get_file_from_time(last_time, fileNamePrefix, year, has_zdb) +
          ".idx"
    ) == False:  # Detect the last time if file for specified time cannot be found
=======

    last_time_filename = get_file_from_time(last_time, fileNamePrefix, year, has_zdb) + \
                         (".idx" if vectorType is None else ".shp")

    # Detect the last time if file for specified time cannot be found
    if not os.path.isfile(os.path.join(archiveLocation, last_time_filename)):
>>>>>>> c0fc6999
        log_sig_warn(
            "Files for specified last time of " + last_time +
            " cannot be found for " + fileNamePrefix +
            ", attempting to detect instead", sigevent_url)
        if len(detected_times[-1].split("/")) == 3:
            period = "/" + detected_times[-1].split("/")[2]
        else:
            period = ""
        try:
            last_time = detect_time(
                detected_times[-1].split("/")[0] + "/DETECT" + period,
                archiveLocation, fileNamePrefix, year,
                has_zdb)[-1].split("/")[1]
        except IndexError:
            log_sig_err(
                "Unable to generate links due to no data files found for " +
                fileNamePrefix, sigevent_url)
            return ""
    print("Current layer time for soft links: " + last_time)

    link_pre, data_ext = os.path.splitext(dataFileLocation)
    link_dir = os.path.dirname(link_pre)
    filename = get_file_from_time(last_time, fileNamePrefix, year, has_zdb)
    mrf = archiveLocation + filename + ".mrf"
    idx = archiveLocation + filename + ".idx"
    data = archiveLocation + filename + data_ext
    zdb = archiveLocation + filename + ".zdb"
    mrf_link = link_pre + ".mrf"
    idx_link = link_pre + ".idx"
    data_link = link_pre + data_ext
    zdb_link = link_pre + ".zdb"

    # make sure link directory exists
    if not os.path.exists(link_dir):
        os.makedirs(link_dir)
        print("Created directory " + link_dir)

    if vectorType is None:
        if os.path.isfile(mrf):
            if os.path.lexists(mrf_link):
                os.remove(mrf_link)
                print("Removed existing file " + mrf_link)
            os.symlink(mrf, mrf_link)
            print("Created soft link " + mrf_link + " -> " + mrf)
        if os.path.isfile(idx):
            if os.path.lexists(idx_link):
                os.remove(idx_link)
                print("Removed existing file " + idx_link)
            os.symlink(idx, idx_link)
            print("Created soft link " + idx_link + " -> " + idx)
        else:
            log_sig_warn("Default MRF index file " + idx + " does not exist",
                         sigevent_url)

        if os.path.isfile(data):
            if os.path.lexists(data_link):
                os.remove(data_link)
                print("Removed existing file " + data_link)
            os.symlink(data, data_link)
            print("Created soft link " + data_link + " -> " + data)
        else:
            log_sig_warn("Default MRF data file " + data + " does not exist",
                         sigevent_url)
        if os.path.isfile(zdb):
            if os.path.lexists(zdb_link):
                os.remove(zdb_link)
                print("Removed existing file " + zdb_link)
            os.symlink(zdb, zdb_link)
            print("Created soft link " + zdb_link + " -> " + zdb)

    # special handling for shapefiles
    else:
        for ext in [".shp",".shx",".dbf"]:
            shp = archiveLocation + filename + ext
            shp_link = link_pre + ext

            if os.path.isfile(shp):
                if os.path.lexists(shp_link):
                    os.remove(shp_link)
                    print("Removed existing file " + shp_link)
                os.symlink(shp, shp_link)
                print("Created soft link " + shp_link + " -> " + shp)

    return mrf_link, idx_link, data_link, zdb_link


#-------------------------------------------------------------------------------

print('OnEarth Layer Configurator v' + versionNumber)

if ('LCDIR' in os.environ) == False:
    print('LCDIR environment variable not set.\nLCDIR should point to your OnEarth layer_config directory.\n')
    lcdir = os.path.abspath(os.path.dirname(__file__) + '/..')
else:
    lcdir = os.environ['LCDIR']

usageText = 'oe_configure_layer.py --conf_file [layer_configuration_file.xml] --layer_dir [$LCDIR/layers/] --lcdir [$LCDIR] --projection_config [projection.xml] --time [ISO 8601] --restart_apache --no_xml --no_cache --no_twms --no_wmts --generate_legend --generate_links --skip_empty_tiles --create_mapfile'

# Define command line options and args.
parser = OptionParser(usage=usageText, version=versionNumber)
parser.add_option(
    '-a',
    '--archive_config',
    action='store',
    type='string',
    dest='archive_configuration',
    help=
    'Full path of archive configuration file.  Default: $LCDIR/conf/archive.xml'
)
parser.add_option(
    '-c',
    '--conf_file',
    action='append',
    type='string',
    dest='layer_config_filenames',
    help='Full path of a layer configuration filename. May be repeated.')
parser.add_option(
    '-d',
    '--layer_dir',
    action='store',
    type='string',
    dest='layer_directory',
    help=
    'Full path of directory containing configuration files for layers.  Default: $LCDIR/layers/'
)
parser.add_option(
    "-e",
    "--skip_empty_tiles",
    action="store_true",
    dest="skip_empty_tiles",
    default=False,
    help=
    "Do not generate empty tiles for layers using color maps in configuration."
)
parser.add_option(
    "-g",
    "--generate_legend",
    action="store_true",
    dest="generate_legend",
    default=False,
    help="Generate legends for layers using color maps in configuration.")
parser.add_option(
    '-l',
    '--lcdir',
    action='store',
    type='string',
    dest='lcdir',
    default=lcdir,
    help=
    'Full path of the OnEarth Layer Configurator (layer_config) directory.  Default: $LCDIR'
)
parser.add_option(
    '-m',
    '--tilematrixset_config',
    action='store',
    type='string',
    dest='tilematrixset_configuration',
    help=
    'Full path of TileMatrixSet configuration file.  Default: $LCDIR/conf/tilematrixsets.xml'
)
parser.add_option(
    "-n",
    "--no_twms",
    action="store_true",
    dest="no_twms",
    default=False,
    help="Do not use configurations for Tiled-WMS")
parser.add_option(
    '-p',
    '--projection_config',
    action='store',
    type='string',
    dest='projection_configuration',
    help=
    'Full path of projection configuration file.  Default: $LCDIR/conf/projection.xml'
)
parser.add_option(
    "-r",
    "--restart_apache",
    action="store_true",
    dest="restart",
    default=False,
    help="Restart the Apache server on completion (requires sudo).")
parser.add_option(
    "-s",
    "--send_email",
    action="store_true",
    dest="send_email",
    default=False,
    help="Send email notification for errors and warnings.")
parser.add_option(
    '--email_server',
    action='store',
    type='string',
    dest='email_server',
    default='',
    help=
    'The server where email is sent from (overrides configuration file value)')
parser.add_option(
    '--email_recipient',
    action='store',
    type='string',
    dest='email_recipient',
    default='',
    help=
    'The recipient address for email notifications (overrides configuration file value)'
)
parser.add_option(
    '--email_sender',
    action='store',
    type='string',
    dest='email_sender',
    default='',
    help=
    'The sender for email notifications (overrides configuration file value)')
parser.add_option(
    '--email_logging_level',
    action='store',
    type='string',
    dest='email_logging_level',
    default='ERROR',
    help=
    'Logging level for email notifications: ERROR, WARN, or INFO.  Default: ERROR'
)
parser.add_option(
    '-t',
    '--time',
    action='store',
    type='string',
    dest='time',
    help=
    'ISO 8601 time(s) for single configuration file (conf_file must be specified).'
)
parser.add_option(
    "-w",
    "--no_wmts",
    action="store_true",
    dest="no_wmts",
    default=False,
    help="Do not use configurations for WMTS.")
parser.add_option(
    "-x",
    "--no_xml",
    action="store_true",
    dest="no_xml",
    default=False,
    help="Do not generate getCapabilities and getTileService XML.")
parser.add_option(
    "-y",
    "--generate_links",
    action="store_true",
    dest="generate_links",
    default=False,
    help=
    "Generate default/current day links in the archive for time varying layers."
)
parser.add_option(
    "-z",
    "--no_cache",
    action="store_true",
    dest="no_cache",
    default=False,
    help=
    "Do not copy cache configuration files and Apache configs to final location."
)

parser.add_option(
    '--tmslimits_config',
    action='store',
    type='string',
    dest='tmslimits_configuration',
    help=
    'Full path of TileMatrixSet configuration file.  Default: $LCDIR/conf/tilematrixsetlimits.xml'
)

parser.add_option(
    "--create_mapfile",
    action="store_true",
    dest="create_mapfile",
    default=False,
    help="Create MapServer configuration.")

# Read command line args.
(options, args) = parser.parse_args()
# Command line set LCDIR.
lcdir = options.lcdir
# Configuration directory.
if options.layer_directory:
    configuration_directory = options.layer_directory
else:
    configuration_directory = lcdir + '/layers/'
# No XML configurations (getCapabilities, getTileService)
no_xml = options.no_xml
# No cache configuration.
no_cache = options.no_cache
# No Tiled-WMS configuration.
no_twms = options.no_twms
# No WMTS configuration.
no_wmts = options.no_wmts
# No MapServer configuration.
create_mapfile = options.create_mapfile
# Do restart Apache.
restart = options.restart
# Time for conf file.
configuration_time = options.time
# Generate Empty Tiles
skip_empty_tiles = options.skip_empty_tiles
# Generate legends
legend = options.generate_legend
# Generate links
links = options.generate_links
# Projection configuration
if options.projection_configuration:
    projection_configuration = options.projection_configuration
else:
    projection_configuration = lcdir + '/conf/projection.xml'
# TileMatrixSet configuration
if options.tilematrixset_configuration:
    tilematrixset_configuration = options.tilematrixset_configuration
else:
    tilematrixset_configuration = lcdir + '/conf/tilematrixsets.xml'
# Archive configuration
if options.archive_configuration:
    archive_configuration = options.archive_configuration
else:
    archive_configuration = lcdir + '/conf/archive.xml'

# TileMatrixSetLimits configuration
if options.tmslimits_configuration:
    tmslimits_configuration = options.tmslimits_configuration
else:
    tmslimits_configuration = lcdir + '/conf/tilematrixsetlimits.xml'

# Send email.
send_email = options.send_email
# Email server.
email_server = options.email_server
# Email recipient
email_recipient = options.email_recipient
# Email recipient
email_sender = options.email_sender
# Email logging level
logging_level = options.email_logging_level.upper()
# Email metadata replaces sigevent_url
if send_email:
    sigevent_url = (email_server, email_recipient, email_sender, logging_level)
else:
    sigevent_url = ''

print('Using ' + lcdir + ' as $LCDIR.')

if no_xml:
    log_info_mssg(
        "no_xml specified, getCapabilities and getTileService files will be staged only"
    )
if no_cache:
    log_info_mssg(
        "no_cache specified, cache configuration files will be staged only")
    restart = False
if not create_mapfile:
    log_info_mssg("create_mapfile not specified, no mapfiles will be created")
if no_twms and no_wmts and not create_mapfile:
    log_info_mssg(
        "no_twms and no_wmts and create_mapfile not specified, nothing to do...exiting"
    )
    exit()

if configuration_time:
    if options.layer_config_filenames is None or len(options.layer_config_filenames) == 0:
        print("Layer configuration files (--conf_file) must be specified along with --time")
        exit()
    else:
        print("Using time='" + configuration_time)

# set location of tools
if os.path.isfile(os.path.abspath(lcdir) + '/bin/oe_create_cache_config'):
    depth = os.path.abspath(lcdir) + '/bin/'
elif distutils.spawn.find_executable('oe_create_cache_config') != None:
    depth = os.path.dirname(distutils.spawn.find_executable('oe_create_cache_config'))
    depth = depth + "/" if (len(depth) > 0 and depth[-1] != "/") else depth
else:
    depth = '/usr/bin/'  # default

# Read XML configuration files.

conf_files = []
wmts_endpoints = {}
twms_endpoints = {}
wms_endpoints = {}

if options.layer_config_filenames is None or len(options.layer_config_filenames) == 0:
    conf = subprocess.Popen(
        'ls ' + configuration_directory + '/*.xml',
        shell=True,
        stdout=subprocess.PIPE,
        stderr=subprocess.PIPE).stdout
    for line in conf:
        conf_files.append(str(line.strip().decode('utf-8')))
else:
<<<<<<< HEAD
    # use only the solo MRF when specified
    conf_files.append(str(configuration_filename))
=======
    # use the layer configuration files specified via CLI argument
    conf_files.extend(options.layer_config_filenames)
>>>>>>> c0fc6999

print('Configuration file(s):')
print(conf_files)
if conf_files == []:
    mssg = 'No configuration files found.'
    log_sig_exit('ERROR', mssg, sigevent_url)

for conf in conf_files:
    try:
        # Open file.
        config_file = open(conf, 'r')
        print(('\nUsing config: ' + conf))
    except IOError:
        log_sig_err(str().join(['Cannot read configuration file: ', conf]),
                    sigevent_url)
        continue
    else:
        dom = xml.dom.minidom.parse(config_file)

        # Get environment
        try:
            environmentConfig = get_dom_tag_value(dom, 'EnvironmentConfig')
            try:
                environment = get_environment(environmentConfig, sigevent_url)
            except Exception as e:
                log_sig_err(str(e), sigevent_url)
                continue
        except IndexError:
            log_sig_err(
                'Required <EnvironmentConfig> element is missing in ' + conf,
                sigevent_url)
            continue

        # Get default email server and recipient if not override
        if options.email_server == '':
            email_server = environment.emailServer
        if options.email_recipient == '':
            email_recipient = environment.emailRecipient
        if options.email_sender == '':
            email_sender = environment.emailSender
        if send_email:
            sigevent_url = (email_server, email_recipient, email_sender,
                            logging_level)
            if email_recipient == '':
                log_sig_err("No email recipient provided for notifications.",
                            sigevent_url)

        wmts_getCapabilities = environment.getCapabilities_wmts
        twms_getCapabilities = environment.getCapabilities_twms
        getTileService = environment.getTileService

        # Reprojected layers are handled by a separate script
        if dom.getElementsByTagName('ReprojectLayerConfig'):
            projection = get_projection('EPSG:3857', projection_configuration,
                                        lcdir, tilematrixset_configuration)
            print('Configuring reprojection layers...')
            base_twms_gc = lcdir + '/conf/getcapabilities_base_twms.xml'
            base_twms_get_tile_service = lcdir + '/conf/gettileservice_base.xml'
            base_wmts_gc = lcdir + '/conf/getcapabilities_base_wmts.xml'
            reproject_warnings, reproject_errors = build_reproject_configs(
                conf,
                tilematrixset_configuration,
                wmts=not no_wmts,
                twms=not no_twms,
                create_gc=not no_xml,
                sigevent_url=sigevent_url,
                stage_only=no_cache,
                base_wmts_gc=base_wmts_gc,
                base_twms_gc=base_twms_gc,
                base_twms_get_tile_service=base_twms_get_tile_service,
                create_mapfile=create_mapfile)
            warnings += reproject_warnings
            errors += reproject_errors
            wmtsEndPoint = environment.wmts_dir
            twmsEndPoint = environment.twms_dir
            cacheLocation_wmts = environment.cacheLocation_wmts
            cacheBasename_wmts = environment.cacheBasename_wmts
            cacheLocation_twms = environment.cacheLocation_twms
            cacheBasename_twms = environment.cacheBasename_twms
            wmts_endpoints[wmtsEndPoint] = WMTSEndPoint(
                wmtsEndPoint, cacheLocation_wmts, cacheBasename_wmts,
                wmts_getCapabilities, projection)
            twms_endpoints[twmsEndPoint] = TWMSEndPoint(
                twmsEndPoint, cacheLocation_twms, cacheBasename_twms,
                twms_getCapabilities, getTileService, projection)
            wms_endpoints[environment.mapfileStagingLocation] = WMSEndPoint(
                environment.mapfileStagingLocation,
                environment.mapfileLocation,
                environment.mapfileLocationBasename,
                environment.mapfileConfigLocation,
                environment.mapfileConfigBasename)
            continue

        # Stage layers XML from remote GetCapabilities if config found
        if dom.getElementsByTagName('RemoteGetCapabilities'):
            remote_warnings, remote_errors = get_remote_layers(conf,
                                                               wmts=not no_wmts,
                                                               twms=not no_twms,
                                                               sigevent_url=sigevent_url,
                                                               create_mapfile=create_mapfile)
            warnings += remote_warnings
            errors += remote_errors
            continue

        #Vector parameters
        try:
            vectorType = dom.getElementsByTagName(
                'VectorType')[0].firstChild.nodeValue
            if create_mapfile == False:
                print('create_mapfile set to False but vector config file found. Leaving create_mapfile set to False.')
            try:
                mapfileLayerContents = dom.getElementsByTagName(
                    'MapfileLayerContents')[0].firstChild.nodeValue
            except IndexError:
                mapfileLayerContents = None
        except IndexError:
            vectorType = None
            mapfileLayerContents = None

        #Required parameters
        try:
            identifier = get_dom_tag_value(dom, 'Identifier')
        except IndexError:
            log_sig_err('Required <Identifier> element is missing in ' + conf,
                        sigevent_url)
            continue
        try:
            title = get_dom_tag_value(dom, 'Title')
        except IndexError:
            log_sig_err('Required <Title> element is missing in ' + conf,
                        sigevent_url)
            continue
        try:
            is_encoded = False
            compression = get_dom_tag_value(dom, 'Compression')
            compression = compression.upper()
            if compression == "JPG":
                compression = "JPEG"
            if compression == "PPNG":
                compression = "PNG"
            if compression == "TIFF":
                compression = "TIF"
            if compression == "EPNG":
                compression = "PNG"
                is_encoded = True
            if compression not in [
                "JPEG", "PNG", "EPNG", "TIF", "LERC", "MVT"
            ]:
                log_sig_err(
                    '<Compression> must be either JPEG, PNG, TIF, LERC, or MVT in '
                    + conf, sigevent_url)
                continue
        except IndexError:
            if vectorType is None:
                log_sig_err(
                    'Required <Compression> element is missing in ' + conf,
                    sigevent_url)
                continue
            else:
                compression = "None"
        try:
            tilematrixset = get_dom_tag_value(dom, 'TileMatrixSet')
        except:
            if vectorType is None:
                log_sig_err(
                    'Required <TileMatrixSet> element is missing in ' + conf,
                    sigevent_url)
                continue
            else:
                tilematrixset = "None"
        try:
            emptyTileSize = int(get_dom_tag_value(dom, 'EmptyTileSize'))
        except IndexError:
            try:
                emptyTileSize = ""
                emptyTile = get_dom_tag_value(dom, 'EmptyTile')
            except IndexError:  # Required if EmptyTile is not specified
                if vectorType is None:
                    log_sig_err(
                        'Required <EmptyTileSize> or <EmptyTile> element is missing in '
                        + conf, sigevent_url)
                    continue
        try:
            fileNamePrefix = get_dom_tag_value(dom, 'FileNamePrefix')
        except IndexError:
            log_sig_err(
                'Required <FileNamePrefix> element is missing in ' + conf,
                sigevent_url)
            continue
        try:
            environmentConfig = get_dom_tag_value(dom, 'EnvironmentConfig')
            try:
                environment = get_environment(environmentConfig, sigevent_url)
            except Exception as e:
                log_sig_err(str(e), sigevent_url)
                continue
        except IndexError:
            log_sig_err(
                'Required <EnvironmentConfig> element is missing in ' + conf,
                sigevent_url)
            continue

        cacheLocation_wmts = environment.cacheLocation_wmts
        cacheBasename_wmts = environment.cacheBasename_wmts
        cacheLocation_twms = environment.cacheLocation_twms
        cacheBasename_twms = environment.cacheBasename_twms
        cacheConfig = cacheLocation_wmts  # default to WMTS cache location
        wmtsServiceUrl = environment.wmtsServiceUrl
        twmsServiceUrl = environment.twmsServiceUrl

        # Optional parameters
        try:
            tiledGroupName = get_dom_tag_value(dom, 'TiledGroupName')
        except:
            tiledGroupName = identifier.replace("_", " ") + " tileset"
        try:
            wmsSourceLoc = get_dom_tag_value(dom, 'WMSSourceLoc')
        except:
            wmsSourceLoc = "Local"
        try:
            wmsGroupName = get_dom_tag_value(dom, 'WMSGroupName')
        except:
            wmsGroupName = None
        try:
            wmsLayerGroupName = get_dom_tag_value(dom, 'WMSLayerGroupName')
        except:
            wmsLayerGroupName = None
        try:
            abstract = get_dom_tag_value(dom, 'Abstract')
        except:
            abstract = identifier + " abstract"
        try:
            archiveLocation = get_dom_tag_value(dom, 'ArchiveLocation')
        except:
            archiveLocation = None
        try:
            static = dom.getElementsByTagName(
                'ArchiveLocation')[0].attributes['static'].value.lower() in [
                         'true'
                     ]
        except:
            static = True
        try:
            year = dom.getElementsByTagName(
                'ArchiveLocation')[0].attributes['year'].value.lower() in [
                       'true'
                   ]
        except:
            year = False
        try:
            subdaily = dom.getElementsByTagName(
                'ArchiveLocation')[0].attributes['subdaily'].value.lower() in [
                           'true'
                       ]
        except:
            subdaily = False
        try:
            archive_root = get_archive(
                dom.getElementsByTagName('ArchiveLocation')[0].
                    attributes['root'].value, archive_configuration)
        except:
            archive_root = ""
        archiveLocation = archive_root + archiveLocation

        tmsLimits = None
        try:
            tmsLimitId = get_dom_tag_value(dom, 'TileMatrixSetLimitsId')
            tmsLimits = get_tmslimits(tmsLimitId, tmslimits_configuration)
        except IndexError:
            pass
        except ValueError as e:
            errors.append(e)

        try:
            headerFileName = get_dom_tag_value(dom, 'HeaderFileName')
        except:
            headerFileName = None
        try:
            dataFileLocation = get_dom_tag_value(dom, 'DataFileLocation')
        except:
            dataFileLocation = None
        try:
            indexFileLocation = get_dom_tag_value(dom, 'IndexFileLocation')
        except:
            indexFileLocation = None
        try:
            zIndexFileLocation = get_dom_tag_value(dom, 'ZIndexFileLocation')
        except:
            zIndexFileLocation = None
        try:
            projection = get_projection(
                get_dom_tag_value(dom, 'Projection'), projection_configuration,
                lcdir, tilematrixset_configuration)
        except IndexError:
            log_sig_err('Required <Projection> element is missing in ' + conf,
                        sigevent_url)
            continue
        except Exception as e:
            log_sig_err(str(e), sigevent_url)
            continue

        # Modified in 0.9 to allow for multiple versioned colormaps

        # Sort out any empty ColorMap tags
        colormaps = []
        for colormap in dom.getElementsByTagName('ColorMap'):
            if colormap.firstChild:
                colormaps.append(colormap)

        # Set default colormap (if none indicated, picks the last colormap found)
        default_colormap = None
        if colormaps:
            if len(colormaps) == 1:
                default_colormap = colormaps[0]
            else:
                for colormap in colormaps:
                    if 'default' in list(colormap.attributes.keys(
                    )) and colormap.attributes['default'].value == 'true':
                        if default_colormap is not None:
                            err_msg = 'Multiple <ColorMap> elements have "default=true" attribute but only one is allowed, using ' + colormap.toxml(
                            )
                            log_sig_err(err_msg, sigevent_url)
                        default_colormap = colormap
            if len(colormaps) > 1 and default_colormap is None:
                default_colormap = colormaps[-1]
                err_msg = 'Multiple <ColorMap> elements but none have "default=true" attribute, using ' + default_colormap.toxml(
                )
                log_sig_err(err_msg, sigevent_url)

        # Match <ColorMapLocation> and <ColorMapURL> to colormaps with the same version and set them as attributes of the <ColorMap>
        if colormaps:
            for colormap in colormaps:
                if 'version' not in list(colormap.attributes.keys()):
                    colormap.attributes['version'] = ''

                colormap_value = colormap.firstChild.nodeValue
                version = colormap.attributes['version'].value
                location = next(
                    (location.firstChild.nodeValue
                     for location in environment.colormap_dirs
                     if location.attributes['version'].value == version), None)
                url = next((url.firstChild.nodeValue
                            for url in environment.colormapUrls
                            if url.attributes['version'].value == version),
                           None)

                if not location:
                    location = ''
                    err_msg = "ColorMapLocation for version '{0}' not defined for environment {1} - Trying colormap path {2}".format(
                        version, environmentConfig, colormap_value)
                    log_sig_warn(err_msg, sigevent_url)

                if not url:
                    url = ''
                    err_msg = "ColorMapURL for version '{0}' not defined for environment {1} - Trying colormap path {2}".format(
                        version, environmentConfig, colormap_value)
                    log_sig_warn(err_msg, sigevent_url)

                colormap.attributes['url'] = url
                colormap.attributes['location'] = location

        # Similar treatment as ColorMap for VectorStyleJSON
        # Supporting "legacy" tag name for now
        stylejson_elems = dom.getElementsByTagName('StyleJSON')
        stylejson_elems.extend(dom.getElementsByTagName('VectorStyleJSON'))
        stylejsons = []
        for stylejson in stylejson_elems:
            if stylejson.firstChild:
                stylejsons.append(stylejson)

        # Set default StyleJSON
        default_stylejson = None
        if stylejsons:
            if len(stylejsons) == 1:
                default_stylejson = stylejsons[0]
            else:
                for stylejson in stylejsons:
                    if 'default' in list(stylejson.attributes.keys()) and stylejson.attributes['default'].value == 'true':
                        if default_stylejson is not None:
                            err_msg = 'Multiple <VectorStyleJSON> elements have "default=true" attribute but only one is allowed, using ' + stylejson.toxml()
                            log_sig_err(err_msg, sigevent_url)
                        default_stylejson = stylejson
            if len(stylejsons) > 1 and default_stylejson is None:
                default_stylejson = stylejsons[-1]
                err_msg = 'Multiple <VectorStyleJSON> elements but none have "default=true" attribute, using ' + default_stylejson.toxml()
                log_sig_err(err_msg, sigevent_url)

        # Match <StyleJSONLocation> and <StyleJSONURL> to style json files with the same version and set them as attributes of the <VectorStyleJSON>
        if stylejsons:
            for stylejson in stylejsons:
                if 'version' not in list(stylejson.attributes.keys()):
                    stylejson.attributes['version'] = ''

                stylejson_value = stylejson.firstChild.nodeValue
                version = stylejson.attributes['version'].value
                location = next(
                    (location.firstChild.nodeValue
                     for location in environment.stylejson_dirs
                     if location.attributes['version'].value == version), None)
                url = next((url.firstChild.nodeValue
                            for url in environment.stylejsonUrls
                            if url.attributes['version'].value == version),
                           None)

                if not location:
                    location = ''
                    err_msg = "StyleJSONLocation for version '{0}' not defined for environment {1} - Trying VectorStyleJSON path {2}".format(
                        version, environmentConfig, stylejson_value)
                    log_sig_warn(err_msg, sigevent_url)

                if not url:
                    url = ''
                    err_msg = "StyleJSONURL for version '{0}' not defined for environment {1} - Trying VectorStyleJSON path {2}".format(
                        version, environmentConfig, stylejson_value)
                    log_sig_warn(err_msg, sigevent_url)

                stylejson.attributes['url'] = url
                stylejson.attributes['location'] = location

        # Similar treatment as VectorStyleJSON for VectorMetadataJSON
        metadatajson_elems = dom.getElementsByTagName('MetadataJSON')
        metadatajson_elems.extend(dom.getElementsByTagName('VectorMetadataJSON'))
        metadatajsons = []
        for metadatajson in metadatajson_elems:
            if metadatajson.firstChild:
                metadatajsons.append(metadatajson)

        # Set default VectorMetadataJSON
        default_metadatajson = None
        if metadatajsons:
            if len(metadatajsons) == 1:
                default_metadatajson = metadatajsons[0]
            else:
                for metadatajson in metadatajsons:
                    if 'default' in list(metadatajson.attributes.keys(
                    )) and metadatajson.attributes['default'].value == 'true':
                        if default_metadatajson is not None:
                            err_msg = 'Multiple <VectorMetadataJSON> elements have "default=true" attribute but only one is allowed, using ' + metadatajson.toxml(
                            )
                            log_sig_err(err_msg, sigevent_url)
                        default_metadatajson = metadatajson
            if len(metadatajsons) > 1 and default_metadatajson is None:
                default_metadatajson = metadatajsons[-1]
                err_msg = 'Multiple <VectorMetadataJSON> elements but none have "default=true" attribute, using ' + default_metadatajson.toxml(
                )
                log_sig_err(err_msg, sigevent_url)

        # Match <MetadataJSONLocation> and <MetadataJSONURL> to metadata json files with the same version and set them as attributes of the <VectorMetadataJSON>
        if metadatajsons:
            for metadatajson in metadatajsons:
                if 'version' not in list(metadatajson.attributes.keys()):
                    metadatajson.attributes['version'] = ''

                metadatajson_value = metadatajson.firstChild.nodeValue
                version = metadatajson.attributes['version'].value
                location = next(
                    (location.firstChild.nodeValue
                     for location in environment.metadatajson_dirs
                     if location.attributes['version'].value == version), None)
                url = next((url.firstChild.nodeValue
                            for url in environment.metadatajsonUrls
                            if url.attributes['version'].value == version),
                           None)

                if not location:
                    location = ''
                    err_msg = "MetadataJSONLocation for version '{0}' not defined for environment {1} - Trying VectorMetadataJSON path {2}".format(
                        version, environmentConfig, metadatajson_value)
                    log_sig_warn(err_msg, sigevent_url)

                if not url:
                    url = ''
                    err_msg = "MetadataJSONURL for version '{0}' not defined for environment {1} - Trying VectorMetadataJSON path {2}".format(
                        version, environmentConfig, metadatajson_value)
                    log_sig_warn(err_msg, sigevent_url)

                metadatajson.attributes['url'] = url
                metadatajson.attributes['location'] = location

        try:
            emptyTile = get_dom_tag_value(dom, 'EmptyTile')
        except:
            emptyTile = None
        try:
            if emptyTile == None:
                emptyTileOffset = dom.getElementsByTagName(
                    'EmptyTileSize')[0].attributes['offset'].value
            else:
                emptyTileOffset = dom.getElementsByTagName(
                    'EmptyTile')[0].attributes['offset'].value
        except:
            emptyTileOffset = 0

        # Patterns
        patterns = []
        rest_patterns = []
        patternTags = dom.getElementsByTagName('Pattern')
        for pattern in patternTags:
            try:
                if pattern.attributes[
                    'type'].value == "WMTS-REST":  # append WMTS REST patterns
                    rest_patterns.append(pattern.firstChild.data.strip())
                else:  # assume TWMS key-value pair
                    patterns.append(pattern.firstChild.data.strip())
            except KeyError:  # append if type does not exist
                patterns.append(pattern.firstChild.data.strip())

        # Time
        if configuration_time:
            times = configuration_time.split(',')
        else:
            times = []
            timeTags = dom.getElementsByTagName('Time')
            for time in timeTags:
                try:
                    times.append(time.firstChild.data.strip())
                except AttributeError:
                    times.append('')

        # Set End Points
        if environment.wmts_dir != None:
            wmtsEndPoint = environment.wmts_dir
        else:  # default projection dir
            wmtsEndPoint = lcdir + "/wmts/" + projection.id.replace(":", "")
        if environment.twms_dir != None:
            twmsEndPoint = environment.twms_dir
        else:
            # default projection dir
            twmsEndPoint = lcdir + "/twms/" + projection.id.replace(":", "")

        wmts_endpoints[wmtsEndPoint] = WMTSEndPoint(
            wmtsEndPoint, cacheLocation_wmts, cacheBasename_wmts,
            wmts_getCapabilities, projection)
        twms_endpoints[twmsEndPoint] = TWMSEndPoint(
            twmsEndPoint, cacheLocation_twms, cacheBasename_twms,
            twms_getCapabilities, getTileService, projection)
        wms_endpoints[environment.mapfileStagingLocation] = WMSEndPoint(
            environment.mapfileStagingLocation, environment.mapfileLocation,
            environment.mapfileLocationBasename,
            environment.mapfileConfigLocation,
            environment.mapfileConfigBasename)

        # Close file.
        config_file.close()

    log_info_mssg('config: Identifier: ' + identifier)
    log_info_mssg('config: Title: ' + title)
    log_info_mssg('config: FileNamePrefix: ' + fileNamePrefix)
    log_info_mssg('config: TiledGroupName: ' + tiledGroupName)
    log_info_mssg('config: Compression: ' + compression)
    log_info_mssg('config: TileMatrixSet: ' + tilematrixset)
    if wmsSourceLoc:
        log_info_mssg('config: WMSSourceLoc: ' + wmsSourceLoc)
    if wmsGroupName:
        log_info_mssg('config: WMSGroupName: ' + wmsGroupName)
    if wmsLayerGroupName:
        log_info_mssg('config: WMSLayerGroupName: ' + wmsLayerGroupName)
    if emptyTile:
        log_info_mssg('config: EmptyTile: ' + emptyTile)
    if str(emptyTileSize) != "":
        log_info_mssg('config: EmptyTileSize: ' + str(emptyTileSize))
    log_info_mssg('config: EmptyTileOffset: ' + str(emptyTileOffset))
    if headerFileName:
        log_info_mssg('config: HeaderFileName: ' + headerFileName)
    if archiveLocation:
        log_info_mssg('config: ArchiveLocation static=' + str(static) +
                      ' year=' + str(year) + ' subdaily=' + str(subdaily) +
                      ': ' + archiveLocation)
    if dataFileLocation:
        log_info_mssg('config: DataFileLocation: ' + dataFileLocation)
    if indexFileLocation:
        log_info_mssg('config: IndexFileLocation: ' + indexFileLocation)
    if zIndexFileLocation:
        log_info_mssg('config: ZIndexFileLocation: ' + zIndexFileLocation)
    if projection:
        log_info_mssg('config: Projection: ' + str(projection.id))
    if getTileService:
        log_info_mssg('config: GetTileServiceLocation: ' + str(getTileService))
    if wmts_getCapabilities:
        log_info_mssg('config: WMTS GetCapabilitiesLocation: ' +
                      str(wmts_getCapabilities))
    if twms_getCapabilities:
        log_info_mssg('config: TWMS GetCapabilitiesLocation: ' +
                      str(twms_getCapabilities))
    if cacheLocation_wmts:
        log_info_mssg('config: WMTS CacheLocation: ' + str(cacheLocation_wmts))
    if cacheLocation_twms:
        log_info_mssg('config: TWMS CacheLocation: ' + str(cacheLocation_twms))
    if cacheBasename_wmts:
        log_info_mssg('config: WMTS Basename: ' + str(cacheLocation_wmts))
    if cacheBasename_twms:
        log_info_mssg('config: TWMS Basename: ' + str(cacheLocation_twms))
    if wmtsEndPoint:
        log_info_mssg('config: WMTSEndPoint: ' + str(wmtsEndPoint))
    if twmsEndPoint:
        log_info_mssg('config: TWMSEndPoint: ' + str(twmsEndPoint))
    if tmsLimits:
        log_info_mssg('config: TileMatrixSetLimits: ' + tmsLimits.toxml())
    if colormaps:
        for colormap in colormaps:
            map_value = colormap.firstChild.nodeValue.strip()
            log_info_mssg('config: ColorMap: ' + str(map_value))
    if stylejsons:
        for stylejson in stylejsons:
            json_value = stylejson.firstChild.nodeValue.strip()
            log_info_mssg('config: VectorStyleJSON: ' + str(json_value))
    if metadatajsons:
        for metadatajson in metadatajsons:
            json_value = metadatajson.firstChild.nodeValue.strip()
            log_info_mssg('config: VectorMetadataJSON: ' + str(json_value))
    log_info_mssg('config: Patterns: ' + str(patterns))
    if len(rest_patterns) > 0:
        log_info_mssg('config: WMTS-REST Patterns: ' + str(rest_patterns))
    if len(times) > 0:
        log_info_mssg('config: Time: ' + str(times))

    if archiveLocation != None:
        archiveLocation = add_trailing_slash(archiveLocation)
        # check if absolute path or else use relative to cache location
        if archiveLocation[0] == '/':
            mrfLocation = archiveLocation
        else:
            mrfLocation = cacheConfig + archiveLocation
            archiveLocation = mrfLocation
    else:  # use archive location relative to cache if not defined
        mrfLocation = add_trailing_slash(cacheConfig)
    if year == True:
        if archiveLocation != None:
            mrfLocation = mrfLocation + 'YYYY/'
        else:
            mrfLocation = mrfLocation + fileNamePrefix + '/YYYY/'

    if static == True:
        mrf = mrfLocation + fileNamePrefix + '.mrf'
    else:
        if subdaily == True:
            mrf = mrfLocation + fileNamePrefix + 'TTTTTTTTTTTTT_.mrf'
        else:
            mrf = mrfLocation + fileNamePrefix + 'TTTTTTT_.mrf'

    if indexFileLocation == None:
        if archiveLocation != None and archiveLocation[0] == '/':
            # use absolute path of archive
            indexFileLocation = mrf.replace('.mrf', '.idx')
        else:
            # use relative path to cache
            indexFileLocation = mrf.replace(cacheConfig, '').replace(
                '.mrf', '.idx')

    if dataFileLocation == None:
        if archiveLocation != None and archiveLocation[0] == '/':
            # use absolute path of archive
            dataFileLocation = mrf
        else:
            # use relative path to cache
            dataFileLocation = mrf.replace(cacheConfig, '')
        if compression.lower() in ['jpg', 'jpeg']:
            dataFileLocation = dataFileLocation.replace('.mrf', '.pjg')
            mrf_format = 'image/jpeg'
        elif compression.lower() in ['tif', 'tiff']:
            dataFileLocation = dataFileLocation.replace('.mrf', '.ptf')
            mrf_format = 'image/tiff'
        elif compression.lower() in ['lerc']:
            dataFileLocation = dataFileLocation.replace('.mrf', '.lrc')
            mrf_format = 'image/lerc'
        elif compression.lower() in ['mvt']:
            compression = "MVT"
            dataFileLocation = dataFileLocation.replace('.mrf', '.pvt')
            mrf_format = 'application/vnd.mapbox-vector-tile'
        elif vectorType is not None:
            dataFileLocation = dataFileLocation.replace('.mrf', '.shp')
        else:
            dataFileLocation = dataFileLocation.replace('.mrf', '.ppg')
            mrf_format = 'image/png'

    if zIndexFileLocation == None:
        if archiveLocation != None and archiveLocation[0] == '/':
            # use absolute path of archive
            zIndexFileLocation = mrf
        else:
            # use relative path to cache
            zIndexFileLocation = mrf.replace(cacheConfig, '')
        zIndexFileLocation = zIndexFileLocation.replace('.mrf', '.zdb')

    # Parse header filename. Default is to use the 'mrf' filename.
    header_type = None
    header_file_name = mrf
    try:
        headerFileName = dom.getElementsByTagName('HeaderFileName')[0]
        header_file_name = get_dom_tag_value(dom, 'HeaderFileName')
    except (AttributeError, IndexError):
        pass
    try:
        header_type = headerFileName.getAttribute('type')
    except AttributeError:
        pass

    if not vectorType:
        # Open MRF header if one has been supplied (except if "type" attr is "prefix")
        header_dom = None
        if header_type != 'prefix':
            try:
                with open(header_file_name, 'r') as mrf_file:
                    try:
                        header_dom = xml.dom.minidom.parse(mrf_file)
                    except:
                        log_sig_err(
                            'Badly-formatted MRF header file: {0}'.format(
                                mrf_file), sigevent_url)
                        continue
            except IOError:
                log_sig_err(
                    "Can't open MRF file: {0}".format(header_file_name),
                    sigevent_url)
                continue

        # Create base MRF document. We'll be adding stuff from either the header MRF or the
        # layer config file to this.
        mrf_impl = xml.dom.minidom.getDOMImplementation()
        mrf_dom = mrf_impl.createDocument(None, 'MRF_META', None)
        mrf_meta = mrf_dom.documentElement

        # Create <Raster> tag
        raster_node = mrf_dom.createElement('Raster')

        # If the "prefix" attribute of <HeaderFileName> is present, we grab MRF stuff from the
        # layer config file. Otherwise, use the header file specified.
        if header_type == 'prefix':
            mrf_base = header_file_name + '.mrf'
            header_dom = dom
            log_info_mssg('Using MRF data within layer config file')
        else:
            log_info_mssg('Using MRF Archetype: ' + header_file_name)
            mrf_base = os.path.basename(header_file_name)

        if header_dom != None:
            # Check if <Size> tag present and has all 3 required values (x,y,c)
            try:
                size_node = header_dom.getElementsByTagName('Size')[0]
            except IndexError:
                log_sig_err(
                    "<Size> tag not present in MRF header file or layer config",
                    sigevent_url)
                continue
            if size_node != None:
                if not all(attr in list(size_node.attributes.keys())
                           for attr in ('x', 'y')):
                    log_sig_err("<Size> tag needs to have attributes x and y",
                                sigevent_url)
                    continue
                else:
                    raster_node.appendChild(size_node)
                    bands = size_node.getAttribute('c')

            # Create <Compression> node
            compression_node = mrf_dom.createElement('Compression')
            compression_text_node = mrf_dom.createTextNode(compression)
            compression_node.appendChild(compression_text_node)
            raster_node.appendChild(compression_node)

            # Check if <DataValues> tag is present and the NoData attribute is present
            try:
                datavalues_node = header_dom.getElementsByTagName(
                    'DataValues')[0]
            except IndexError:
                datavalues_node = None
            finally:
                if datavalues_node is not None:
                    raster_node.appendChild(datavalues_node)

            # Check if the <Quality> tag is present and of a valid type
            try:
                quality_node = header_dom.getElementsByTagName('Quality')[0]
            except IndexError:
                quality_node = None
            if quality_node is not None:
                if int(quality_node.firstChild.nodeValue) < 1 or int(quality_node.firstChild.nodeValue) > 100:
                    log_sig_err(
                        "<Quality> tag must be an integer between 1 and 100",
                        sigevent_url)
                    continue
                else:
                    raster_node.appendChild(quality_node)

            # Check if <PageSize> node is present and has c, x, and y attributes
            try:
                page_size_node = header_dom.getElementsByTagName('PageSize')[0]
            except IndexError:
                page_size_node = None
                log_sig_err(
                    "<PageSize> tag not present in MRF header file or layer config",
                    sigevent_url)
                continue
            if page_size_node is not None:
                if all(attr in list(page_size_node.attributes.keys())
                       for attr in ('x', 'y')):
                    raster_node.appendChild(page_size_node)
                else:
                    log_sig_err("<PageSize> requires x, and y attributes",
                                sigevent_url)
                    continue

            # Add <Raster> tag to MRF
            mrf_meta.appendChild(raster_node)

            # Create <Rsets>
            try:
                rsets_node = header_dom.getElementsByTagName('Rsets')[0]
            except IndexError:
                rsets_node = None
                log_sig_err(
                    "<Rsets> tag not present in layer config or MRF header file",
                    sigevent_url)
                continue
            if rsets_node is not None:
                try:
                    scale_attribute = rsets_node.getAttribute('scale')
                except:
                    log_sig_err("Attribute 'scale' not present in <Rsets> tag",
                                sigevent_url)
                    continue
                else:
                    try:
                        if scale_attribute:
                            if int(scale_attribute
                                   ) != projection.tilematrixsets[
                                tilematrixset].scale:
                                log_sig_err(
                                    "Overview scales do not match - " +
                                    tilematrixset + ": " + str(
                                        str(projection.tilematrixsets[
                                                tilematrixset].scale)) + ", " +
                                    "Provided: " + scale_attribute,
                                    sigevent_url)
                                continue
                        if projection.tilematrixsets[tilematrixset].levels > 1:
                            rsets_node.setAttribute(
                                'scale',
                                str(projection.tilematrixsets[tilematrixset].
                                    scale))
                    except KeyError:
                        log_sig_err(
                            "Invalid TileMatrixSet " + tilematrixset +
                            " for projection " + projection.id, sigevent_url)
                        continue
                # Add data file locations
                dataFileNameElement = mrf_dom.createElement('DataFileName')
                dataFileNameElement.appendChild(
                    mrf_dom.createTextNode(dataFileLocation))
                indexFileNameElement = mrf_dom.createElement('IndexFileName')
                indexFileNameElement.appendChild(
                    mrf_dom.createTextNode(indexFileLocation))
                rsets_node.appendChild(dataFileNameElement)
                rsets_node.appendChild(indexFileNameElement)

            # Add zindex file name
            has_zdb = False
            if size_node.hasAttribute('z'):
                z_index_node = mrf_dom.createElement('ZIndexFileName')
                z_index_text_node = mrf_dom.createTextNode(zIndexFileLocation)
                z_index_node.appendChild(z_index_text_node)
                rsets_node.appendChild(z_index_node)
                has_zdb = True

            mrf_meta.appendChild(rsets_node)

            # Create GeoTags
            geotag_node = mrf_dom.createElement('GeoTags')
            # Check for bounding box
            try:
                bounding_box_node = header_dom.getElementsByTagName(
                    'BoundingBox')[0]
            except IndexError:
                bounding_box_node = None
                log_sig_err(
                    "<BoundingBox> tag not present in layer config or MRF header file",
                    sigevent_url)
                continue
            if bounding_box_node is not None:
                if all(attr in list(bounding_box_node.attributes.keys())
                       for attr in ('minx', 'miny', 'maxx', 'maxy')):
                    geotag_node.appendChild(bounding_box_node)
                else:
                    log_sig_err(
                        "<BoundingBox> requires minx, miny, maxx, and maxy attributes",
                        sigevent_url)
                    continue

            mrf_meta.appendChild(geotag_node)

        twms = mrf_dom.createElement('TWMS')
        levelsElement = mrf_dom.createElement('Levels')
        levelsElement.appendChild(
            mrf_dom.createTextNode(
                str(projection.tilematrixsets[tilematrixset].levels)))

        # Get page sizes for TWMS pattern and/or empty tile generation
        pageSize = mrf_dom.getElementsByTagName('PageSize')[0]
        tileX = int(pageSize.getAttribute('x'))
        tileY = int(pageSize.getAttribute('y'))

        if emptyTile != None:
            # Generate empty tile and override size if colormap is used
            if default_colormap != None and skip_empty_tiles == False:
                colormap_value = default_colormap.firstChild.nodeValue
                colormap_location = default_colormap.attributes[
                    'location'].value
                if colormap_location == '':
                    colormap_path = colormap_value
                else:
                    colormap_path = add_trailing_slash(
                        colormap_location) + colormap_value

                emptyTileSize = generate_empty_tile(colormap_path, emptyTile,
                                                    tileX, tileY)
            else:  # Override size if there is no colormap
                try:
                    # Get file size
                    print("\nReading empty tile file: " + emptyTile)
                    emptyTileSize = os.path.getsize(emptyTile)
                    print("Empty tile size: " + str(emptyTileSize))
                except:
                    mssg = str().join(['Cannot read empty tile:  ', emptyTile])
                    log_sig_err(mssg, sigevent_url)

        emptyInfoElement = mrf_dom.createElement('EmptyInfo')
        emptyInfoElement.setAttribute('size', str(emptyTileSize))
        emptyInfoElement.setAttribute('offset', str(emptyTileOffset))
        twms.appendChild(levelsElement)
        twms.appendChild(emptyInfoElement)

        # No longer used
        #     if colormap:
        #         metadataElement = mrf_dom.createElement('Metadata')
        #         metadataElement.appendChild(mrf_dom.createTextNode(colormap))
        #         twms.appendChild(twms.appendChild(metadataElement))

        # add default TWMS patterns
        twms_time_pattern = "request=GetMap&layers=%s&srs=%s&format=%s&styles=&time=[-0-9]*&width=%s&height=%s&bbox=[-,\.0-9+Ee]*" % (
            identifier, str(projection.id), mrf_format.replace("/", "%2F"),
            str(tileX), str(tileY))
        twms_notime_pattern = "request=GetMap&layers=%s&srs=%s&format=%s&styles=&width=%s&height=%s&bbox=[-,\.0-9+Ee]*" % (
            identifier, str(projection.id), mrf_format.replace("/", "%2F"),
            str(tileX), str(tileY))
        patterns.append(twms_time_pattern)
        patterns.append(twms_notime_pattern)

        patternElements = []
        for pattern in patterns:
            patternElements.append(mrf_dom.createElement('Pattern'))
            patternElements[-1].appendChild(
                mrf_dom.createCDATASection(pattern))

        for patternElement in patternElements:
            twms.appendChild(patternElement)

        # Time elements
        detected_times = []
        if static == False:
            for time in times:
<<<<<<< HEAD
                detected_times += detect_time(time, archiveLocation,
                                              fileNamePrefix, year, has_zdb)
=======
                detected_times += detect_time(time, archiveLocation, fileNamePrefix, year, has_zdb)
>>>>>>> c0fc6999

            timeElements = []
            for detected_time in detected_times:
                timeElements.append(mrf_dom.createElement('Time'))
                timeElements[-1].appendChild(
                    mrf_dom.createTextNode(detected_time))

            for timeElement in timeElements:
                twms.appendChild(timeElement)

        mrf_meta.appendChild(twms)

        if projection:
            projectionElement = mrf_dom.createElement('Projection')
            projectionElement.appendChild(
                mrf_dom.createCDATASection(projection.wkt))
            mrf_meta.appendChild(projectionElement)

        if not os.path.exists(twmsEndPoint):
            os.makedirs(twmsEndPoint)
        if not os.path.exists(wmtsEndPoint):
            os.makedirs(wmtsEndPoint)

        twms_mrf_filename = twmsEndPoint + '/' + mrf_base
        twms_mrf_file = open(twms_mrf_filename, 'w+')

        formatted_xml = get_pretty_xml(mrf_dom)
        twms_mrf_file.write(formatted_xml)
        twms_mrf_file.seek(0)

        wmts_mrf_filename = wmtsEndPoint + '/' + mrf_base
        # check if file already exists and has same TileMatrixSet, if not then create another file
        if os.path.isfile(wmts_mrf_filename):
            wmts_mrf_file = open(wmts_mrf_filename, 'r')
            if tilematrixset not in wmts_mrf_file.read():
                log_sig_warn(
                    tilematrixset + " not found in existing " +
                    wmts_mrf_filename +
                    ". Creating new file for TileMatrixSet.", sigevent_url)
                wmts_mrf_filename = wmts_mrf_filename.split(
                    ".mrf")[0] + "_" + tilematrixset + ".mrf"
            wmts_mrf_file.close()

        wmts_mrf_file = open(wmts_mrf_filename, 'w+')
        lines = twms_mrf_file.readlines()

        # change patterns for WMTS
        pattern_replaced = False
        try:
            if is_encoded:
                wmts_pattern = "<![CDATA[SERVICE=WMTS&REQUEST=GetTile&VERSION=1.0.0&LAYER=%s&STYLE=(default|encoded)?&TILEMATRIXSET=%s&TILEMATRIX=[0-9]*&TILEROW=[0-9]*&TILECOL=[0-9]*&FORMAT=%s]]>" % (
                    identifier, tilematrixset, mrf_format.replace("/", "%2F"))
            else:
                wmts_pattern = "<![CDATA[SERVICE=WMTS&REQUEST=GetTile&VERSION=1.0.0&LAYER=%s&STYLE=(default)?&TILEMATRIXSET=%s&TILEMATRIX=[0-9]*&TILEROW=[0-9]*&TILECOL=[0-9]*&FORMAT=%s]]>" % (
                    identifier, tilematrixset, mrf_format.replace("/", "%2F"))
        except KeyError:
            log_sig_exit(
                'ERROR', 'TileMatrixSet ' + tilematrixset +
                         ' not found for projection: ' + projection.id, sigevent_url)
        for line in lines:
            if '<Pattern>' in line:
                if pattern_replaced == False:
                    patternline = line.split('Pattern')
                    line = patternline[
                               0] + "Pattern>" + wmts_pattern + "</Pattern" + patternline[
                               -1]
                    pattern_replaced = True
                else:
                    line = ''
            wmts_mrf_file.write(line)

        twms_mrf_file.close()
        wmts_mrf_file.seek(0)
        wmts_mrf_file.close()
        try:
            mrf_file.close()
        except:
            pass

        print('\n' + twms_mrf_filename + ' configured successfully\n')
        print('\n' + wmts_mrf_filename + ' configured successfully\n')

        # generate legend if requested
        legendUrl_svg_v_meta = ''
        legendUrl_svg_h_meta = ''
        legendUrl_png_h_url  = None
        if legend and default_colormap:
            colormap_value = default_colormap.firstChild.nodeValue
            colormap_location = default_colormap.attributes['location'].value
            if colormap_location == '':
                colormap_path = colormap_value
            else:
                colormap_path = add_trailing_slash(
                    colormap_location) + colormap_value

            legend_identifier = os.path.splitext(colormap_value)[0]
            legend_output = ''
            try:
                legend_output = environment.legend_dir + legend_identifier
            except:
                message = "Legend directory has not been defined for environment with cache location: " + environment.cache
                log_sig_err(message, sigevent_url)

            try:
                if environment.legendUrl != None:
                    if legend_output != '':
                        # These URLs _are_ used in the WMTS capabilities
                        legendUrl_svg_v_meta, legendUrl_svg_v_width, legendUrl_svg_v_height = generate_legend(
                            colormap_path, legend_output + '_V.svg',
                                           environment.legendUrl + legend_identifier + '_V.svg',
                            'svg', 'vertical')
                        legendUrl_svg_h_meta, legendUrl_svg_h_width, legendUrl_svg_h_height = generate_legend(
                            colormap_path, legend_output + '_H.svg',
                                           environment.legendUrl + legend_identifier + '_H.svg',
                            'svg', 'horizontal')

                        # This URL _is not_ used in the WMTS capabilities
                        legendUrl_png_h_meta, legendUrl_png_h_width, legendUrl_png_h_height = generate_legend(
                            colormap_path, legend_output + '_H.png',
                                           environment.legendUrl + legend_identifier + '_H.png',
                            'png', 'horizontal')
                        # saving this for later since WMS doesn't use the <LegendURL> metadata tag
                        legendUrl_png_h_url = environment.legendUrl + legend_identifier + '_H.png'
                else:
                    message = "Legend URL has not been defined for environment with cache location: " + environment.cache
                    log_sig_err(message, sigevent_url)
            except:
                message = "Error generating legend for " + legend_identifier
                log_sig_err(message, sigevent_url)

    else:  # Vectors
        # Vectors aren't supporting z-slices
        has_zdb = False

        # Detect times for product based on layer configuration <Time> elements
        detected_times = []
        if static == False:
            for time in times:
                detected_times += detect_time(time, archiveLocation, fileNamePrefix, year, has_zdb)

        # Clear legend variables
        legendUrl_svg_v_meta = ''
        legendUrl_svg_h_meta = ''
        legendUrl_png_h_url  = None


    # generate archive links if requested
    if links:
        if len(detected_times) > 0:
            print("Generating archive links for " + fileNamePrefix)
            generate_links(detected_times, archiveLocation, fileNamePrefix,
                           year, dataFileLocation, has_zdb, vectorType)
        else:
            print(fileNamePrefix + " is not a time varying layer")

    # Modify service files

    #getCapabilities TWMS
    if no_twms == False:
        try:
            # Copy and open base GetCapabilities.
            getCapabilities_file = twmsEndPoint + '/getCapabilities.xml'
            shutil.copyfile(lcdir + '/conf/getcapabilities_base_twms.xml',
                            getCapabilities_file)
            getCapabilities_base = open(getCapabilities_file, 'r+')
        except IOError:
            mssg = str().join([
                'Cannot read getcapabilities_base_twms.xml file:  ',
                lcdir + '/conf/getcapabilities_base_twms.xml'
            ])
            log_sig_exit('ERROR', mssg, sigevent_url)
        else:
            lines = getCapabilities_base.readlines()
            for idx in range(0, len(lines)):
                if '<SRS></SRS>' in lines[idx]:
                    lines[idx] = lines[idx].replace(
                        '<SRS></SRS>', '<SRS>' + projection.id + '</SRS>')
                if '<CRS></CRS>' in lines[idx]:
                    lines[idx] = lines[idx].replace(
                        '<CRS></CRS>', '<CRS>' + projection.id + '</CRS>')
                if 'OnlineResource' in lines[idx]:
                    spaces = lines[idx].index('<')
                    onlineResource = xml.dom.minidom.parseString(
                        lines[idx]).getElementsByTagName('OnlineResource')[0]
                    if 'KeywordList' in lines[idx - 1]:
                        onlineResource.attributes[
                            'xlink:href'] = twmsServiceUrl  # don't include the cgi portion
                    else:
                        onlineResource.attributes[
                            'xlink:href'] = twmsServiceUrl + "twms.cgi?"
                    lines[idx] = (' ' * spaces) + onlineResource.toprettyxml(
                        indent=" ")
            getCapabilities_base.seek(0)
            getCapabilities_base.truncate()
            getCapabilities_base.writelines(lines)
            getCapabilities_base.close()

        #getTileService
    if no_twms == False:
        try:
            # Copy and open base GetTileService.
            getTileService_file = twmsEndPoint + '/getTileService.xml'
            shutil.copyfile(lcdir + '/conf/gettileservice_base.xml',
                            getTileService_file)
            getTileService_base = open(getTileService_file, 'r+')
        except IOError:
            mssg = str().join([
                'Cannot read gettileservice_base.xml file:  ',
                lcdir + '/conf/gettileservice_base.xml'
            ])
            log_sig_exit('ERROR', mssg, sigevent_url)
        else:
            lines = getTileService_base.readlines()
            for idx in range(0, len(lines)):
                if 'BoundingBox' in lines[idx]:
                    lines[idx] = lines[idx].replace(
                        "BoundingBox", "LatLonBoundingBox").replace(
                        "{minx}", projection.lowercorner[0]).replace(
                        "{miny}", projection.lowercorner[1]).replace(
                        "{maxx}",
                        projection.uppercorner[0]).replace(
                        "{maxy}", projection.uppercorner[1])
                if 'OnlineResource' in lines[idx]:
                    spaces = lines[idx].index('<')
                    onlineResource = xml.dom.minidom.parseString(
                        lines[idx]).getElementsByTagName('OnlineResource')[0]
                    if 'KeywordList' in lines[idx - 1]:
                        onlineResource.attributes[
                            'xlink:href'] = twmsServiceUrl  # don't include the cgi portion
                    else:
                        onlineResource.attributes[
                            'xlink:href'] = twmsServiceUrl + "twms.cgi?"
                    lines[idx] = (' ' * spaces) + onlineResource.toprettyxml(
                        indent=" ")
            getTileService_base.seek(0)
            getTileService_base.truncate()
            getTileService_base.writelines(lines)
            getTileService_base.close()

    #getCapabilities WMTS modify Service URL
    if no_wmts == False:
        try:
            # Copy and open base GetCapabilities.
            getCapabilities_file = wmtsEndPoint + '/getCapabilities.xml'
            shutil.copyfile(lcdir + '/conf/getcapabilities_base_wmts.xml',
                            getCapabilities_file)
            getCapabilities_base = open(getCapabilities_file, 'r+')
        except IOError:
            mssg = str().join([
                'Cannot read getcapabilities_base_wmts.xml file:  ',
                lcdir + '/conf/getcapabilities_base_wmts.xml'
            ])
            log_sig_exit('ERROR', mssg, sigevent_url)
        else:
            lines = getCapabilities_base.readlines()
            for idx in range(0, len(lines)):
                if '<ows:Get' in lines[idx]:
                    spaces = lines[idx].index('<')
                    getUrlLine = lines[idx].replace(
                        'ows:Get',
                        'Get xmlns:xlink="http://www.w3.org/1999/xlink"'
                    ).replace('>', '/>')
                    getUrl = xml.dom.minidom.parseString(
                        getUrlLine).getElementsByTagName('Get')[0]
                    if '1.0.0/WMTSCapabilities.xml' in lines[idx]:
                        getUrl.attributes[
                            'xlink:href'] = wmtsServiceUrl + '1.0.0/WMTSCapabilities.xml'
                    elif 'wmts.cgi?' in lines[idx]:
                        getUrl.attributes[
                            'xlink:href'] = wmtsServiceUrl + 'wmts.cgi?'
                    else:
                        getUrl.attributes['xlink:href'] = wmtsServiceUrl
                    lines[idx] = (' ' * spaces) + getUrl.toprettyxml(
                        indent=" ").replace('Get', 'ows:Get').replace(
                        ' xmlns:xlink="http://www.w3.org/1999/xlink"',
                        '').replace('/>', '>')
                if 'ServiceMetadataURL' in lines[idx]:
                    spaces = lines[idx].index('<')
                    serviceMetadataUrlLine = lines[idx].replace(
                        'ServiceMetadataURL',
                        'ServiceMetadataURL xmlns:xlink="http://www.w3.org/1999/xlink"'
                    )
                    serviceMetadataUrl = xml.dom.minidom.parseString(
                        serviceMetadataUrlLine).getElementsByTagName(
                        'ServiceMetadataURL')[0]
                    serviceMetadataUrl.attributes[
                        'xlink:href'] = wmtsServiceUrl + '1.0.0/WMTSCapabilities.xml'
                    lines[idx] = (
                                       ' ' * spaces
                                 ) + serviceMetadataUrl.toprettyxml(indent=" ").replace(
                        ' xmlns:xlink="http://www.w3.org/1999/xlink"', '')
            getCapabilities_base.seek(0)
            getCapabilities_base.truncate()
            getCapabilities_base.writelines(lines)
            getCapabilities_base.close()

    # create WMTS layer metadata for GetCapabilities
    if no_wmts == False and vectorType is None:
        try:
            # Open layer XML file
            layer_xml = open(wmts_mrf_filename.replace('.mrf', '.xml'), 'w+')
        except IOError:
            mssg = str().join([
                'Cannot read layer XML file:  ',
                wmts_mrf_filename.replace('.mrf', '.xml')
            ])
            log_sig_exit('ERROR', mssg, sigevent_url)

        wmts_layer_template = """<Layer>
            <ows:Title xml:lang=\"en\">$Title</ows:Title>
            $BoundingBox
            <ows:Identifier>$Identifier</ows:Identifier>
            <ows:Metadata xlink:type="simple" xlink:role="http://earthdata.nasa.gov/gibs/metadata-type/colormap$MapVersion" xlink:href="$ColorMap" xlink:title="GIBS Color Map: Data - RGB Mapping"/>
            <ows:Metadata xlink:type="simple" xlink:role="http://earthdata.nasa.gov/gibs/metadata-type/mapbox-gl-style$MapVersion" xlink:href="$VectorStyleJSON" xlink:title="Mapbox GL Layer Styles"/>
            <ows:Metadata xlink:type="simple" xlink:role="http://earthdata.nasa.gov/gibs/metadata-type/layer$MapVersion" xlink:href="$VectorMetadataJSON" xlink:title="Layer Vector Metadata"/>
            <Style isDefault="true">
                <ows:Title xml:lang=\"en\">default</ows:Title>
                <ows:Identifier>default</ows:Identifier>
                $LegendURL_vertical
                $LegendURL_horizontal
            </Style>
            <Format>$Format</Format>
            <Dimension>
                <ows:Identifier>Time</ows:Identifier>
                <ows:UOM>ISO8601</ows:UOM>
                <Default>$DefaultDate</Default>
                <Current>false</Current>
                <Value>$DateRange</Value>
            </Dimension>
            <TileMatrixSetLink>
                <TileMatrixSet>$TileMatrixSet</TileMatrixSet>$TMSLimits
            </TileMatrixSetLink>
            <ResourceURL format="$Format" resourceType="tile" template="$WMTSServiceURL$Identifier/default/{Time}/{TileMatrixSet}/{TileMatrix}/{TileRow}/{TileCol}.$FileType"/>
        </Layer>"""

        layer_output = ""
        lines = wmts_layer_template.splitlines(True)
        for line in lines:
            # replace lines in template
            if '<Layer>' in line:
                line = '         ' + line
            if '</Layer>' in line:
                line = ' ' + line + '\n'
            if '$Title' in line:
                line = line.replace("$Title", title)
            if '$BoundingBox' in line:
                line = line.replace("$BoundingBox", projection.bbox_xml)
            if '$Identifier' in line:
                line = line.replace("$Identifier", identifier)
            if '$LegendURL_vertical' in line:
                line = line.replace("$LegendURL_vertical", legendUrl_svg_v_meta)
            if '$LegendURL_horizontal' in line:
                line = line.replace("$LegendURL_horizontal", legendUrl_svg_h_meta)
            if '$ColorMap' in line:
                if colormaps == None or default_colormap == None:
                    line = ''
                else:
                    line_template = line
                    # First create line for default colormap
                    if default_colormap.attributes['url'].value != '':
                        default_colormap_url = add_trailing_slash(
                            default_colormap.attributes['url'].
                                value) + default_colormap.firstChild.nodeValue
                    else:
                        default_colormap_url = default_colormap.firstChild.nodeValue
                    line = line.replace("$MapVersion", '')
                    line = line.replace("$ColorMap", default_colormap_url)
                    # Add rest of tags
                    if default_colormap.attributes['version'].value != '':
                        for colormap in colormaps:
                            if colormap.attributes['url'].value != '':
                                colormap_url = add_trailing_slash(
                                    colormap.attributes['url'].
                                        value) + colormap.firstChild.nodeValue
                            else:
                                colormap_url = colormap.firstChild.nodeValue
                            newline = line_template.replace(
                                "$MapVersion",
                                '/' + colormap.attributes['version'].value)
                            newline = newline.replace("$ColorMap",
                                                      colormap_url)
                            line += newline[3:]
            if '$VectorStyleJSON' in line:
                if stylejsons == None or default_stylejson == None:
                    line = ''
                else:
                    line_template = line
                    # First create line for default style
                    if default_stylejson.attributes['url'].value != '':
                        default_stylejson_url = add_trailing_slash(
                            default_stylejson.attributes['url'].
                                value) + default_stylejson.firstChild.nodeValue
                    else:
                        default_stylejson_url = default_stylejson.firstChild.nodeValue
                    line = line.replace("$MapVersion", '')
                    line = line.replace("$VectorStyleJSON", default_stylejson_url)
                    # Add rest of tags
                    if default_stylejson.attributes['version'].value != '':
                        for stylejson in stylejsons:
                            if stylejson.attributes['url'].value != '':
                                stylejson_url = add_trailing_slash(
                                    stylejson.attributes['url'].
                                        value) + stylejson.firstChild.nodeValue
                            else:
                                stylejson_url = stylejson.firstChild.nodeValue
                            newline = line_template.replace(
                                "$MapVersion",
                                '/' + stylejson.attributes['version'].value)
                            newline = newline.replace("$VectorStyleJSON",
                                                      stylejson_url)
                            line += newline[3:]
            if '$VectorMetadataJSON' in line:
                if metadatajsons == None or default_metadatajson == None:
                    line = ''
                else:
                    line_template = line
                    # First create line for default metadata
                    if default_metadatajson.attributes['url'].value != '':
                        default_metadatajson_url = add_trailing_slash(
                            default_metadatajson.attributes['url'].
                                value) + default_metadatajson.firstChild.nodeValue
                    else:
                        default_metadatajson_url = default_metadatajson.firstChild.nodeValue
                    line = line.replace("$MapVersion", '')
                    line = line.replace("$VectorMetadataJSON",
                                        default_metadatajson_url)
                    # Add rest of tags
                    if default_metadatajson.attributes['version'].value != '':
                        for metadatajson in metadatajsons:
                            if metadatajson.attributes['url'].value != '':
                                metadatajson_url = add_trailing_slash(
                                    metadatajson.attributes['url'].
                                        value) + metadatajson.firstChild.nodeValue
                            else:
                                metadatajson_url = metadatajson.firstChild.nodeValue
                            newline = line_template.replace(
                                "$MapVersion",
                                '/' + metadatajson.attributes['version'].value)
                            newline = newline.replace("$VectorMetadataJSON",
                                                      metadatajson_url)
                            line += newline[3:]
            if '$Format' in line:
                line = line.replace("$Format", mrf_format)
            if '$FileType' in line:
                if mrf_format == "application/vnd.mapbox-vector-tile":
                    line = line.replace("$FileType", "mvt")
                else:
                    line = line.replace("$FileType", mrf_format.split('/')[1])
            if '$WMTSServiceURL' in line:
                line = line.replace("$WMTSServiceURL",
                                    environment.wmtsServiceUrl)
            if '$TileMatrixSet' in line:
                line = line.replace("$TileMatrixSet", tilematrixset)
                if tmsLimits:
                    line = line.replace('$TMSLimits', tmsLimits.toxml())
                else:
                    line = line.replace('$TMSLimits', '')
                tilematrixset_line = line

            if static == True or len(detected_times) == 0:
                if any(x in line for x in [
                    'Dimension', '<ows:Identifier>Time</ows:Identifier>',
                    '<ows:UOM>ISO8601</ows:UOM>', '$DefaultDate',
                    '<Current>false</Current>', '$DateRange'
                ]):
                    line = ''
                if '/{Time}' in line:
                    line = line.replace('/{Time}', '')
            else:
                if '$DefaultDate' in line:
                    defaultDate = ''
                    for detected_time in detected_times:
                        defaultDate = detected_time.strip().split('/')[1]
                    line = line.replace("$DefaultDate", defaultDate)
                if '$DateRange' in line:
                    line = line.replace("$DateRange", detected_times[0].strip())
                    iterTime = iter(detected_times)
                    next(iterTime)
                    for detected_time in iterTime:
                        line += "             <Value>" + detected_time + "</Value>\n"
            # remove extra white space from lines
            line = line[3:]
            layer_output = layer_output + line
        # Replace extra lines before </Style>
        blanks = """

"""
        layer_output = layer_output.replace(blanks, "")
        # Check if additional encoded style is needed
        if is_encoded == True:
            style_encoded = """</Style>
         <Style isDefault="false">
            <ows:Title xml:lang=\"en\">encoded</ows:Title>
            <ows:Identifier>encoded</ows:Identifier>
         </Style>"""
            layer_output = layer_output.replace("</Style>", style_encoded)
        layer_xml.writelines(layer_output)

        # special case, add additional tilematrixsets from existing file and then remove
        existing_layer_xml_filename = wmts_mrf_filename.replace(
            '.mrf', '.xml').replace("_" + tilematrixset, '')
        if tilematrixset in wmts_mrf_filename:
            try:
                # Open GetCapabilities.
                existing_layer_xml = open(existing_layer_xml_filename, 'r+')
                lines = existing_layer_xml.readlines()
                os.remove(existing_layer_xml_filename)
                for idx in range(0, len(lines)):
                    if '<TileMatrixSet>' in lines[idx]:
                        lines[idx] = lines[idx] + tilematrixset_line
                layer_xml.seek(0)
                layer_xml.writelines(lines)
                existing_layer_xml.close()
            except:
                mssg = str().join([
                    'Cannot read existing layer XML file:  ',
                    existing_layer_xml_filename
                ])
                log_sig_err(mssg, sigevent_url)

        # close new file
        layer_xml.close()

    # create TWMS layer metadata for GetCapabilities
    if not no_twms and vectorType is None:
        try:
            # Open layer XML file
            layer_xml = open(twms_mrf_filename.replace('.mrf', '_gc.xml'), 'w+')
        except IOError:
            mssg = str().join([
                'Cannot read layer XML file:  ',
                twms_mrf_filename.replace('.mrf', '_gc.xml')
            ])
            log_sig_exit('ERROR', mssg, sigevent_url)

        TWMS_GC_LAYER_TEMPLATE = """    <Layer queryable=\"0\">
      <Name>{Identifier}</Name>
      <Title xml:lang=\"en\">{Title}</Title>
      <Abstract xml:lang=\"en\">{Abstract}</Abstract>
      <LatLonBoundingBox minx=\"{minx}\" miny=\"{miny}\" maxx=\"{maxx}\" maxy=\"{maxy}\" />
      <Style>
        <Name>default</Name> 
        <Title xml:lang=\"en\">(default) Default style</Title>
      </Style>
      <ScaleHint min=\"10\" max=\"100\"/> 
      <MinScaleDenominator>100</MinScaleDenominator>
      </Layer>
"""

        layer_output = bulk_replace(TWMS_GC_LAYER_TEMPLATE, [('{Identifier}', identifier),
                                                             ('{Title}', title),
                                                             ('{Abstract}', abstract),
                                                             ('{minx}', projection.lowercorner[0]),
                                                             ('{miny}', projection.lowercorner[1]),
                                                             ('{maxx}', projection.uppercorner[0]),
                                                             ('{maxy}', projection.uppercorner[1])])
        layer_xml.writelines(layer_output)
        layer_xml.close()

    # create TWMS layer metadata for GetTileService
    if not no_twms and vectorType is None:

        TWMS_GTS_LAYER_TEMPLATE = """<TiledGroup>
    <Name>{TiledGroupName}</Name>
    <Title xml:lang=\"en\">{Title}</Title>
    <Abstract xml:lang=\"en\">{Abstract}</Abstract>
    <Projection>{Projection}</Projection>
    <Pad>0</Pad>
    <Bands>{Bands}</Bands>
    <LatLonBoundingBox minx=\"{minx}\" miny=\"{miny}\" maxx=\"{maxx}\" maxy=\"{maxy}\" />
    <Key>${time}</Key>
{Patterns}</TiledGroup>
"""

        patterns = ""
        cmd = depth + 'oe_create_cache_config -p ' + twms_mrf_filename
        try:
            print('\nRunning command: ' + cmd)
            process = subprocess.Popen(cmd, universal_newlines=True, shell=True, stdout=subprocess.PIPE, stderr=subprocess.PIPE)
            process.wait()
            for output in process.stdout:
                patterns = patterns + output
        except Exception as e:
            log_sig_err("Error running command " + cmd + " Exception: " + str(e), sigevent_url)

        layer_output = bulk_replace(TWMS_GTS_LAYER_TEMPLATE, [('{TiledGroupName}', tiledGroupName),
                                                              ('{Title}', title),
                                                              ('{Abstract}', abstract),
                                                              ('{Projection}', projection.wkt),
                                                              ('{Bands}', "4" if mrf_format == 'image/png' else bands),
                                                              ('{minx}', projection.lowercorner[0]),
                                                              ('{miny}', projection.lowercorner[1]),
                                                              ('{maxx}', projection.uppercorner[0]),
                                                              ('{maxy}', projection.uppercorner[1]),
                                                              ('{Patterns}', patterns)])


        # Write out the GTS XML file
        try:
            layer_xml = open(twms_mrf_filename.replace('.mrf', '_gts.xml'), 'w+')
            layer_xml.writelines(layer_output)
            layer_xml.close()
        except IOError:
            mssg = str().join(['Cannot read layer XML file:  ', twms_mrf_filename.replace('.mrf', '_gts.xml') ])
            log_sig_exit('ERROR', mssg, sigevent_url)


    # Create mapfile if requested and this is not a vector tile product
    if create_mapfile and compression != "MVT" and environment.mapfileStagingLocation is not None:

        # This block of code will check to see if we can just reuse an existing mapfile generated during the reproject
        # configuration. The reproject WMTS-sourced configuration is better, as it handles time snapping correctly.
        #
        # However, for now we are turning this feature off as there are implications regarding performance that need
        # additional testing.
        #
        # Note: oe_configure_remote_layers generates its own mapfiles based on the include/exclude rules and those should
        # be mutually exclusive with the layers configured here.
        reuse_wm_mapfiles = False
        mapfile_name = os.path.join(environment.mapfileStagingLocation, identifier + '.map')
        wm_layer_mapfile = os.path.join(environment.mapfileStagingLocation[:-5] + '3857', identifier + '.map')
        if reuse_wm_mapfiles and os.path.exists(wm_layer_mapfile) and projection.id != 'EPSG:3857' and mapfile_name != wm_layer_mapfile:
            # Vector layers will be ignored as they aren't reprojected
            print('Found, and using, existing reproject mapfile ' + wm_layer_mapfile)
            print('Copying to ' + mapfile_name)
            shutil.copyfile(wm_layer_mapfile, mapfile_name)
        elif wmsSourceLoc == "Remote":
            # Use the template to create the new Mapfile snippet
            wms_layer_group_info = ''
            dimension_info = ''
            validation_info = ''
            style_info = ''

            if wmsLayerGroupName is not None:
                wms_layer_group_info = bulk_replace(WMS_LAYER_GROUP_TEMPLATE,
                                                    [('{wms_layer_group}', wmsLayerGroupName)])

            if not static and len(detected_times) > 0:
                defaultDateTime = ''
                timeExtent      = ''
                for detected_time in detected_times:
                    defaultDateTime = detected_time.strip().split('/')[1]
                    timeExtent      = timeExtent + detected_time.strip() + ","

                dimension_info = bulk_replace(DIMENSION_TEMPLATE, [('{periods}', timeExtent.rstrip(',')),
                                                                   ('{default}', defaultDateTime)])
                validation_info = VALIDATION_TEMPLATE.replace('{default}', defaultDateTime)

            if legend and legendUrl_png_h_url:
                style_info = bulk_replace(STYLE_TEMPLATE, [('{width}', str(legendUrl_png_h_width)),
                                                           ('{height}', str(legendUrl_png_h_height)),
                                                           ('{href}', legendUrl_png_h_url)])

            src_epsg_code = str(projection.id.lower().split(":")[1])

            target_bbox   = [projection.lowercorner[0], projection.lowercorner[1],
                             projection.uppercorner[0], projection.uppercorner[1]]

            resource_url_template = "$WMTSServiceURL$Identifier/default/{Time}/{TileMatrixSet}/{TileMatrix}/{TileRow}/{TileCol}.$FileType"
            template_string       = bulk_replace(resource_url_template,
                                                 [('$WMTSServiceURL', environment.wmtsServiceUrl),
                                                  ('$Identifier', identifier),
                                                  ('$FileType', mrf_format.split('/')[1])])

            mapfile_snippet = bulk_replace(
                MAPFILE_TEMPLATE,
                [('{layer_name}', identifier),
                 ('{data_xml}', make_gdal_tms_xml(None, (4 if mrf_format == 'image/png' else 3), src_epsg_code,
                                                  tms=tilematrixset, template_string=template_string)),
                 ('{layer_title}', cgi.escape(title)),
                 ('{wms_layer_group_info}', wms_layer_group_info), ('{dimension_info}', dimension_info),
                 ('{style_info}', style_info), ('{validation_info}', validation_info),
                 ('{src_epsg}', src_epsg_code), ('{target_epsg}', src_epsg_code),
                 ('{target_bbox}', ' '.join(target_bbox))])

            if os.path.exists(mapfile_name):
                # Warn that we're overwriting a recently modified file
                last_mod = os.path.getmtime(mapfile_name)
                if tm() - last_mod <= 600:
                    log_sig_warn("Overwriting layer mapfile " + mapfile_name, sigevent_url)
            with open(mapfile_name, 'w+') as mapfile:
                mapfile.write(mapfile_snippet)

        else: # Create custom layer mapfile with time metadata elements
            # Write mapfile info for layer
            if os.path.exists(mapfile_name):
                # Warn that we're overwriting a recently modified file
                last_mod = os.path.getmtime(mapfile_name)
                if tm() - last_mod <= 600:
                    log_sig_warn("Overwriting layer mapfile " + mapfile_name, sigevent_url)
            with open(mapfile_name, 'w+') as mapfile:
                # Initialize validation values
                timeDirPattern = "%" + identifier + "_TIME%_" if not subdaily else "%" + identifier + "_TIME%"
                timeParamRegex = '"^([0-9]|T){7}$"'
                yearDirPattern = "%" + identifier + "_YEAR%"
                yearDirRegex = '"^([0-9]|Y){4}$"'
                subdailyDirPattern = "%" + identifier + "_SUBDAILY%_"
                subdailyParamRegex = '"^([0-9]|T){6}$"'

                minx = projection.lowercorner[0]
                miny = projection.lowercorner[1]
                maxx = projection.uppercorner[0]
                maxy = projection.uppercorner[1]

                # Write mapfile lines
                mapfile.write("LAYER\n")
                mapfile.write("\tNAME\t\"" + identifier + "\"\n")

                # If we're grouping layers together... (This is not the hierarchical wms_layer_group)
                if wmsGroupName:
                    # The default time/year needs to be empty because the DATA pattern will contain variables
                    # for both this layer _and_ its group.  If not "", then you get path elements like "YYYY2020"
                    default_time = ""
                    default_year = ""
                    default_subdaily = ""
                    timeDirPattern = ("%" + wmsGroupName + "_TIME%") + timeDirPattern
                    yearDirPattern = yearDirPattern + "%" + wmsGroupName + "_YEAR%"
                else:
                    default_time = "TTTTTTT"
                    default_year = "YYYY"
                    default_subdaily = "TTTTTT"

                if vectorType:
                    layer_type = vectorType.upper()
                else:
                    layer_type = 'RASTER'

                mapfile.write("\tTYPE\t" + layer_type + "\n")
                mapfile.write("\tSTATUS\tON\n")
                mapfile.write("\tVALIDATION\n")
                # The validation was previously being put in the layer METADATA -- deprecated in Mapserver 5.4.0
                if not static:
                    mapfile.write("\t\t\"default_" + identifier + "_TIME\"\t\t\"" + default_time + "\"\n")
                    mapfile.write("\t\t\"" + identifier + "_TIME\"\t\t\t" + timeParamRegex + "\n")
                    if wmsGroupName:
                        mapfile.write("\t\t\"default_" + wmsGroupName + "_TIME\"\t\t\"" + default_time + "\"\n")
                        mapfile.write("\t\t\"" + wmsGroupName + "_TIME\"\t\t\t" + timeParamRegex + "\n")
                if not static and year:
                    mapfile.write("\t\t\"default_" + identifier + "_YEAR\"\t\"" + default_year + "\"\n")
                    mapfile.write("\t\t\"" + identifier + "_YEAR\"\t\t" + yearDirRegex + "\n")
                    if wmsGroupName:
                        mapfile.write("\t\t\"default_" + wmsGroupName + "_YEAR\"\t\"" + default_year + "\"\n")
                        mapfile.write("\t\t\"" + wmsGroupName + "_YEAR\"\t\t" + yearDirRegex + "\n")
                if not static and subdaily:
                    mapfile.write("\t\t\"default_" + identifier + "_SUBDAILY\"\t\"" + default_subdaily + "\"\n")
                    mapfile.write("\t\t\"" + identifier + "_SUBDAILY\"\t\t" + subdailyParamRegex + "\n")
                    if wmsGroupName:
                        mapfile.write("\t\t\"default_" + wmsGroupName + "_SUBDAILY\"\t\"" + default_subdaily + "\"\n")
                        mapfile.write("\t\t\"" + wmsGroupName + "_SUBDAILY\"\t\t" + subdailyParamRegex + "\n")
                mapfile.write("\tEND\n")
                mapfile.write("\tMETADATA\n")
                mapfile.write("\t\t\"wms_title\"\t\t\"" + title + "\"\n")
                mapfile.write("\t\t\"wms_extent\"\t\t\"" + minx + " " + miny + " " + maxx + " " + maxy + "\"\n")
                if not static and len(detected_times) > 0:
                    defaultDate = ''
                    timeExtent  = ''
                    for detected_time in detected_times:
                        defaultDate = detected_time.strip().split('/')[1]
                        timeExtent = timeExtent + detected_time.strip() + ","
                    mapfile.write("\t\t\"wms_timeextent\"\t\"" + timeExtent.rstrip(',') + "\"\n")
                    mapfile.write("\t\t\"wms_timedefault\"\t\"" + defaultDate + "\"\n")

                if wmsLayerGroupName is not None:
                    if wmsGroupName is not None:
                        wmsLayerGroupName += "/" + wmsGroupName
                    mapfile.write("\t\t\"wms_layer_group\"\t\"" + wmsLayerGroupName + "\"\n")
                elif wmsGroupName is not None:
                    mapfile.write("\t\t\"wms_layer_group\"\t\t\"" + wmsGroupName + "\"\n")

                if legend and legendUrl_png_h_url:
                    mapfile.write("\t\t\"wms_style\"\t\t\t\t\"default\"\n")
                    mapfile.write("\t\t\"wms_style_default_legendurl_width\"\t\"" + str(legendUrl_png_h_width) + "\"\n")
                    mapfile.write("\t\t\"wms_style_default_legendurl_height\"\t\"" + str(legendUrl_png_h_height) + "\"\n")
                    mapfile.write("\t\t\"wms_style_default_legendurl_format\"\t\"image/png\"\n")
                    mapfile.write("\t\t\"wms_style_default_legendurl_href\"\t\"" + legendUrl_png_h_url + "\"\n")

                if vectorType:
                    mapfile.write('\t\t"wms_enable_request"\t\t"GetLegendGraphic"\n')
                    mapfile.write('\t\t"wfs_getfeature_formatlist"\t\t"geojson,csv"\n')
                    mapfile.write('\t\t"gml_include_items"\t\t"all"\n')

                mapfile.write("\tEND\n")
                datacon = "DATA"
                if vectorType:
                    # check if we have json files; if yes, use that extension, otherwise assume shapefiles
                    jsonsearch = archiveLocation + '/[0-9]*/*.json'
                    if len(glob.glob(jsonsearch)) == 0:
                        extension = ''
                    else:
                        extension = '.json'
                        mapfile.write("\tCONNECTIONTYPE OGR\n")
                        datacon = "CONNECTION"
                else:
                    extension = '.mrf'
                if not static and year:
                    if subdaily:
                        mapfile.write("\t"+datacon+"\t\"" + archiveLocation + "/" +
                                      yearDirPattern + "/" + fileNamePrefix +
                                      timeDirPattern + subdailyDirPattern +
                                      extension + "\"\n")
                    else:
                        mapfile.write("\t"+datacon+"\t\"" + archiveLocation + "/" +
                                      yearDirPattern + "/" + fileNamePrefix +
                                      timeDirPattern + extension + "\"\n")
                elif not static and not year:
                    mapfile.write("\t"+datacon+"\t\"" + archiveLocation + "/" +
                                  fileNamePrefix + timeDirPattern + extension +
                                  "\"\n")
                else:
                    mapfile.write("\t"+datacon+"\t\"" + archiveLocation + "/" +
                                  fileNamePrefix + extension + "\"\n")
                mapfile.write("\tPROJECTION\n")
                mapfile.write('\t\t\"init={0}"\n'.format(projection.id.lower()))
                mapfile.write("\tEND\n")
                if vectorType and mapfileLayerContents:
                    try:
                        with open(mapfileLayerContents, 'r') as f:
                            mapfile.write(f.read())
                            mapfile.write("\n")
                    except:
                        log_sig_err(
                            "Couldn't read mapfile LAYER contents file: " +
                            mapfileLayerContents, sigevent_url)
                mapfile.write("END\n")

# run scripts
if no_twms == False:
    for key, twms_endpoint in twms_endpoints.items():
        #twms
        if twms_endpoint.cacheConfigBasename:
            print("\nRunning commands for endpoint: " + twms_endpoint.path)
            cmd = depth + 'oe_create_cache_config -cxd ' + twms_endpoint.path + " " + twms_endpoint.path + '/' + twms_endpoint.cacheConfigBasename + '.xml'
            run_command(cmd, sigevent_url)
            cmd = depth + 'oe_create_cache_config -cbd ' + twms_endpoint.path + " " + twms_endpoint.path + '/' + twms_endpoint.cacheConfigBasename + '.config'
            run_command(cmd, sigevent_url)
        if no_cache == False:
            if twms_endpoint.cacheConfigLocation:
                print('\nCopying: ' + twms_endpoint.path + '/' + twms_endpoint.cacheConfigBasename + '.config' + ' -> ' + twms_endpoint.cacheConfigLocation + '/' + twms_endpoint.cacheConfigBasename + '.config')
                shutil.copyfile(
                    twms_endpoint.path + '/' +
                    twms_endpoint.cacheConfigBasename + '.config',
                    twms_endpoint.cacheConfigLocation + '/' +
                    twms_endpoint.cacheConfigBasename + '.config')
                print('\nCopying: ' + twms_endpoint.path + '/' + twms_endpoint.cacheConfigBasename + '.xml' + ' -> ' + twms_endpoint.cacheConfigLocation + '/' + twms_endpoint.cacheConfigBasename + '.xml')
                shutil.copyfile(
                    twms_endpoint.path + '/' +
                    twms_endpoint.cacheConfigBasename + '.xml',
                    twms_endpoint.cacheConfigLocation + '/' +
                    twms_endpoint.cacheConfigBasename + '.xml')
        if twms_endpoint.getCapabilities:
            # Add layer metadata to getCapabilities
            layer_xml = ""
            for xml_file in sorted(
                  os.listdir(twms_endpoint.path), key=lambda s: s.lower()):
                if xml_file.endswith("_gc.xml") and xml_file != "getCapabilities.xml":
                    layer_xml = layer_xml + open(twms_endpoint.path + '/' + str(xml_file), 'r').read()
            getCapabilities_file = twms_endpoint.path + '/getCapabilities.xml'
            getCapabilities_base = open(getCapabilities_file, 'r+')
            gc_lines = getCapabilities_base.readlines()
            for idx in range(0, len(gc_lines)):
                if "\t</Layer>" in gc_lines[idx]:
                    gc_lines[idx] = layer_xml + gc_lines[idx]
                    print('\nAdding layers to TWMS GetCapabilities')
                getCapabilities_base.seek(0)
                getCapabilities_base.truncate()
                getCapabilities_base.writelines(gc_lines)
            getCapabilities_base.close()
            if no_xml == False:
                if not os.path.exists(twms_endpoint.getCapabilities):
                    os.makedirs(twms_endpoint.getCapabilities)
                print('\nCopying: ' + twms_endpoint.path + '/getCapabilities.xml' + ' -> ' + twms_endpoint.getCapabilities + '/getCapabilities.xml')
                shutil.copyfile(
                    twms_endpoint.path + '/getCapabilities.xml',
                    twms_endpoint.getCapabilities + '/getCapabilities.xml')
        if twms_endpoint.getTileService:
            # Add layer metadata to getTileService
            layer_xml = ""
            for xml_file in sorted(os.listdir(twms_endpoint.path), key=lambda s: s.lower()):
                if xml_file.endswith("_gts.xml") and xml_file != "getTileService.xml":
                    layer_xml = layer_xml + open(twms_endpoint.path + '/' + str(xml_file), 'r').read()
            getTileService_file = twms_endpoint.path + '/getTileService.xml'
            getTileService_base = open(getTileService_file, 'r+')
            gc_lines = getTileService_base.readlines()
            for idx in range(0, len(gc_lines)):
                if "</TiledPatterns>" in gc_lines[idx]:
                    gc_lines[idx] = layer_xml + gc_lines[idx]
                    print('\nAdding layers to TWMS GetTileService')
                getTileService_base.seek(0)
                getTileService_base.truncate()
                getTileService_base.writelines(gc_lines)
            getTileService_base.close()
            if no_xml == False:
                if not os.path.exists(twms_endpoint.getTileService):
                    os.makedirs(twms_endpoint.getTileService)
                print('\nCopying: ' + twms_endpoint.path + '/getTileService.xml' + ' -> ' + twms_endpoint.getTileService + '/getTileService.xml')
                shutil.copyfile(
                    twms_endpoint.path + '/getTileService.xml',
                    twms_endpoint.getTileService + '/getTileService.xml')

if no_wmts == False:
    for key, wmts_endpoint in wmts_endpoints.items():
        #wmts
        if wmts_endpoint.cacheConfigBasename:
            print("\nRunning commands for endpoint: " + wmts_endpoint.path)
            cmd = depth + 'oe_create_cache_config -cbd ' + wmts_endpoint.path + " " + wmts_endpoint.path + '/' + wmts_endpoint.cacheConfigBasename + '.config'
            try:
                run_command(cmd, sigevent_url)
            except:
                log_sig_err("Error in generating binary cache config using command: " + cmd, sigevent_url)
            cmd = depth + 'oe_create_cache_config -cxd ' + wmts_endpoint.path + " " + wmts_endpoint.path + '/' + wmts_endpoint.cacheConfigBasename + '.xml'
            try:
                run_command(cmd, sigevent_url)
            except:
                log_sig_err(
                    "Error in generating XML cache config using command: " +
                    cmd, sigevent_url)
        if no_cache == False:
            if wmts_endpoint.cacheConfigLocation:
                print('\nCopying: ' + wmts_endpoint.path + '/' + wmts_endpoint.cacheConfigBasename + '.config' + ' -> ' + wmts_endpoint.cacheConfigLocation + '/' + wmts_endpoint.cacheConfigBasename + '.config')
                shutil.copyfile(
                    wmts_endpoint.path + '/' +
                    wmts_endpoint.cacheConfigBasename + '.config',
                    wmts_endpoint.cacheConfigLocation + '/' +
                    wmts_endpoint.cacheConfigBasename + '.config')
                print('\nCopying: ' + wmts_endpoint.path + '/' + wmts_endpoint.cacheConfigBasename + '.xml' + ' -> ' + wmts_endpoint.cacheConfigLocation + '/' + wmts_endpoint.cacheConfigBasename + '.xml')
                shutil.copyfile(
                    wmts_endpoint.path + '/' +
                    wmts_endpoint.cacheConfigBasename + '.xml',
                    wmts_endpoint.cacheConfigLocation + '/' +
                    wmts_endpoint.cacheConfigBasename + '.xml')
        if wmts_endpoint.getCapabilities:
            # Add layer metadata to getCapabilities
            layer_xml = ""
            for xml_file in sorted(
                  os.listdir(wmts_endpoint.path), key=lambda s: s.lower()):
                if xml_file.endswith(
                      ".xml") and xml_file != "getCapabilities.xml" and (
                      xml_file.startswith("cache") == False):
                    layer_xml = layer_xml + open(
                        wmts_endpoint.path + '/' + str(xml_file), 'r').read()
            getCapabilities_file = wmts_endpoint.path + '/getCapabilities.xml'
            try:
                getCapabilities_base = open(getCapabilities_file, 'r+')
                gc_lines = getCapabilities_base.readlines()
                for idx in range(0, len(gc_lines)):
                    if "<Contents>" in gc_lines[idx]:
                        gc_lines[idx] = gc_lines[idx] + layer_xml
                        print('\nAdding layers to WMTS GetCapabilities')
                    if "</Contents>" in gc_lines[
                        idx] and " </TileMatrixSet>" not in gc_lines[idx -
                                                                     1]:
                        gc_lines[
                            idx] = wmts_endpoint.projection.tilematrixset_xml[
                                   2:] + '\n' + gc_lines[idx]
                        print("\nAdding TileMatrixSet to WMTS GetCapabilities")
                    getCapabilities_base.seek(0)
                    getCapabilities_base.truncate()
                    getCapabilities_base.writelines(gc_lines)
                getCapabilities_base.close()
            except:
                log_sig_err(
                    "Couldn't read GetCapabilities file: " +
                    getCapabilities_file, sigevent_url)
            if no_xml == False:
                print('\nCopying: ' + getCapabilities_file + ' -> ' + wmts_endpoint.getCapabilities + '/getCapabilities.xml')
                shutil.copyfile(
                    getCapabilities_file,
                    wmts_endpoint.getCapabilities + '/getCapabilities.xml')
                if not os.path.exists(wmts_endpoint.getCapabilities +
                                      '1.0.0/'):
                    os.makedirs(wmts_endpoint.getCapabilities + '1.0.0')
                print('\nCopying: ' + getCapabilities_file + ' -> ' + wmts_endpoint.getCapabilities + '/1.0.0/WMTSCapabilities.xml')
                shutil.copyfile(
                    getCapabilities_file, wmts_endpoint.getCapabilities +
                                          '/1.0.0/WMTSCapabilities.xml')

if create_mapfile is True:
    for key, wms_endpoint in wms_endpoints.items():
        if wms_endpoint.mapfileLocation is not None and wms_endpoint.mapfileStagingLocation is not None and wms_endpoint.mapfileConfigLocation is not None and wms_endpoint.mapfileConfigBasename is not None:
            # Create a new staging mapfile and add header, layers, and footer
            staging_mapfile = os.path.join(
                wms_endpoint.mapfileStagingLocation,
                wms_endpoint.mapfileLocationBasename)
            output_mapfile = os.path.join(
                wms_endpoint.mapfileLocation,
                wms_endpoint.mapfileLocationBasename + ".map")
            with open(staging_mapfile, 'w+') as mapfile:
                # Append header to mapfile if there is one
                mapfile_config_prefix = os.path.join(
                    wms_endpoint.mapfileConfigLocation,
                    wms_endpoint.mapfileConfigBasename)
                try:
                    with open(mapfile_config_prefix + '.header',
                              'r') as header:
                        mapfile.write(header.read())
                        print("\nUsing mapfile header: " + header.name)
                except IOError:
                    pass
                # Iterate through layer mapfile snippets
                layers = [
                    os.path.join(wms_endpoint.mapfileStagingLocation, sfile)
                    for sfile in sorted(
                        os.listdir(wms_endpoint.mapfileStagingLocation),
                        key=str.lower) if sfile.endswith('.map') and
                                          not sfile.startswith(wms_endpoint.mapfileLocationBasename)
                ]
                for layer in layers:
                    with open(layer, 'r') as f:
                        mapfile.write('\n')
                        mapfile.write(f.read())
                # Append footer to mapfile if there is one
                try:
                    with open(mapfile_config_prefix + '.footer',
                              'r') as footer:
                        mapfile.write('\n')
                        mapfile.write(footer.read())
                        print("\nUsing mapfile footer: " + footer.name)
                except IOError:
                    mapfile.write('\nEND')
                    pass
            print('\nCopying: Mapfile {0} to {1}'.format(
                staging_mapfile, output_mapfile))
            shutil.copyfile(staging_mapfile, output_mapfile)
        else:
            if wms_endpoint.mapfileLocation is None:
                log_sig_err(
                    'Mapfile creation enabled but no <MapfileLocation> present in environment config file.',
                    sigevent_url)
            if wms_endpoint.mapfileStagingLocation is None:
                log_sig_err(
                    'Mapfile creation enabled but no <MapfileStagingLocation> present in environment config file.',
                    sigevent_url)
            if wms_endpoint.mapfileConfigLocation is None:
                log_sig_err(
                    'Mapfile creation enabled but no <MapfileConfigLocation> present in environment config file.',
                    sigevent_url)
            if wms_endpoint.mapfileConfigBasename is None:
                log_sig_err(
                    'Mapfile creation enabled but no "basename" attribute specified for <MapfileConfigLocation>.',
                    sigevent_url)

print('\n*** Layers have been configured successfully ***')
if no_cache == False:
    print('\nThe Apache server must be restarted to reload the cache configurations\n')

if restart == True:
    cmd = 'sudo apachectl stop'
    try:
        run_command(cmd, sigevent_url)
    except Exception as e:
        log_sig_err(str(e), sigevent_url)
    cmd = 'sleep 3'
    run_command(cmd, sigevent_url)
    cmd = 'sudo apachectl start'
    try:
        run_command(cmd, sigevent_url)
    except Exception as e:
        log_sig_err(str(e), sigevent_url)
    print('\nThe Apache server was restarted successfully')

completion = "The OnEarth Layer Configurator completed "
if len(warnings) > 0:
    message = completion + "with warnings."
    print("Warnings:")
    for warning in warnings:
        print(warning)
if len(errors) > 0:
    message = completion + "with errors."
    print("\nErrors:")
    for error in errors:
        print(error)
if len(warnings) == 0 and len(errors) == 0:
    message = completion + "successully."
print("")
message = message + " " + (
    "Cache configurations created.",
    "Cache configurations staged.")[no_cache] + " " + (
              "Server XML created", "Server XML staged")[no_xml] + "." + " " + (
              "Apache not restarted",
              "Apache restarted")[restart] + "." + " " + (
              "Legends not generated",
              "Legends generated")[legend] + "." + " " + (
              "Archive links not generated",
              "Archive links generated")[links] + ". " + (
              "Mapfiles not configured", "Mapfiles configured"
          )[create_mapfile] + "." + " Warnings: " + str(
    len(warnings)) + ". Errors: " + str(len(errors)) + "."

try:
    log_info_mssg(asctime() + " " + message)
    sigevent('INFO', asctime() + " " + message, sigevent_url)
except urllib.error.URLError:
    None
log_info_mssg('Exiting oe_configure_layer.')

if len(errors) > 0:
    sys.exit(len(errors))
else:
    sys.exit(0)<|MERGE_RESOLUTION|>--- conflicted
+++ resolved
@@ -1033,20 +1033,11 @@
         vectorType -- whether or not (None) the layer is a vector product
     """
     last_time = detected_times[-1].split("/")[1]
-<<<<<<< HEAD
-    if os.path.isfile(
-          archiveLocation +
-          get_file_from_time(last_time, fileNamePrefix, year, has_zdb) +
-          ".idx"
-    ) == False:  # Detect the last time if file for specified time cannot be found
-=======
-
     last_time_filename = get_file_from_time(last_time, fileNamePrefix, year, has_zdb) + \
                          (".idx" if vectorType is None else ".shp")
 
     # Detect the last time if file for specified time cannot be found
     if not os.path.isfile(os.path.join(archiveLocation, last_time_filename)):
->>>>>>> c0fc6999
         log_sig_warn(
             "Files for specified last time of " + last_time +
             " cannot be found for " + fileNamePrefix +
@@ -1446,13 +1437,8 @@
     for line in conf:
         conf_files.append(str(line.strip().decode('utf-8')))
 else:
-<<<<<<< HEAD
-    # use only the solo MRF when specified
-    conf_files.append(str(configuration_filename))
-=======
     # use the layer configuration files specified via CLI argument
     conf_files.extend(options.layer_config_filenames)
->>>>>>> c0fc6999
 
 print('Configuration file(s):')
 print(conf_files)
@@ -2413,12 +2399,7 @@
         detected_times = []
         if static == False:
             for time in times:
-<<<<<<< HEAD
-                detected_times += detect_time(time, archiveLocation,
-                                              fileNamePrefix, year, has_zdb)
-=======
                 detected_times += detect_time(time, archiveLocation, fileNamePrefix, year, has_zdb)
->>>>>>> c0fc6999
 
             timeElements = []
             for detected_time in detected_times:
