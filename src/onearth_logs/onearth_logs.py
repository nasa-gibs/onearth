--- conflicted
+++ resolved
@@ -69,11 +69,7 @@
 import xml.dom.minidom
 
 toolName = "onearth_logs.py"
-<<<<<<< HEAD
-versionNumber = "1.2.2"
-=======
-versionNumber = "1.1.3"
->>>>>>> 5b800608
+versionNumber = "1.3.0"
 
 pixelsize = 0.00028 # meters
 
