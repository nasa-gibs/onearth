--- conflicted
+++ resolved
@@ -47,11 +47,7 @@
 import png
 
 toolName = "oe_generate_empty_tile.py"
-<<<<<<< HEAD
-versionNumber = "v1.2.2"
-=======
-versionNumber = "v1.1.3"
->>>>>>> 5b800608
+versionNumber = "v1.3.0"
 
 class ColorMap:
     """ColorMap metadata"""
