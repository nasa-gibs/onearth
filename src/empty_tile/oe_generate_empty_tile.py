#!/usr/bin/env python3

# Copyright (c) 2002-2017, California Institute of Technology.
# All rights reserved.  Based on Government Sponsored Research under contracts NAS7-1407 and/or NAS7-03001.
# 
# Redistribution and use in source and binary forms, with or without modification, are permitted provided that the following conditions are met:
#   1. Redistributions of source code must retain the above copyright notice, this list of conditions and the following disclaimer.
#   2. Redistributions in binary form must reproduce the above copyright notice,
#      this list of conditions and the following disclaimer in the documentation and/or other materials provided with the distribution.
#   3. Neither the name of the California Institute of Technology (Caltech), its operating division the Jet Propulsion Laboratory (JPL),
#      the National Aeronautics and Space Administration (NASA), nor the names of its contributors may be used to
#      endorse or promote products derived from this software without specific prior written permission.
# 
# THIS SOFTWARE IS PROVIDED BY THE COPYRIGHT HOLDERS AND CONTRIBUTORS "AS IS" AND ANY EXPRESS OR IMPLIED WARRANTIES,
# INCLUDING, BUT NOT LIMITED TO, THE IMPLIED WARRANTIES OF MERCHANTABILITY AND FITNESS FOR A PARTICULAR PURPOSE ARE DISCLAIMED.
# IN NO EVENT SHALL THE CALIFORNIA INSTITUTE OF TECHNOLOGY BE LIABLE FOR ANY DIRECT, INDIRECT, INCIDENTAL, SPECIAL,
# EXEMPLARY, OR CONSEQUENTIAL DAMAGES (INCLUDING, BUT NOT LIMITED TO, PROCUREMENT OF SUBSTITUTE GOODS OR SERVICES;
# LOSS OF USE, DATA, OR PROFITS; OR BUSINESS INTERRUPTION) HOWEVER CAUSED AND ON ANY THEORY OF LIABILITY, WHETHER IN CONTRACT,
# STRICT LIABILITY, OR TORT (INCLUDING NEGLIGENCE OR OTHERWISE) ARISING IN ANY WAY OUT OF THE USE OF THIS SOFTWARE,
# EVEN IF ADVISED OF THE POSSIBILITY OF SUCH DAMAGE.
#
# Licensed under the Apache License, Version 2.0 (the "License");
# you may not use this file except in compliance with the License.
# You may obtain a copy of the License at
# 
# http://www.apache.org/licenses/LICENSE-2.0
# 
# Unless required by applicable law or agreed to in writing, software
# distributed under the License is distributed on an "AS IS" BASIS,
# WITHOUT WARRANTIES OR CONDITIONS OF ANY KIND, either express or implied.
# See the License for the specific language governing permissions and
# limitations under the License.

#
# oe_generate_empty_tile.py
# The OnEarth Empty Tile Generator.
#
#
# Global Imagery Browse Services
# NASA Jet Propulsion Laboratory
# 2015

import sys
import urllib.request, urllib.parse, urllib.error
import xml.dom.minidom
from optparse import OptionParser
import png

toolName = "oe_generate_empty_tile.py"
<<<<<<< HEAD
versionNumber = "v1.4.0"
=======
versionNumber = "v1.3.9"
>>>>>>> 1c714ea5

class ColorMap:
    """ColorMap metadata"""
    
    def __init__(self, units, colormap_entries, style):
        self.units = units
        self.colormap_entries = colormap_entries
        self.style = str(style).lower()
        
    def __repr__(self):
        if self.units != None:
            xml = '<ColorMap units="%s">' % (self.units)
        else:
            xml = '<ColorMap>'
        for colormap_entry in self.colormap_entries:
            xml = xml + '\n    ' + colormap_entry.__repr__()
        xml = xml + '\n</ColorMap>'
        return xml

    def __str__(self):
        return self.__repr__().encode(sys.stdout.encoding)


class ColorMapEntry:
    """ColorMapEntry values within a ColorMap"""
    
    def __init__(self, red, green, blue, transparent, source_value, value, label, nodata):
        self.red = int(red)
        self.green = int(green)
        self.blue = int(blue)
        self.transparent = transparent
        self.source_value = source_value
        self.value = value
        self.label = label
        self.nodata = nodata
        self.color = [float(red)/255.0,float(green)/255.0,float(blue)/255.0]
        
    def __repr__(self):
        if self.value != None:
            xml = '<ColorMapEntry rgb="%d,%d,%d" transparent="%s" nodata="%s" sourceValue="%s" value="%s" label="%s"/>' % (self.red, self.green, self.blue, self.transparent, self.nodata, self.source_value, self.value, self.label)
        else:
            xml = '<ColorMapEntry rgb="%d,%d,%d" transparent="%s" nodata="%s" sourceValue="%s" label="%s"/>' % (self.red, self.green, self.blue, self.transparent, self.nodata, self.source_value, self.label)
        return xml
    
    def __str__(self):
        return self.__repr__().encode(sys.stdout.encoding)
    

def parse_colormap(colormap_location, verbose):
    
    try:
        if verbose:
            print("Reading color map:", colormap_location)
        colormap_file = open(colormap_location,'r')
        dom = xml.dom.minidom.parse(colormap_file)
        colormap_file.close()
    except IOError:
        print("Accessing URL", colormap_location)
        try:
            dom = xml.dom.minidom.parse(urllib.request.urlopen(colormap_location))
        except:
            msg = "URL " + colormap_location + " is not accessible"
            print(msg, file=sys.stderr)
            raise Exception(msg)
    
    style = "discrete"
    colormap_entries = []
    colormapentry_elements = dom.getElementsByTagName("ColorMapEntry")
    for colormapentry in colormapentry_elements:
        rgb = colormapentry.attributes['rgb'].value
        red, green, blue = rgb.split(',')
        try:
            value = colormapentry.attributes['value'].value
            if "(" in value or "[" in value:
                style = "range"
        except KeyError:
            value = None
            style = "classification"
        try:
            transparent = True if colormapentry.attributes['transparent'].value.lower() == 'true' else False
        except KeyError:
            transparent = False
        try:
            source_value = colormapentry.attributes['sourceValue'].value
        except KeyError:
            source_value = value
        try:
            label = colormapentry.attributes['label'].value
        except KeyError:
            label = value
        try:
            nodata = True if colormapentry.attributes['nodata'].value.lower() == 'true' else False
        except KeyError:
            nodata = False
        
        colormap_entries.append(ColorMapEntry(red, green , blue, transparent, source_value, value, label, nodata))
        
    colormap = ColorMap(None, colormap_entries, style)
    if verbose:
        print("ColorMap style:", style)
        print(colormap)
    
    return colormap
    

#-------------------------------------------------------------------------------

print(toolName + ' ' + versionNumber + '\n')

usageText = toolName + " --colormap [file] --output [file] --height [int] --width [int] --type [palette]"

# Define command line options and args.
parser=OptionParser(usage=usageText, version=versionNumber)
parser.add_option('-c', '--colormap',
                  action='store', type='string', dest='colormap',
                  help='Full path or URL of colormap filename.')
parser.add_option('-f', '--format',
                  action='store', type='string', dest='format', default = 'png',
                  help='Format of output file. Supported formats: png')
parser.add_option('-i', '--index',
                  action='store', type='string', dest='index',
                  help='The index of the color map to be used as the empty tile palette entry, overrides nodata value')
parser.add_option('-o', '--output',
                  action='store', type='string', dest='output',
                  help='The full path of the output file')
parser.add_option('-t', '--type',
                  action='store', type='string', dest='type', default = 'palette',
                  help='The image type: rgba or palette. Default: palette')
parser.add_option("-v", "--verbose", action="store_true", dest="verbose", 
                  default=False, help="Print out detailed log messages")
parser.add_option('-x', '--width',
                  action='store', type='string', dest='width', default = '512',
                  help='Width of the empty tile  (default: 512)')
parser.add_option('-y', '--height',
                  action='store', type='string', dest='height', default = '512',
                  help='Height of the empty tile (default: 512)' )

# read command line args
(options, args) = parser.parse_args()

if options.colormap:
    colormap_location = options.colormap
else:
    print("colormap file must be specified...exiting")
    exit()
if options.output:
    output_location = options.output
else:
    print("output file must be specified...exiting")
    exit()
    
color_index = 0

# parse colormap and get color entry
try:
    colormap = parse_colormap(colormap_location, options.verbose)
    colormap_entry = colormap.colormap_entries[color_index] # default to first entry if none specified
    if options.index != None:
        colormap_entry = colormap.colormap_entries[int(options.index)]
        color_index = int(options.index)
    else:
        for index,entry in enumerate(colormap.colormap_entries):
            if entry.nodata == True:
                colormap_entry = entry
                color_index = index
                break # use first nodata entry found
except Exception as e:
    print(toolName + ": ERROR: " + str(e) + "\n", file=sys.stderr)
    sys.exit(1)

# generate empty_tile
try:
    if options.verbose:
        print("Using index " + str(color_index) + " with entry:\n" + str(colormap_entry))
    
    f = open(output_location, 'wb')
        
    if options.type == "palette":
            
        palette = []
        for j in range (0, 256):
            try:
                entry = colormap.colormap_entries[j]
                if entry.transparent == True:
                    alpha = 0
                else:
                    alpha = 255
                palette.append((entry.red,entry.green,entry.blue,alpha))
            except IndexError: # pad with zeroes
                palette.append((0,0,0,0))
        
        rows = []
        img = []
        for i in range (1, (int(options.width))+1):
            rows.append(color_index)
        for i in range (0, int(options.height)):
            img.append(rows)
    
        w = png.Writer(int(options.width), int(options.height), palette=palette, bitdepth=8)
        w.write(f, img)
    
    else: # use RGBA
        
        rows = []
        img = []
        for i in range (1, (int(options.width)*4)+1):
            if i%4 == 1:
                rows.append(colormap_entry.red)
            elif i%4 == 2:
                rows.append(colormap_entry.green)
            elif i%4 == 3:
                rows.append(colormap_entry.blue)
            elif i%4 == 0:
                if colormap_entry.transparent == True:
                    rows.append(0)
                else:
                    rows.append(255)
        
        for i in range (0, int(options.height)):
            img.append(rows)
    
        w = png.Writer(int(options.width), int(options.height), alpha=True)
        w.write(f, img)
    
    f.close()
    
    print("\nSuccessfully generated empty tile " + output_location + " of size: " + str(options.width) + " by " + str(options.height))
    
except IOError as e:
    print(toolName + ": " + str(e), file=sys.stderr)
    sys.exit(1)
    
exit()<|MERGE_RESOLUTION|>--- conflicted
+++ resolved
@@ -47,11 +47,7 @@
 import png
 
 toolName = "oe_generate_empty_tile.py"
-<<<<<<< HEAD
-versionNumber = "v1.4.0"
-=======
-versionNumber = "v1.3.9"
->>>>>>> 1c714ea5
+versionNumber = "v1.4.1"
 
 class ColorMap:
     """ColorMap metadata"""
