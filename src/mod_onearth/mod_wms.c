--- conflicted
+++ resolved
@@ -674,12 +674,7 @@
 	// pointers
 	levelt->dfname+=(apr_off_t)caches;
 	levelt->ifname+=(apr_off_t)caches;
-<<<<<<< HEAD
-	levelt->zidxfname+=(apr_off_t)caches;
-	
-=======
-
->>>>>>> e3084c00
+
 	cfg->meta[count].empties[lev_num].data=0;
 	cfg->meta[count].empties[lev_num].index.size   = 
 	    levelt->empty_record.size;
