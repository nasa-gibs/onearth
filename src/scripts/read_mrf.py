--- conflicted
+++ resolved
@@ -41,11 +41,7 @@
 import struct
 import math
 
-<<<<<<< HEAD
 versionNumber = '2.2.0'
-=======
-versionNumber = '1.3.4'
->>>>>>> 58dc1ad5
     
 #-------------------------------------------------------------------------------   
 
