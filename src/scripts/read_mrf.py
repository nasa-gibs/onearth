#!/bin/env python

# Copyright (c) 2002-2015, California Institute of Technology.
# All rights reserved.  Based on Government Sponsored Research under contracts NAS7-1407 and/or NAS7-03001.
# 
# Redistribution and use in source and binary forms, with or without modification, are permitted provided that the following conditions are met:
#   1. Redistributions of source code must retain the above copyright notice, this list of conditions and the following disclaimer.
#   2. Redistributions in binary form must reproduce the above copyright notice,
#      this list of conditions and the following disclaimer in the documentation and/or other materials provided with the distribution.
#   3. Neither the name of the California Institute of Technology (Caltech), its operating division the Jet Propulsion Laboratory (JPL),
#      the National Aeronautics and Space Administration (NASA), nor the names of its contributors may be used to
#      endorse or promote products derived from this software without specific prior written permission.
# 
# THIS SOFTWARE IS PROVIDED BY THE COPYRIGHT HOLDERS AND CONTRIBUTORS "AS IS" AND ANY EXPRESS OR IMPLIED WARRANTIES,
# INCLUDING, BUT NOT LIMITED TO, THE IMPLIED WARRANTIES OF MERCHANTABILITY AND FITNESS FOR A PARTICULAR PURPOSE ARE DISCLAIMED.
# IN NO EVENT SHALL THE CALIFORNIA INSTITUTE OF TECHNOLOGY BE LIABLE FOR ANY DIRECT, INDIRECT, INCIDENTAL, SPECIAL,
# EXEMPLARY, OR CONSEQUENTIAL DAMAGES (INCLUDING, BUT NOT LIMITED TO, PROCUREMENT OF SUBSTITUTE GOODS OR SERVICES;
# LOSS OF USE, DATA, OR PROFITS; OR BUSINESS INTERRUPTION) HOWEVER CAUSED AND ON ANY THEORY OF LIABILITY, WHETHER IN CONTRACT,
# STRICT LIABILITY, OR TORT (INCLUDING NEGLIGENCE OR OTHERWISE) ARISING IN ANY WAY OUT OF THE USE OF THIS SOFTWARE,
# EVEN IF ADVISED OF THE POSSIBILITY OF SUCH DAMAGE.
#
# Licensed under the Apache License, Version 2.0 (the "License");
# you may not use this file except in compliance with the License.
# You may obtain a copy of the License at
# 
# http://www.apache.org/licenses/LICENSE-2.0
# 
# Unless required by applicable law or agreed to in writing, software
# distributed under the License is distributed on an "AS IS" BASIS,
# WITHOUT WARRANTIES OR CONDITIONS OF ANY KIND, either express or implied.
# See the License for the specific language governing permissions and
# limitations under the License.

# NASA Jet Propulsion Laboratory
# 2015

from optparse import OptionParser
import os
import sys
import struct
import math

<<<<<<< HEAD
versionNumber = '1.2.2'
=======
versionNumber = '1.1.3'
>>>>>>> 5b800608
    
#-------------------------------------------------------------------------------   

print 'read_mrf.py v' + versionNumber

usageText = 'read_mrf.py --input [mrf_file] --output [output_file] (--tilematrix INT --tilecol INT --tilerow INT) OR (--offset INT --size INT) OR (--tile INT)'

# Define command line options and args.
parser=OptionParser(usage=usageText, version=versionNumber)
parser.add_option('-i', '--input',
                  action='store', type='string', dest='input',
                  help='Full path of the MRF data file')
parser.add_option('-f', '--offset',
                  action='store', type='int', dest='offset',
                  help='data offset')
parser.add_option("-l", "--little_endian", action="store_true", dest="endian", 
                  default=False, help="Use little endian instead of big endian (default)")
parser.add_option('-o', '--output',
                  action='store', type='string', dest='output',
                  help='Full path of output image file')
parser.add_option('-s', '--size',
                  action='store', type='int', dest='size',
                  help='data size')
parser.add_option('-t', '--tile',
                  action='store', type='int', dest='tile',
                  help='tile within index file')
parser.add_option("-v", "--verbose", action="store_true", dest="verbose", 
                  default=False, help="Verbose mode")
parser.add_option('-w', '--tilematrix',
                  action='store', type='int', dest='tilematrix',
                  help='Tilematrix (zoom level) of tile')
parser.add_option('-x', '--tilecol',
                  action='store', type='int', dest='tilecol',
                  help='The column of tile')
parser.add_option('-y', '--tilerow',
                  action='store', type='int', dest='tilerow',
                  help='The row of tile')
parser.add_option('-z', '--zlevel',
                  action='store', type='int', dest='zlevel',
                  help='the z-level of the data')


# Read command line args.
(options, args) = parser.parse_args()

if not options.input:
    parser.error('input filename not provided. --input must be specified.')
else:
    input = options.input
if not options.output:
    parser.error('output filename not provided. --output must be specified.')
else:
    output = options.output
    
mrf = open(input, 'r')
mrf_lines = mrf.readlines()
mrf_type = "PNG"
mrf_size = ""
for line in mrf_lines:
    if "<Compression>JPEG</Compression>" in line:
        mrf_type = "JPEG"
    if "<Size" in line:
        mrf_size = line

if options.verbose:
    print "\nMRF type: " + mrf_type

size = None
sizes = [int(s) for s in mrf_size.replace('"',' " ').split() if s.isdigit()]

mrf_x = sizes[0]
mrf_y = sizes[1]
if options.verbose:
    print "MRF x: " + str(mrf_x) + " y: " + str(mrf_y)
    print "Ratio " + str(mrf_x/mrf_y)
mrf.close()
    
index = input.replace(".mrf",".idx")
if mrf_type == "JPEG":
    datafile = input.replace(".mrf",".pjg")
else:
    datafile = input.replace(".mrf",".ppg")

if not options.tile:
    tile = None
else:
    tile = options.tile-1
  
if tile == None and str(options.tilematrix) == "None":    
    if not options.offset:
        parser.error('offset not provided. --offset must be specified.')
    else:
        offset = options.offset
    if not options.size:
        parser.error('size not provided. --size must be specified.')
    else:
        size = options.size
    
if options.endian == True:
    data_type = '<q'
else:
    data_type = '>q'
  
if str(options.zlevel) == "None":
    z = None
    z_size = None
    if "z=" in mrf_size:
        print "Error: z-level must be specified for this input"
        exit(1)
else:
    z = options.zlevel
    z_size = sizes[2]
    if options.verbose:
        print "Using z-level:" + str(z) + " and MRF z-size:" + str(z_size)
    if z >= z_size:
        print "Error: Specified z-level is greater than the maximum size"
        exit(1)
    
w = int(math.ceil(float(mrf_x)/512))
h = int(math.ceil(float(mrf_y)/512))
if z >= 0:
    len_base = w * h * z_size
    low = z_size
else:
    len_base = w * h
    low = 1
idx_size = os.path.getsize(index)
len_tiles = idx_size/16

if options.verbose:
    print "Number of tiles " + str(len_tiles)
    print "\n--Pyramid structure--"

levels = []
rows = []
cols = []

levels.append(0)
rows.append(h)
cols.append(w)

while len_base > low:
    levels.append(len_base)
    w = int(math.ceil(w / 2.0))
    h = int(math.ceil(h / 2.0))
    if z >= 0:
        len_base = w * h * z_size
    else:
        len_base = w * h
    rows.append(h)
    cols.append(w)
    
if z >= 0:
    levels.append(1*z_size)
else:
    levels.append(1)

if options.verbose:   
    for idx, val in enumerate(levels):
        if idx > 0: 
            print "Level " + str(len(levels)-idx-1) + ": " + str(levels[idx]) + " tiles, " + str(rows[idx-1]) + " rows, " + str(cols[idx-1]) + " columns"
    print "\n"

if options.tilematrix != None:
    if options.tilerow == None or options.tilecol == None:
        parser.error('tilerow and tilecol not provided. --tilecol INT and --tilerow INT must be specified when using MRF file.')
    tilematrix = options.tilematrix + 2
    level = levels[len(levels)-tilematrix]
    row = rows[len(levels)-tilematrix]
    col = cols[len(levels)-tilematrix]
    
    if options.verbose:
        message = "Looking up tilematrix level:" + str(options.tilematrix) + ", tile row:" + str(options.tilerow) + ", tile col:" + str(options.tilecol)
        if z >= 0:
            message = message + ", z-level:" + str(z)
        print message
        print "Level contains " + str(row) + " rows, " + str(col) + " columns"
    
    if (options.tilerow) > row-1:
        print "Tile row exceeds the maximum (" + str(row-1) + ") for this level"
        exit(1)
    if (options.tilecol) > col-1:
        print "Tile col exceeds the maximum (" + str(col-1) + ") for this level"
        exit(1)
      
    level_start = 0
    for idx, val in enumerate(levels):
        if levels[idx-1]==level:
            break
        level_start+=val
    tile = ((options.tilerow) * col) + options.tilecol + level_start
    if z >= 0:
        level_size = (levels[len(levels)-tilematrix+1]/z_size)
        tile = tile + (z * level_size) 
    
    if options.verbose:
        print "Tiles for level begin at: " + str(level_start+1)
        print "Using tile: " + str(tile+1)
    
if index != None and tile != None:
    if options.verbose:
        print "\nReading " + index
    idx = open(index, 'r')
    
    idx.seek(16*tile)
    byte = idx.read(16)
    offset = struct.unpack(data_type, byte[0:8])[0]
    size = struct.unpack(data_type, byte[8:16])[0]
    idx.close() 
    
    if options.verbose: 
        print "Read from index at offset " + str(16*tile) + " for 16 bytes"
        print "Got data file offset " + str(offset) + ", size " + str(size)
   

if options.verbose:
    print "\nReading " + datafile   

if size != None and offset !=None:
    if options.verbose:
        print "Read from data file at offset " + str(offset) + " for " + str(size) + " bytes"
        
    out = open(output, 'w')
    mrf_data = open(datafile, 'r')
    mrf_data.seek(offset)
    image = mrf_data.read(size)
    out.write(image)
    
    print "Wrote " + output
    mrf_data.close()
    out.close()  
else:
    print "Error: Tile could not be located"
    exit(1)<|MERGE_RESOLUTION|>--- conflicted
+++ resolved
@@ -40,11 +40,7 @@
 import struct
 import math
 
-<<<<<<< HEAD
-versionNumber = '1.2.2'
-=======
-versionNumber = '1.1.3'
->>>>>>> 5b800608
+versionNumber = '1.3.0'
     
 #-------------------------------------------------------------------------------   
 
