--- conflicted
+++ resolved
@@ -85,11 +85,7 @@
     return "TILECOL=" + str(abs(int(col))) + "\n" + "TILEROW="+str(abs(int(row)))
 
 
-<<<<<<< HEAD
-versionNumber = '1.2.2'
-=======
-versionNumber = '1.1.3'
->>>>>>> 5b800608
+versionNumber = '1.3.0'
 usageText = 'twmsbox2wmts.py --bbox [bbox]'
 
 # Define command line options and args.
