--- conflicted
+++ resolved
@@ -39,11 +39,7 @@
 import sys
 import struct
 
-<<<<<<< HEAD
-versionNumber = '1.4.0'
-=======
-versionNumber = '1.3.9'
->>>>>>> 1c714ea5
+versionNumber = '1.4.1'
     
 #-------------------------------------------------------------------------------   
 
