#!/usr/bin/env python3

# Licensed under the Apache License, Version 2.0 (the "License");
# you may not use this file except in compliance with the License.
# You may obtain a copy of the License at
# 
# http://www.apache.org/licenses/LICENSE-2.0
# 
# Unless required by applicable law or agreed to in writing, software
# distributed under the License is distributed on an "AS IS" BASIS,
# WITHOUT WARRANTIES OR CONDITIONS OF ANY KIND, either express or implied.
# See the License for the specific language governing permissions and
# limitations under the License.

'''
Created on Nov 15, 2013

@author: mcechini
'''

import codecs
import colorsys
from xml.dom import minidom
from xml.dom import Node
import sys, getopt, os


## Class Definitions ##

class ColorMapEntry():
    rgb         = ""
    transparent = False
    sourceValue = ""
    value       = ""
    ref         = ""
    nodata      = False

    def __hash__(self):
        return hash(self.sourceValue)

    def __eq__(self, other):
        return self.sourceValue == other.sourceValue


class Entries():
    colormapentries = []

    def __hash__(self):
        return hash(self.minLabel)

    def __eq__(self, other):
        return self.minLabel == other.minLabel

class LegendEntry():
    rgb         = ""
    tooltip     = ""
    label       = ""
    id          = ""
    showTick    = False
    showValue   = False

    def __hash__(self):
        return hash(self.tooltip)

<<<<<<< HEAD
    def __cmp__(self, other):
        return self.tooltip.cmp(other.tooltip)

    def __eq__(self, other):
        return self.tooltip.eq(other.tooltip)
=======
    def __eq__(self, other):
        return self.label == other.Label
>>>>>>> e30bcd17


class Legend():
    type          = ""
    minLabel      = ""
    maxLabel      = ""
    legendentries = []

    def __hash__(self):
        return hash(self.type)

#    def __cmp__(self, other):
#        return self.type.cmp(other.type)

#    def __eq__(self, other):
#        return self.type.eq(other.type)


class ColorMap():
    title   = ""
    units   = ""
    entries = None
    legend  = None

    def __hash__(self):
        return hash(self.title)

class ColorMaps():
    colormaps = []
    product   = ""

    def __hash__(self):
        return hash(self.product)

    def __eq__(self, other):
        return self.product == other.product

## Global Variables ##
colorMapsList = []

## Functions ##
def getText(nodelist):
    rc = []
    for node in nodelist:
        if node.nodeType == node.TEXT_NODE:
            rc.append(node.data)
    return ''.join(rc)


## START Parse Color Maps ##
def parseColorMaps(sourceXml, fileName) :

    xmldoc     = minidom.parse(sourceXml)

    colorMaps = ColorMaps()
    colorMaps.product = os.path.basename(fileName)

    for colorMapNode in xmldoc.documentElement.getElementsByTagName("ColorMap") :

        colorMapAttrDict = dict(list(colorMapNode.attributes.items()))
        colorMap  = ColorMap()
        colorMap.title   = colorMapAttrDict.get('title', '')
        colorMap.units   = colorMapAttrDict.get('units', '')

        colorMap.entries = parseEntries(colorMapNode.getElementsByTagName("Entries")[0])

        if len(colorMapNode.getElementsByTagName("Legend")) > 0 :
            colorMap.legend  = parseLegend(colorMapNode.getElementsByTagName("Legend")[0])

        colorMaps.colormaps.append(colorMap)

    colorMapsList.append(colorMaps)

## END Parse Color Map ##

## START Parse Entries ##
def parseEntries(entriesNode):

    entriesAttrDict = dict(list(entriesNode.attributes.items()))

    entries = Entries()
    entries.colormapentries = []

    for entryNode in entriesNode.getElementsByTagName("ColorMapEntry") :

       entryAttrDict = dict(list(entryNode.attributes.items()))

       cmEntry = ColorMapEntry()

       #t required, but defaults to false
       if 'transparent' in entryAttrDict :
          cmEntry.transparent = entryAttrDict['transparent']
       else:
          cmEntry.transparent = False

       #t required, but defaults to false
       if 'nodata' in entryAttrDict :
          cmEntry.nodata = entryAttrDict['nodata']
       else:
          cmEntry.nodata = False

       cmEntry.rgb = entryAttrDict.get('rgb', '')
       cmEntry.value = entryAttrDict.get('value', '')
       cmEntry.sourceValue = entryAttrDict.get('sourceValue', '')
       cmEntry.ref = entryAttrDict.get('ref', '')

       entries.colormapentries.append(cmEntry)

    return entries

## END Parse Entries ##


## START Parse Legend ##
def parseLegend(legendNode):

    legendAttrDict = dict(list(legendNode.attributes.items()))

    legend = Legend()
    legend.type     = legendAttrDict.get('type', '')
    legend.minLabel = legendAttrDict.get('minLabel', '')
    legend.maxLabel = legendAttrDict.get('maxLabel', '')
    legend.legendentries = []

    for entryNode in legendNode.getElementsByTagName("LegendEntry") :

       legendAttrDict = dict(list(entryNode.attributes.items()))

       legendEntry = LegendEntry()

       legendEntry.rgb       = legendAttrDict.get('rgb', '')
       legendEntry.tooltip   = legendAttrDict.get('tooltip', '')
       legendEntry.label     = legendAttrDict.get('label', '')
       legendEntry.id        = legendAttrDict.get('id', '')
       legendEntry.showTick  = False if 'showTick' not in legendAttrDict else legendAttrDict.get('showTick') == "true"
       legendEntry.showLabel = False if 'showLabel' not in legendAttrDict else legendAttrDict.get('showLabel') == "true"

       legend.legendentries.append(legendEntry)

    return legend

## END Parse Legend ##


def is_bright(color):
    """
    http://24ways.org/2010/calculating-color-contrast
    """

    rgb = color_string_to_list(color)

    yiq = ((rgb[0] * 299) + (rgb[1] * 587) + (rgb[2] * 144)) / 1000
    return yiq > 128

def rgb_to_hex(color):

    rgb = color_string_to_list(color)

    return '#%02x%02x%02x' % (rgb[0], rgb[1], rgb[2])

def color_string_to_list(color):

    rgb = []

    commaIdx0 = 0
    commaIdx1 = color.find(',',commaIdx0)
    rgb.append(int(color[commaIdx0:commaIdx1]))

    commaIdx0 = commaIdx1 + 1
    commaIdx1 = color.find(',',commaIdx0)
    rgb.append(int(color[commaIdx0:commaIdx1]))

    commaIdx0 = commaIdx1 + 1
    commaIdx1 = len(color)
    rgb.append(int(color[commaIdx0:commaIdx1]))

    return rgb

## START Generate HTML ##
def generateHTML() :

    for colorMaps in colorMapsList :
        print("<!doctype html>")
        print("<html>")
        print("<head>")
        print('<meta http-equiv="Content-Type" content="text/html; charset=utf-8"/>')
        print('<link rel="stylesheet" type="text/css" href="resources/colormap.css">')
        print("</head>")
        print("<body>")

        print("<h1>" + colorMaps.product + "</h1>")

        print("<p>Download Color Map file <a href=\"../" + colorMaps.product + "\">here</a><br><br>")

        for colorMap in colorMaps.colormaps :
<<<<<<< HEAD
            print("<h2> ColorMap : Title '" + colorMap.title.encode("utf-8") + "'  Units '" + colorMap.units.encode("utf-8") + "'</h2>")
            print("<h3> Entries : </h3>")
=======
            outputHandle.write("<h2> ColorMap : Title '" + colorMap.title + "'  Units '" + colorMap.units + "'</h2>\n")
            outputHandle.write("<h3> Entries : MinLabel '" + colorMap.entries.minLabel + "'  MaxLabel '" + colorMap.entries.maxLabel + "'</h3>\n")
>>>>>>> e30bcd17

            print("<table>")

            print("  <tr>")
            print("    <th>RGB</th>")
            print("    <th class='transparency'>Transparent</th>")
            print("    <th class='data-value'>SourceValue</th>")
            print("    <th class='data-value'>Value</th>")
            print("    <th class='data-value'>Reference</th>")
            print("    <th class='data-value'>NoData</th>")
            print("  </tr>")


            for entry in colorMap.entries.colormapentries :
                print("  <tr>")
                print("    <td class='color' bgcolor=" + rgb_to_hex(entry.rgb) + ">" + \
                       "<font color=\"" + ("black" if is_bright(entry.rgb) else "white") + "\">" + \
<<<<<<< HEAD
                       entry.rgb + "</font></td>")
                print("    <td class='transparency'>" + str(entry.transparent) + "</td>")
                print("    <td class='data-value'>" + (str(entry.sourceValue.encode('ascii', 'xmlcharrefreplace')) if entry.sourceValue != None else "") + "</td>")
                print("    <td class='data-value'>" + (str(entry.value.encode('ascii', 'xmlcharrefreplace')) if entry.value != None else "") + "</td>")
                print("    <td class='data-value'>" + (str(entry.ref.encode('ascii', 'xmlcharrefreplace')) if entry.ref != None else "") + "</td>")
                print("    <td class='data-value'>" +  str(entry.nodata) + "</td>")
                print("  </tr>")
=======
                       entry.rgb + "</font></td>\n")
                outputHandle.write("    <td class='transparency'>" + str(entry.transparent) + "</td>\n")
                outputHandle.write("    <td class='data-value'>" + (str(entry.sourceValue) if entry.sourceValue != None else "") + "</td>\n")
                outputHandle.write("    <td class='data-value'>" + (str(entry.value) if entry.value != None else "") + "</td>\n")
                outputHandle.write("    <td class='data-value'>" + entry.label + "</td>\n")
                outputHandle.write("    <td class='data-value'>" + (str(entry.ref) if entry.ref != None else "") + "</td>\n")
                outputHandle.write("    <td class='data-value'>" +  str(entry.nodata) + "</td>\n")
                outputHandle.write("  </tr>\n")
>>>>>>> e30bcd17

            print("</table>")

            if colorMap.legend == None:
                 print("<h3>No Legend</h3>")
            else:
<<<<<<< HEAD
                print("<h3> Legend : Type '" + colorMap.legend.type.encode("utf-8") + "'  MinLabel '" + colorMap.legend.minLabel.encode("utf-8") + "'  MaxLabel '" + colorMap.legend.maxLabel.encode("utf-8") + "'</h3>")
=======
                outputHandle.write("<h3> Legend : Type '" + colorMap.legend.type + "'  MinLabel '" + colorMap.legend.minLabel + "'  MaxLabel '" + colorMap.legend.maxLabel + "'</h3>\n")
>>>>>>> e30bcd17

                print("<table>")

                print("  <tr>")
                print("    <th>RGB</th>")
                print("    <th class='data-value'>ToolTip</th>")
                print("    <th class='data-value'>showTick</th>")
                print("    <th class='data-value'>showLabel</th>")
                print("    <th class='data-value'>Label</th>")
                print("    <th class='data-value'>ID</th>")
                print("  </tr>")


<<<<<<< HEAD
                for entry in colorMap.legend.legendentries :
                    print("  <tr>")
                    print("    <td class='color' bgcolor=" + rgb_to_hex(entry.rgb) + ">" +
                           "<font color=\"" + ("black" if is_bright(entry.rgb) else "white") + "\">" +
                           entry.rgb + "</font></td>")
                    print("    <td class='data-value'>" + entry.tooltip.encode('ascii', 'xmlcharrefreplace') + "</td>")
                    print("    <td class='data-value'>" + ("True" if entry.showTick else "False") + "</td>")
                    print("    <td class='data-value'>" + ("True" if entry.showLabel else "False") + "</td>")
                    print("    <td class='data-value'>" + entry.label.encode('ascii', 'xmlcharrefreplace') + "</td>")
                    print("    <td class='data-value'>" + (str(entry.id.encode('ascii', 'xmlcharrefreplace')) if entry.id != None else "") + "</td>")
                    print("  </tr>")
=======
                for entry in colorMap.legend.legendentries:
                    outputHandle.write("  <tr>\n")
                    
                    outputHandle.write("    <td class='color' bgcolor=" + rgb_to_hex(entry.rgb) + ">" + "<font color=\"" + \
                                          ("black" if is_bright(entry.rgb) else "white") + "\">" + entry.rgb + "</font></td>\n")
                    outputHandle.write("    <td class='data-value'>" + ("True" if entry.showTick else "False") + "</td>\n")
                    outputHandle.write("    <td class='data-value'>" + ("True" if entry.showTick else "False") + "</td>\n")
                    outputHandle.write("    <td class='data-value'>" + entry.label + "</td>\n")
                    outputHandle.write("    <td class='data-value'>" + (str(entry.id) if entry.id != None else "") + "</td>\n")
                    outputHandle.write("  </tr>\n")
>>>>>>> e30bcd17

                print("</table>")


            if not colorMap == colorMaps.colormaps[-1]:
               print("<hr>")
               print("<br>")
               print("<br>")
               print("<br>")

        print("</body>")
        print("</html>")

def main(argv):

    colormapFile = ""

    try:
        opts, args = getopt.getopt(argv,"hi:c:",["colormap="])
    except getopt.GetoptError:
        print("Usage: colorMaptoHTML.py -c <colormap>")
        print("\nOptions:")
        print("  -h, --help             show this help message and exit")
        print("  -c COLORMAP_FILE, --colormap COLORMAP_FILE")
        print("                            Path to colormap file to be converted")
        sys.exit(2)
    for opt, arg in opts:
        if opt == '-h':
            print("Usage: colorMaptoHTML.py -c <colormap>")
            print("\nOptions:")
            print("  -h, --help             show this help message and exit")
            print("  -c COLORMAP_FILE, --colormap COLORMAP_FILE")
            print("                            Path to colormap file to be converted")
            sys.exit()
        elif opt in ("-c", "--colormap"):
            colormapFile = arg

    parseColorMaps(colormapFile, colormapFile)
    generateHTML()

if __name__ == "__main__":
   main(sys.argv[1:])
<|MERGE_RESOLUTION|>--- conflicted
+++ resolved
@@ -32,6 +32,7 @@
     transparent = False
     sourceValue = ""
     value       = ""
+    label       = ""
     ref         = ""
     nodata      = False
 
@@ -43,6 +44,8 @@
 
 
 class Entries():
+    minLabel    = ""
+    maxLabel    = ""
     colormapentries = []
 
     def __hash__(self):
@@ -53,25 +56,16 @@
 
 class LegendEntry():
     rgb         = ""
-    tooltip     = ""
     label       = ""
     id          = ""
     showTick    = False
     showValue   = False
 
     def __hash__(self):
-        return hash(self.tooltip)
-
-<<<<<<< HEAD
-    def __cmp__(self, other):
-        return self.tooltip.cmp(other.tooltip)
-
-    def __eq__(self, other):
-        return self.tooltip.eq(other.tooltip)
-=======
+        return hash(self.label)
+
     def __eq__(self, other):
         return self.label == other.Label
->>>>>>> e30bcd17
 
 
 class Legend():
@@ -153,6 +147,8 @@
     entriesAttrDict = dict(list(entriesNode.attributes.items()))
 
     entries = Entries()
+    entries.minLabel = entriesAttrDict.get('minLabel', '')
+    entries.maxLabel = entriesAttrDict.get('maxLabel', '')
     entries.colormapentries = []
 
     for entryNode in entriesNode.getElementsByTagName("ColorMapEntry") :
@@ -176,6 +172,7 @@
        cmEntry.rgb = entryAttrDict.get('rgb', '')
        cmEntry.value = entryAttrDict.get('value', '')
        cmEntry.sourceValue = entryAttrDict.get('sourceValue', '')
+       cmEntry.label = entryAttrDict.get('label', '')
        cmEntry.ref = entryAttrDict.get('ref', '')
 
        entries.colormapentries.append(cmEntry)
@@ -203,7 +200,6 @@
        legendEntry = LegendEntry()
 
        legendEntry.rgb       = legendAttrDict.get('rgb', '')
-       legendEntry.tooltip   = legendAttrDict.get('tooltip', '')
        legendEntry.label     = legendAttrDict.get('label', '')
        legendEntry.id        = legendAttrDict.get('id', '')
        legendEntry.showTick  = False if 'showTick' not in legendAttrDict else legendAttrDict.get('showTick') == "true"
@@ -250,56 +246,49 @@
 
     return rgb
 
+
 ## START Generate HTML ##
-def generateHTML() :
+def generateHTML(outputHtmlFile) :
+
+    if outputHtmlFile:
+       outputHandle = open(outputHtmlFile, "w")
+    else:
+       outputHandle = sys.stdout
 
     for colorMaps in colorMapsList :
-        print("<!doctype html>")
-        print("<html>")
-        print("<head>")
-        print('<meta http-equiv="Content-Type" content="text/html; charset=utf-8"/>')
-        print('<link rel="stylesheet" type="text/css" href="resources/colormap.css">')
-        print("</head>")
-        print("<body>")
-
-        print("<h1>" + colorMaps.product + "</h1>")
-
-        print("<p>Download Color Map file <a href=\"../" + colorMaps.product + "\">here</a><br><br>")
+        outputHandle.write("<!doctype html>\n")
+        outputHandle.write("<html>\n")
+        outputHandle.write("<head>\n")
+        outputHandle.write('<meta http-equiv="Content-Type" content="text/html; charset=utf-8"/>')
+        outputHandle.write('<link rel="stylesheet" type="text/css" href="resources/colormap.css">')
+        outputHandle.write("</head>\n")
+        outputHandle.write("<body>\n")
+
+        outputHandle.write("<h1>" + colorMaps.product + "</h1>\n")
+
+        outputHandle.write("<p>Download Color Map file <a href=\"../" + colorMaps.product + "\">here</a><br><br>\n")
 
         for colorMap in colorMaps.colormaps :
-<<<<<<< HEAD
-            print("<h2> ColorMap : Title '" + colorMap.title.encode("utf-8") + "'  Units '" + colorMap.units.encode("utf-8") + "'</h2>")
-            print("<h3> Entries : </h3>")
-=======
             outputHandle.write("<h2> ColorMap : Title '" + colorMap.title + "'  Units '" + colorMap.units + "'</h2>\n")
             outputHandle.write("<h3> Entries : MinLabel '" + colorMap.entries.minLabel + "'  MaxLabel '" + colorMap.entries.maxLabel + "'</h3>\n")
->>>>>>> e30bcd17
-
-            print("<table>")
-
-            print("  <tr>")
-            print("    <th>RGB</th>")
-            print("    <th class='transparency'>Transparent</th>")
-            print("    <th class='data-value'>SourceValue</th>")
-            print("    <th class='data-value'>Value</th>")
-            print("    <th class='data-value'>Reference</th>")
-            print("    <th class='data-value'>NoData</th>")
-            print("  </tr>")
+
+            outputHandle.write("<table>\n")
+
+            outputHandle.write("  <tr>\n")
+            outputHandle.write("    <th>RGB</th>\n")
+            outputHandle.write("    <th class='transparency'>Transparent</th>\n")
+            outputHandle.write("    <th class='data-value'>SourceValue</th>\n")
+            outputHandle.write("    <th class='data-value'>Value</th>\n")
+            outputHandle.write("    <th class='data-value'>Label</th>\n")
+            outputHandle.write("    <th class='data-value'>Reference</th>\n")
+            outputHandle.write("    <th class='data-value'>NoData</th>\n")
+            outputHandle.write("  </tr>\n")
 
 
             for entry in colorMap.entries.colormapentries :
-                print("  <tr>")
-                print("    <td class='color' bgcolor=" + rgb_to_hex(entry.rgb) + ">" + \
+                outputHandle.write("  <tr>\n")
+                outputHandle.write("    <td class='color' bgcolor=" + rgb_to_hex(entry.rgb) + ">" + \
                        "<font color=\"" + ("black" if is_bright(entry.rgb) else "white") + "\">" + \
-<<<<<<< HEAD
-                       entry.rgb + "</font></td>")
-                print("    <td class='transparency'>" + str(entry.transparent) + "</td>")
-                print("    <td class='data-value'>" + (str(entry.sourceValue.encode('ascii', 'xmlcharrefreplace')) if entry.sourceValue != None else "") + "</td>")
-                print("    <td class='data-value'>" + (str(entry.value.encode('ascii', 'xmlcharrefreplace')) if entry.value != None else "") + "</td>")
-                print("    <td class='data-value'>" + (str(entry.ref.encode('ascii', 'xmlcharrefreplace')) if entry.ref != None else "") + "</td>")
-                print("    <td class='data-value'>" +  str(entry.nodata) + "</td>")
-                print("  </tr>")
-=======
                        entry.rgb + "</font></td>\n")
                 outputHandle.write("    <td class='transparency'>" + str(entry.transparent) + "</td>\n")
                 outputHandle.write("    <td class='data-value'>" + (str(entry.sourceValue) if entry.sourceValue != None else "") + "</td>\n")
@@ -308,44 +297,25 @@
                 outputHandle.write("    <td class='data-value'>" + (str(entry.ref) if entry.ref != None else "") + "</td>\n")
                 outputHandle.write("    <td class='data-value'>" +  str(entry.nodata) + "</td>\n")
                 outputHandle.write("  </tr>\n")
->>>>>>> e30bcd17
-
-            print("</table>")
+
+            outputHandle.write("</table>\n")
 
             if colorMap.legend == None:
-                 print("<h3>No Legend</h3>")
+                outputHandle.write("<h3>No Legend</h3>\n")
             else:
-<<<<<<< HEAD
-                print("<h3> Legend : Type '" + colorMap.legend.type.encode("utf-8") + "'  MinLabel '" + colorMap.legend.minLabel.encode("utf-8") + "'  MaxLabel '" + colorMap.legend.maxLabel.encode("utf-8") + "'</h3>")
-=======
                 outputHandle.write("<h3> Legend : Type '" + colorMap.legend.type + "'  MinLabel '" + colorMap.legend.minLabel + "'  MaxLabel '" + colorMap.legend.maxLabel + "'</h3>\n")
->>>>>>> e30bcd17
-
-                print("<table>")
-
-                print("  <tr>")
-                print("    <th>RGB</th>")
-                print("    <th class='data-value'>ToolTip</th>")
-                print("    <th class='data-value'>showTick</th>")
-                print("    <th class='data-value'>showLabel</th>")
-                print("    <th class='data-value'>Label</th>")
-                print("    <th class='data-value'>ID</th>")
-                print("  </tr>")
-
-
-<<<<<<< HEAD
-                for entry in colorMap.legend.legendentries :
-                    print("  <tr>")
-                    print("    <td class='color' bgcolor=" + rgb_to_hex(entry.rgb) + ">" +
-                           "<font color=\"" + ("black" if is_bright(entry.rgb) else "white") + "\">" +
-                           entry.rgb + "</font></td>")
-                    print("    <td class='data-value'>" + entry.tooltip.encode('ascii', 'xmlcharrefreplace') + "</td>")
-                    print("    <td class='data-value'>" + ("True" if entry.showTick else "False") + "</td>")
-                    print("    <td class='data-value'>" + ("True" if entry.showLabel else "False") + "</td>")
-                    print("    <td class='data-value'>" + entry.label.encode('ascii', 'xmlcharrefreplace') + "</td>")
-                    print("    <td class='data-value'>" + (str(entry.id.encode('ascii', 'xmlcharrefreplace')) if entry.id != None else "") + "</td>")
-                    print("  </tr>")
-=======
+
+                outputHandle.write("<table>\n")
+
+                outputHandle.write("  <tr>\n")
+                outputHandle.write("    <th>RGB</th>\n")
+                outputHandle.write("    <th class='data-value'>showTick</th>\n")
+                outputHandle.write("    <th class='data-value'>showLabel</th>\n")
+                outputHandle.write("    <th class='data-value'>Label</th>\n")
+                outputHandle.write("    <th class='data-value'>ID</th>\n")
+                outputHandle.write("  </tr>\n")
+
+
                 for entry in colorMap.legend.legendentries:
                     outputHandle.write("  <tr>\n")
                     
@@ -356,46 +326,59 @@
                     outputHandle.write("    <td class='data-value'>" + entry.label + "</td>\n")
                     outputHandle.write("    <td class='data-value'>" + (str(entry.id) if entry.id != None else "") + "</td>\n")
                     outputHandle.write("  </tr>\n")
->>>>>>> e30bcd17
-
-                print("</table>")
+
+                outputHandle.write("</table>\n")
 
 
             if not colorMap == colorMaps.colormaps[-1]:
-               print("<hr>")
-               print("<br>")
-               print("<br>")
-               print("<br>")
-
-        print("</body>")
-        print("</html>")
+               outputHandle.write("<hr>\n")
+               outputHandle.write("<br>\n")
+               outputHandle.write("<br>\n")
+               outputHandle.write("<br>\n")
+
+        outputHandle.write("</body>\n")
+        outputHandle.write("</html>\n")
+
+
+    if outputHtmlFile:
+       outputHandle.close()
+
+def usage():
+   print("Usage: colorMaptoHTML.py [OPTIONS]")
+   print("\nOptions:")
+   print("  -h, --help         show this help message and exit")
+   print("  -c COLORMAP_FILE, --colormap COLORMAP_FILE")
+   print("                     Path to colormap file to be converted.  (Required)")
+   print("  -o OUTPUT_HTML_FILE, --output OUTPUT_HTML_FILE")
+   print("                     Path to output html file.  If not provided, results are printed to stdout")
+
 
 def main(argv):
 
-    colormapFile = ""
+    colormapFile   = None
+    outputHtmlFile = None
 
     try:
-        opts, args = getopt.getopt(argv,"hi:c:",["colormap="])
+        opts, args = getopt.getopt(argv,"hi:c:o:",["colormap=","output="])
     except getopt.GetoptError:
-        print("Usage: colorMaptoHTML.py -c <colormap>")
-        print("\nOptions:")
-        print("  -h, --help             show this help message and exit")
-        print("  -c COLORMAP_FILE, --colormap COLORMAP_FILE")
-        print("                            Path to colormap file to be converted")
+        usage()
         sys.exit(2)
     for opt, arg in opts:
         if opt == '-h':
-            print("Usage: colorMaptoHTML.py -c <colormap>")
-            print("\nOptions:")
-            print("  -h, --help             show this help message and exit")
-            print("  -c COLORMAP_FILE, --colormap COLORMAP_FILE")
-            print("                            Path to colormap file to be converted")
+            usage()
             sys.exit()
         elif opt in ("-c", "--colormap"):
             colormapFile = arg
+        elif opt in ("-o", "--output"):
+            outputHtmlFile = arg
+
+    if not colormapFile:
+       print("Colormap File must be provided")
+       sys.exit(-1)
 
     parseColorMaps(colormapFile, colormapFile)
-    generateHTML()
+    generateHTML(outputHtmlFile)
+
 
 if __name__ == "__main__":
    main(sys.argv[1:])
