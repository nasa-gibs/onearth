#!/usr/bin/env python

# Copyright (c) 2002-2016, California Institute of Technology.
# All rights reserved.  Based on Government Sponsored Research under contracts NAS7-1407 and/or NAS7-03001.
# 
# Redistribution and use in source and binary forms, with or without modification, are permitted provided that the following conditions are met:
#   1. Redistributions of source code must retain the above copyright notice, this list of conditions and the following disclaimer.
#   2. Redistributions in binary form must reproduce the above copyright notice,
#      this list of conditions and the following disclaimer in the documentation and/or other materials provided with the distribution.
#   3. Neither the name of the California Institute of Technology (Caltech), its operating division the Jet Propulsion Laboratory (JPL),
#      the National Aeronautics and Space Administration (NASA), nor the names of its contributors may be used to
#      endorse or promote products derived from this software without specific prior written permission.
# 
# THIS SOFTWARE IS PROVIDED BY THE COPYRIGHT HOLDERS AND CONTRIBUTORS "AS IS" AND ANY EXPRESS OR IMPLIED WARRANTIES,
# INCLUDING, BUT NOT LIMITED TO, THE IMPLIED WARRANTIES OF MERCHANTABILITY AND FITNESS FOR A PARTICULAR PURPOSE ARE DISCLAIMED.
# IN NO EVENT SHALL THE CALIFORNIA INSTITUTE OF TECHNOLOGY BE LIABLE FOR ANY DIRECT, INDIRECT, INCIDENTAL, SPECIAL,
# EXEMPLARY, OR CONSEQUENTIAL DAMAGES (INCLUDING, BUT NOT LIMITED TO, PROCUREMENT OF SUBSTITUTE GOODS OR SERVICES;
# LOSS OF USE, DATA, OR PROFITS; OR BUSINESS INTERRUPTION) HOWEVER CAUSED AND ON ANY THEORY OF LIABILITY, WHETHER IN CONTRACT,
# STRICT LIABILITY, OR TORT (INCLUDING NEGLIGENCE OR OTHERWISE) ARISING IN ANY WAY OUT OF THE USE OF THIS SOFTWARE,
# EVEN IF ADVISED OF THE POSSIBILITY OF SUCH DAMAGE.
#
# Licensed under the Apache License, Version 2.0 (the "License");
# you may not use this file except in compliance with the License.
# You may obtain a copy of the License at
# 
# http://www.apache.org/licenses/LICENSE-2.0
# 
# Unless required by applicable law or agreed to in writing, software
# distributed under the License is distributed on an "AS IS" BASIS,
# WITHOUT WARRANTIES OR CONDITIONS OF ANY KIND, either express or implied.
# See the License for the specific language governing permissions and
# limitations under the License.

#
# oe_generate_legend.py
# The OnEarth Legend Generator.
#
#
# Global Imagery Browse Services

import sys
import urllib
import xml.dom.minidom
from optparse import OptionParser
import matplotlib as mpl
mpl.use('Agg')
print(mpl.matplotlib_fname())
from matplotlib import pyplot
from matplotlib import rcParams
import matplotlib.pyplot as plt
from StringIO import StringIO
#import numpy as np
import math
import re

# for SVG tooltips
try:
    import lxml.etree as ET
except ImportError:
    import xml.etree.ElementTree as ET
    ET.register_namespace("","http://www.w3.org/2000/svg")

toolName = "oe_generate_legend.py"
<<<<<<< HEAD
versionNumber = "v2.2.3"
=======
versionNumber = "v1.4.0"
>>>>>>> 5ac3a6c9

class ColorMaps:
    """Collection of ColorMaps"""
    
    def __init__(self, colormaps):
        self.colormaps = colormaps
        
    def __repr__(self):
        xml = '<ColorMaps>'
        for colormap in self.colormaps:
            xml = xml + '\n    ' + colormap.__repr__()
        xml = xml + '\n</ColorMaps>'
        return xml

    def __str__(self):
        return self.__repr__().encode(sys.stdout.encoding)
        

class ColorMap:
    """ColorMap metadata"""
    
    def __init__(self, units, colormap_entries, style, title, legend):
        self.units = units
        self.colormap_entries = colormap_entries
        self.style = str(style).lower()
        self.title = title
        self.legend = legend
        
    def __repr__(self):
        if self.units != None:
            xml = '<ColorMap title="%s" units="%s">' % (self.title, self.units)
        else:
            xml = '<ColorMap>'
        for colormap_entry in self.colormap_entries:
            xml = xml + '\n    ' + colormap_entry.__repr__()
        xml = xml + '\n</ColorMap>'
        if self.legend:
            xml = xml + '\n' + self.legend.__repr__()
        return xml

    def __str__(self):
        return self.__repr__().encode(sys.stdout.encoding)


class ColorMapEntry:
    """ColorMapEntry values within a ColorMap"""
    
    def __init__(self, red, green, blue, transparent, source_value, value, label, nodata, ref):
        self.red = int(red)
        self.green = int(green)
        self.blue = int(blue)
        self.transparent = transparent
        self.source_value = source_value
        self.value = value
        self.label = label                   # Not present in v1.3
        self.nodata = nodata
        self.ref = ref
        self.color = [float(red)/255.0,float(green)/255.0,float(blue)/255.0]
        
    def __repr__(self):
        return '<ColorMapEntry rgb="%d,%d,%d" transparent="%s" nodata="%s"' % (self.red, self.green, self.blue, self.transparent, self.nodata) + \
               ((' sourceValue="%s"' % (self.source_value)) if self.source_value else '') + \
               ((' value="%s"' % (self.value)) if self.value else '') + \
               ((' label="%s"' % (self.label)) if self.label else '') + \
               ' ref="%s"/>' % (self.ref)
    
    def __str__(self):
        return self.__repr__().encode(sys.stdout.encoding)


class Legend:
    """Legend metadata"""
    
    def __init__(self, max_label, min_label, legend_type, legend_entries):
        self.max_label = max_label
        self.min_label = min_label
        self.legend_type = legend_type
        self.legend_entries = legend_entries
        
    def __repr__(self):
        if self.max_label != None and self.min_label != None:
            xml = '<Legend maxLabel="%s" minLabel="%s" type="%s">' % (self.max_label, self.min_label, self.legend_type)
        else:
            xml = '<Legend>'
        for legend_entry in self.legend_entries:
            xml = xml + '\n    ' + legend_entry.__repr__()
        xml = xml + '\n</Legend>'
        return xml

    def __str__(self):
        return self.__repr__().encode(sys.stdout.encoding)    
    
    
class LegendEntry:
    """LegendEntry values within a Legend"""
    
    def __init__(self, entry_id, red, green, blue, transparent, tooltip, label, showtick, showlabel):
        self.entry_id    = int(entry_id)
        self.red         = int(red)
        self.green       = int(green)
        self.blue        = int(blue)
        self.transparent = transparent
        self.tooltip     = None if tooltip==None else tooltip.replace(u'\u2013', '-')
        self.label       = None if label==None else label.replace(u'\u2013', '-')
        self.showtick    = showtick
        self.showlabel   = showlabel
        self.color       = [float(red)/255.0,float(green)/255.0,float(blue)/255.0]
        
    def __repr__(self):
        return '<LegendEntry rgb="%d,%d,%d" ' % (self.red, self.green, self.blue) + \
               ' tooltip="%s"' % (self.tooltip) + \
               ((' label="%s"' % (self.label)) if self.label else '') + \
               ' showTick="%s" showLabel="%s" id="%s"/>' % (self.showtick, self.showlabel, self.entry_id)
    
    def __str__(self):
        return self.__repr__().encode(sys.stdout.encoding)



def parse_colormaps(colormap_location, verbose):
    """Parse the color map XML file"""

    try:
        if verbose:
            print "Reading color map:", colormap_location
        colormap_file = open(colormap_location,'r')
        try:
            dom = xml.dom.minidom.parse(colormap_file)
        except:
            msg = "ERROR: Unable to parse XML file"
            print >> sys.stderr, msg
            raise Exception(msg)
            sys.exit(1)            
        colormap_file.close()
    except IOError:
        print "Accessing URL", colormap_location
        try:
            dom = xml.dom.minidom.parse(urllib.urlopen(colormap_location))
        except:
            msg = "ERROR: URL " + colormap_location + " is not accessible"
            print >> sys.stderr, msg
            raise Exception(msg)
            sys.exit(1)
    
    xmlParser = ET.XMLParser(encoding='utf-8')
    tree=ET.fromstring(dom.toxml().encode('utf-8'), parser=xmlParser)
    colormaps = []   
    if tree.tag == 'ColorMap':
        colormaps.append(tree)
        if verbose:
            print '-------------------\n' +  ET.tostring(tree, encoding='utf8', method='xml') + '\n-------------------'
    for colormap in tree.findall('ColorMap'):
        colormaps.append(colormap)
        if verbose:
            print '-------------------\n' + ET.tostring(colormap, encoding='utf8', method='xml') + '\n-------------------'
    
    return colormaps

def parse_colormap(colormap_xml, verbose):
    
    dom = xml.dom.minidom.parseString(ET.tostring(colormap_xml))
           
    colormap_element = dom.getElementsByTagName("ColorMap")[0]
    try:
        title = colormap_element.attributes['title'].value
    except KeyError:
        title = None
    if verbose:
        print "ColorMap title:", title
    try:
        units = colormap_element.attributes['units'].value
    except KeyError:
        units = None
    if verbose:
        print "ColorMap units:", units
    
    style = "discrete"
    colormap_entries = []
    colormapentry_elements = colormap_element.getElementsByTagName("ColorMapEntry")
    for colormapentry in colormapentry_elements:
        rgb = colormapentry.attributes['rgb'].value
        red, green, blue = rgb.split(',')
        try:
            value = colormapentry.attributes['value'].value
            if "(" in value or "[" in value:
                style = "range"
        except KeyError:
            value = None
            style = "classification"
        try:
            transparent = True if colormapentry.attributes['transparent'].value.lower() == 'true' else False
        except KeyError:
            transparent = False
        try:
            source_value = colormapentry.attributes['sourceValue'].value
        except KeyError:
            source_value = value
        try:
            label = colormapentry.attributes['label'].value
        except KeyError:
            label = None
        try:
            nodata = True if colormapentry.attributes['nodata'].value.lower() == 'true' else False
        except KeyError:
            nodata = False
        try:
            ref = colormapentry.attributes['ref'].value
        except KeyError:
            ref = 0
        
        colormap_entries.append(ColorMapEntry(red, green , blue, transparent, source_value, value, label, nodata, ref))
    
    legend = None
    legend_elements = dom.getElementsByTagName("Legend")
    if len(legend_elements) > 0:
        legend = parse_legend(colormap_xml, colormap_entries) #should only have one legend per color map
        style = legend.legend_type
        
    colormap = ColorMap(units, colormap_entries, style, title, legend)
    
    if verbose:
        print "ColorMap style:", style
        print colormap
    
    return colormap

def parse_legend(legend_xml, colormap_entries):
    
    legend_entries = []
    legend_element = legend_xml.find('Legend')

    legend_entry_elements = legend_element.findall("LegendEntry")
    for legend_entry in legend_entry_elements:   
        entry_id = legend_entry.get("id")
        if entry_id == None: 
            entry_id = 0 
        red, green, blue = legend_entry.get("rgb").split(",")

        try:
            tooltip = legend_entry.get('tooltip')
        except KeyError:
            tooltip = None

        try:
            label = legend_entry.get('label')
        except KeyError:
            label = None

        try:
            showtick = legend_entry.get('showTick')
            if showtick != None:
                showtick = True if showtick.lower() == 'true' else False
            else:
                showtick = False
        except KeyError:
            showtick = False
            
        try:
            showlabel = legend_entry.get('showLabel')
            if showlabel != None:
                showlabel = True if showlabel.lower() == 'true' else False
            else:
                showlabel = False
        except KeyError:
            showlabel = False

        # link transparency to color map
        for entry in colormap_entries:
            if entry_id == entry.ref:
                transparent = entry.transparent
            else:
                transparent = False

        legend_entry = LegendEntry(entry_id, red, green, blue, transparent, tooltip, label, showtick, showlabel)
        legend_entries.append(legend_entry)
    
    try:
        max_label = legend_element.get("maxLabel")
    except KeyError:
        max_label = None
    try:
        min_label = legend_element.get("minLabel")
    except KeyError:
        min_label = None
    
    legend = Legend(max_label, min_label,legend_element.get("type"), legend_entries)
    
    return legend
    

def generate_legend(colormaps, output, output_format, orientation, label_color, colorbar_only):
    
    # set ticklines out
    rcParams['xtick.direction'] = 'out'
    rcParams['ytick.direction'] = 'out'
    
    lc = len(colormaps)
    t = 0
    has_values = False
    
    for colormap in colormaps:
        if colormap.title != None:
            t = 0.15
        if colormap.legend != None:
            if colormap.legend.legend_type != "classification":
                has_values = True
             
    if orientation == 'horizontal':        
        t = 0.15
        fig = pyplot.figure(figsize=(4.2,t+0.8+(1*(lc-1))))
    else: # default vertical orientation
        fig = pyplot.figure(figsize=(1.5+(2*(lc-1)),3.2))
   
    colors = []
    legend_entries = []
    legend_count = 0
    labels = []
    label_index = []
        
    for colormap in colormaps:
        legend_count += 1
        bounds = []
        ticks = []
        ticklabels=[]
        legendcolors = []
        legendlabels = []
    
        if colormap.legend == None:
            entries = colormap.colormap_entries
            # ensure showTick and showLabel exist if no legend
            for idx in range(0, len(entries)):
                entries[idx].showtick = False
                entries[idx].showlabel = False
        else:
            entries = colormap.legend.legend_entries
            colormap.style = colormap.legend.legend_type
            if colormap.legend.legend_type != "classification":
            # clear colors if not classification
                colors = []
                legend_entries = []
        
        for legend_entry in entries:
            if legend_entry.transparent == False:
                if colormap.style == "classification":
                    legendcolors.append(legend_entry.color)
                    
                    if legend_entry.tooltip:
                        legendlabels.append(legend_entry.tooltip)
                        labels.append(legend_entry.tooltip)
                    else:
                        legendlabels.append(legend_entry.label)
                        labels.append(legend_entry.label)
                       
                else:
                    if legend_entry.color != None:
                        has_values = True
                        legend_entries.append(legend_entry)
                        colors.append(legend_entry.color)      
        
        if colormap.style != "classification":
            for idx in range(0, len(legend_entries)):
                if legend_entries[idx].showtick == True or legend_entries[idx].showlabel == True or idx == 0 or idx == len(legend_entries)-1:
                    if colormap.style == "discrete":
                        ticks.append(idx + 0.5)
                    else:
                        if idx == len(legend_entries)-1:
                            ticks.append(idx+1) # add end label
                        else:
                            ticks.append(idx)
                    
                    if legend_entries[idx].showlabel == True:
                        ticklabels.append(legend_entries[idx].label)
                        labels.append(legend_entries[idx].label)
                    elif idx == 0 and colormap.legend.min_label != None:
                        ticklabels.append(colormap.legend.min_label)
                        labels.append(colormap.legend.min_label)
                    elif idx == len(legend_entries)-1 and colormap.legend.max_label != None:
                        ticklabels.append(colormap.legend.max_label)
                        labels.append(colormap.legend.max_label)
                    else:
                        ticklabels.append("")
                        labels.append("")
                    label_index.append(idx)

        # Handle +/- INF
        lowerinf = False
        upperinf = False
        if len(bounds) > 0:
            lowerinf = math.isinf(bounds[0])
            upperinf = math.isinf(bounds[-1])
            bounds =  [x for x in bounds if math.isinf(x) == False]
            ticks = [x for x in ticks if math.isinf(x) == False]
            
        # Check for long labels
        longlabels = False
        for legendlabel in legendlabels:
            if len(legendlabel) > 14:
                longlabels = True

        if orientation == 'horizontal':        
            if lc == 1:
                bottom = 0.6 - t
            else:
                bottom = 0.90 - ((0.9/lc)*(legend_count-1)) - (0.20/lc)
            height = 0.20/lc  
        
            # use legend for classifications
            if colormap.style == "classification":
                if lc == 1:
                    fig.set_figheight(3)
                    if longlabels:
                        fig.set_figwidth(3)
                    else:
                        fig.set_figwidth(1.5)
                else:
                    bottom = bottom
                patches = []
                for color in legendcolors:
                    polygon = mpl.patches.Rectangle((0, 0), 10, 10, facecolor=color)
                    polygon.set_linewidth(0.5)
                    patches.append(polygon)
                if len(legendcolors) < 7 and has_values == False:
                    if lc == 1:
                        fig.set_figheight(1.5)
                if len(legendcolors) <= (15/lc): 
                    col = 1
                    fontsize = 9
                if len(legendcolors) > (15/lc):
                    if lc == 1:
                        fig.set_figwidth(3)
                    col = 2
                    fontsize = 8
                if len(legendcolors) > (30/lc):
                    if lc == 1:
                        fig.set_figwidth(4.2)
                    col = 3
                    fontsize = 7
                if has_values == True:
                    if lc == 1:
                        fig.set_figwidth(4.2)
                    legend = fig.legend(patches, legendlabels, bbox_to_anchor=[0.025, bottom+(0.3/lc)], loc='upper left', ncol=col, fancybox=True, prop={'size':fontsize})
                    legend.get_frame().set_alpha(0)
                else:
                    legend = fig.legend(patches, legendlabels, bbox_to_anchor=[0.5, 0.5], loc='center', ncol=col, fancybox=True, prop={'size':fontsize})
                    legend.get_frame().set_alpha(0.5)
                for text in legend.get_texts():
                    text.set_color(label_color)
            
            if has_values == True and (colormap.style != "classification" or colormap.legend == None):
                if colorbar_only:
                    fig.set_figheight(height)
                    fig.set_figwidth(2.56)
                    ax = fig.add_axes([0, 0.03, 0.995, 0.97])
                else:
                    ax = fig.add_axes([0.075, bottom, 0.85, height])
                cmap = mpl.colors.ListedColormap(colors)

                if len(bounds) > 0:
                    norm = mpl.colors.BoundaryNorm(bounds, cmap.N)
                    cb = mpl.colorbar.ColorbarBase(ax, cmap=cmap, norm=norm, ticks=ticks, orientation=orientation)
                    cb.ax.set_xticklabels(ticks) 
                else:
                    norm = mpl.colors.BoundaryNorm(range(len(colors)+1), cmap.N)
                    cb = mpl.colorbar.ColorbarBase(ax, cmap=cmap, norm=norm, ticks=ticks, orientation=orientation)
                    cb.ax.set_xticklabels(ticklabels) 
                    
                cb.solids.set_edgecolor("face")
            
                for tick in cb.ax.xaxis.get_ticklabels():
                    tick.set_fontsize(8)
                    tick.set_color(label_color)
                    if colorbar_only:
                        tick.set_alpha(0)
                if colorbar_only: # hide ticks if we want to show colorbar only
                    for tickline in cb.ax.xaxis.get_ticklines():
                        tickline.set_alpha(0)

                if colormap.legend != None and len(bounds)>0:
                    if len(cb.ax.get_xticklabels()) > 0:
                        xticklabels = cb.ax.get_xticklabels()
                        xticklabels = [label.get_text() for label in xticklabels]
                        # Check for infinity
                        if lowerinf:
                            xticklabels[0] = "<=" + xticklabels[0]
                        if upperinf:
                            xticklabels[-1] = ">=" + xticklabels[-1]
                            
                        # show only those with showLabel
                        for idx in range(0, len(xticklabels)):
                            try:
                                if float(xticklabels[idx]) not in ticklabels:
                                    xticklabels[idx] = ""
                            except ValueError:
                                xticklabels[idx] = ""
                                        
                        # Use min/max labels
                        if colormap.legend.min_label != None:
                            xticklabels[0] = colormap.legend.min_label
                        if colormap.legend.max_label != None:
                            xticklabels[-1] = colormap.legend.max_label
                         
                        # use int labels if all values are integers
#                         xticklabels = [int(float(label)) for label in xticklabels if float(label).is_integer()]
                        cb.ax.set_xticklabels(xticklabels)
                
                if colormap.units != None and colorbar_only == False:
                    fig.text(0.5, bottom-height-(0.20/lc), colormap.units, fontsize=10, horizontalalignment='center', color=label_color)
                    
            if colormap.title != None and colorbar_only == False:
                if lc ==1:
                    title_loc = 1-t
                else:
                    title_loc = bottom+height+(0.07/lc)
                fig.text(0.5, title_loc, colormap.title, fontsize=10, horizontalalignment='center', weight='bold', color=label_color)
                    
        
        else: # default vertical orientation
            left = ((1.00/lc) * legend_count) - (0.73/lc)
            width = 0.15/lc
                        
            # use legend for classifications
            if colormap.style == "classification":
                if longlabels and fig.get_figwidth() < 3:
                    fig.set_figwidth(3.2)
                patches = []
                for color in legendcolors:
                    polygon = mpl.patches.Rectangle((0, 0), 10, 10, facecolor=color)
                    polygon.set_linewidth(0.5)
                    patches.append(polygon)
                if len(legendcolors) < 7 and has_values == False:
                    if lc <= 2:
                        fig.set_figheight(1.5)
                if len(legendcolors) <= 14: 
                    col = 1
                    fontsize = 9
                if len(legendcolors) > 14:
                    if lc <= 2:
                        fig.set_figwidth(3.2)
                    col = 2
                    fontsize = 8
                if len(legendcolors) > 28:
                    if lc <= 2:
                        fig.set_figwidth(4.2)
                    col = 3
                    fontsize = 7
                if has_values == True:
                    if lc <= 2:
                        fig.set_figwidth(3.2)
                    legend = fig.legend(patches, legendlabels, bbox_to_anchor=[left-(0.15/lc), 0.9], loc='upper left', ncol=1, fancybox=True, prop={'size':fontsize})
                    legend.get_frame().set_alpha(0)
                else:
                    legend = fig.legend(patches, legendlabels, bbox_to_anchor=[0.5, 0.5], loc='center', ncol=col, fancybox=True, prop={'size':fontsize})
                    legend.get_frame().set_alpha(0.5)
                for text in legend.get_texts():
                    text.set_color(label_color)
         
            if has_values == True and (colormap.style != "classification" or colormap.legend == None):
                if colorbar_only:
                    fig.set_figheight(2.56)
                    fig.set_figwidth(0.2)
                    ax = fig.add_axes([0.02, 0.005, 0.94, 0.995])
                else:
                    ax = fig.add_axes([left, 0.1, width, 0.8])
                cmap = mpl.colors.ListedColormap(colors)

                if len(bounds) > 0:
                    norm = mpl.colors.BoundaryNorm(bounds, cmap.N)
                    cb = mpl.colorbar.ColorbarBase(ax, cmap=cmap, norm=norm, ticks=ticks, orientation=orientation)
                    cb.ax.set_yticklabels(ticks) 
                else:
                    norm = mpl.colors.BoundaryNorm(range(len(colors)+1), cmap.N)
                    cb = mpl.colorbar.ColorbarBase(ax, cmap=cmap, norm=norm, ticks=ticks, orientation=orientation)
                    cb.ax.set_yticklabels(ticklabels)                         
                    
                cb.solids.set_edgecolor("face")
                        
                for tick in cb.ax.yaxis.get_ticklabels():
                    tick.set_fontsize(10)
                    tick.set_color(label_color)
                    if colorbar_only:
                        tick.set_alpha(0)
                if colorbar_only: # hide ticks if we want to show colorbar only
                    for tickline in cb.ax.yaxis.get_ticklines():
                        tickline.set_alpha(0)
                    
                if colormap.legend != None and len(bounds)>0:
                    if len(cb.ax.get_yticklabels()) > 0:
                        yticklabels = cb.ax.get_yticklabels()
                        yticklabels = [label.get_text() for label in yticklabels]
                        # Check for infinity
                        if lowerinf:
                            yticklabels[0] = "<=" + yticklabels[0]
                        if upperinf:
                            yticklabels[-1] = ">=" + yticklabels[-1]
                            
                        # show only those with showLabel
                        for idx in range(0, len(yticklabels)):
                            try:
                                if float(yticklabels[idx]) not in ticklabels:
                                    yticklabels[idx] = ""
                                else:
                                    if float(yticklabels[idx]).is_integer():
                                        yticklabels[idx] = int(float(yticklabels[idx]))
                            except ValueError:
                                yticklabels[idx] = ""
                        
                        # Use min/max labels
                        if colormap.legend.min_label != None:
                            yticklabels[0] = colormap.legend.min_label
                        if colormap.legend.max_label != None:
                            yticklabels[-1] = colormap.legend.max_label
                                                                    
                        # use int labels if all values are integers
#                         yticklabels = [int(float(label)) for label in yticklabels if float(label).is_integer()]
                        cb.ax.set_yticklabels(yticklabels)
                
                if colormap.units != None and colorbar_only == False:
                    fig.text(left + (0.08/lc), 0.01, colormap.units, fontsize=10, horizontalalignment='center', color=label_color)

                                            
            if colormap.title != None and colorbar_only == False:
                title_left = left+(0.08/lc)
                title_top = 0.935
                if colormap.style == "classification":
                    if lc == 1:
                        title_left = 0.5 #center if only one classification legend
                        title_top = 1-t
                fs = 10
                if len(colormap.title) > 10:
                    fs = 9
                if len(colormap.title) > 14:
                    fs = 8
                if len(colormap.title) > 16:
                    title_words = colormap.title.split(" ")
                    half = (len(title_words)/2)
                    if len(title_words) > 2: half += 1
                    title = ""
                    for word in title_words[0:half]:
                        title = title + word + " "
                    title = title + "\n"
                    for word in title_words[half:len(title_words)]:
                        title = title + word + " "                    
                    colormap.title = title
                fig.text(title_left, title_top, colormap.title, fontsize=fs, horizontalalignment='center', weight='bold', color=label_color) 
            
    fig.savefig(output, transparent=True, format=output_format)
        
    # Add tooltips to SVG    
    if output_format == 'svg' and has_values == True:
        
        ax = fig.get_axes()[0] # only supports one axis            
        entries = colormaps[0].legend.legend_entries    

        for i, entry in enumerate(entries):
            if entry.tooltip:
                text = entry.tooltip
                if colormaps[0].units:
                    text = text + " " + colormaps[0].units
            else:
                text = entry.label
            if orientation == "horizontal":
                position = (float(i)/float(len(entries)),1)
            else:
                position = (1,float(i)/float(len(entries)))
            ax.annotate(text, 
            xy=position,
           xytext=position,
            textcoords='offset points', 
            color='black', 
            ha='center', 
            fontsize=10,
            gid='tooltip',
            bbox=dict(boxstyle='round,pad=.3', fc=(1,1,.9,1), ec=(.1,.1,.1), lw=1, zorder=1),
            )
    
        # Set id for the annotations
        for i, t in enumerate(ax.texts):
            t.set_gid('tooltip_%d' % i)
        
        # Save the figure
        f = StringIO()
        plt.savefig(f, transparent=True, format="svg")     
        
        # Create XML tree from the SVG file
        tree, xmlid = ET.XMLID(f.getvalue())
        tree.set('onload', 'init(evt)')
        
        # Hide the tooltips
        for i, t in enumerate(ax.texts):
            try:
                el = xmlid['tooltip_%d' % i]
                el.set('visibility', 'hidden')
            except KeyError:
                None
    
        # Add mouseover events to color bar
        try:
            el = xmlid['QuadMesh_1']
            elements = list(el)
            elements.pop(0) # remove definitions
        except KeyError:
            print "Warning: Unable to add tooltips"
            elements = []
        for i, t in enumerate(elements):
            el = elements[i]
            el.set('onmouseover', "ShowTooltip("+str(i)+")")
            el.set('onmouseout', "HideTooltip("+str(i)+")")
        
        # This is the script defining the ShowTooltip and HideTooltip functions.
        script = """
            <script type="text/ecmascript">
            <![CDATA[
            
            function init(evt) {
                if ( window.svgDocument == null ) {
                    svgDocument = evt.target.ownerDocument;
                    }
                }
                
            function ShowTooltip(idx) {
                var tip = svgDocument.getElementById('tooltip_'+idx);
                tip.setAttribute('visibility',"visible")
                }
                
            function HideTooltip(idx) {
                var tip = svgDocument.getElementById('tooltip_'+idx);
                tip.setAttribute('visibility',"hidden")
                }
                
            ]]>
            </script>
            """
        
        # Insert the script at the top of the file and save it.
        tree.insert(0, ET.XML(script))
        ET.ElementTree(tree).write(output)
        print "SVG tooltips added"
    
    print output + " generated successfully"
    

#-------------------------------------------------------------------------------

print toolName + ' ' + versionNumber + '\n'

usageText = toolName + " --colormap [file] --output [file]"

# Define command line options and args.
parser=OptionParser(usage=usageText, version=versionNumber)
parser.add_option("-b", "--colorbar_only",
                  action="store_true", dest="colorbar_only", 
                  default=False, help="Generate only the colorbar (i.e., no labels)")
parser.add_option('-c', '--colormap',
                  action='store', type='string', dest='colormap',
                  help='Full path or URL of colormap filename.')
parser.add_option('-f', '--format',
                  action='store', type='string', dest='format', default = 'svg',
                  help='Format of output file. Supported formats: eps, pdf, pgf, png, ps, raw, rgba, svg (default), svgz.')
parser.add_option('-l', '--label_color',
                  action='store', type='string', dest='label_color', default = 'black',
                  help='Color of labels. Supported colors: black (default), blue, green, red, cyan, magenta, yellow, white or hexstring')
parser.add_option('-o', '--output',
                  action='store', type='string', dest='output',
                  help='The full path of the output file')
parser.add_option('-r', '--orientation',
                  action='store', type='string', dest='orientation', default = 'vertical',
                  help='Orientation of the legend: horizontal or vertical (default)')
parser.add_option("-v", "--verbose", action="store_true", dest="verbose", 
                  default=False, help="Print out detailed log messages")

# read command line args
(options, args) = parser.parse_args()

if options.colormap:
    colormap_location = options.colormap
else:
    print "colormap file must be specified...exiting"
    exit()
if options.output:
    output_location = options.output
else:
    print "output file must be specified...exiting"
    exit()
    
# check orientation
if options.orientation:
    if options.orientation not in ['horizontal','vertical']:
        print str(options.orientation) + " is not a valid legend orientation. Please choose horizontal or vertical."
        exit()
        
# check label color
if options.label_color:
    label_color = str(options.label_color).lower()
    if label_color not in ["blue","green","red","cyan","magenta","yellow","black","white"]:
        print "Using custom color " + label_color
        colormatch = re.search(r'^#(?:[0-9a-fA-F]{3}){1,2}$', label_color)
        if colormatch == False:
            print "Invalid label color"
            exit()
else:
    label_color = "black"

colormaps = []
# parse colormap file
try:
    colormap_elements = parse_colormaps(colormap_location, options.verbose)
except IOError,e:
    print str(e)
    exit()
    
# parse colormaps
for colormap_xml in colormap_elements:
    
    try:
        colormap = parse_colormap(colormap_xml, options.verbose)
        has_entries = False
        for entry in colormap.colormap_entries:
            if entry.transparent == False:
                has_entries = True
        if has_entries:
            colormaps.append(colormap)
    except IOError,e:
        print str(e)
        exit()

# generate legend
try:
    generate_legend(colormaps, output_location, options.format, options.orientation, label_color, options.colorbar_only)
except IOError,e:
    print str(e)
    exit()
    
exit()<|MERGE_RESOLUTION|>--- conflicted
+++ resolved
@@ -61,11 +61,7 @@
     ET.register_namespace("","http://www.w3.org/2000/svg")
 
 toolName = "oe_generate_legend.py"
-<<<<<<< HEAD
 versionNumber = "v2.2.3"
-=======
-versionNumber = "v1.4.0"
->>>>>>> 5ac3a6c9
 
 class ColorMaps:
     """Collection of ColorMaps"""
