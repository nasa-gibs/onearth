--- conflicted
+++ resolved
@@ -62,11 +62,7 @@
     ET.register_namespace("","http://www.w3.org/2000/svg")
 
 toolName = "oe_generate_legend.py"
-<<<<<<< HEAD
-versionNumber = "v1.4.0"
-=======
-versionNumber = "v1.3.9"
->>>>>>> 1c714ea5
+versionNumber = "v1.4.1"
 
 class ColorMaps:
     """Collection of ColorMaps"""
