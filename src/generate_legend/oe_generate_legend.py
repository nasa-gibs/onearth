<<<<<<< HEAD
#!/usr/bin/env python
=======
#!/usr/bin/env python3
>>>>>>> e30bcd17

# Copyright (c) 2002-2016, California Institute of Technology.
# All rights reserved.  Based on Government Sponsored Research under contracts NAS7-1407 and/or NAS7-03001.
# 
# Redistribution and use in source and binary forms, with or without modification, are permitted provided that the following conditions are met:
#   1. Redistributions of source code must retain the above copyright notice, this list of conditions and the following disclaimer.
#   2. Redistributions in binary form must reproduce the above copyright notice,
#      this list of conditions and the following disclaimer in the documentation and/or other materials provided with the distribution.
#   3. Neither the name of the California Institute of Technology (Caltech), its operating division the Jet Propulsion Laboratory (JPL),
#      the National Aeronautics and Space Administration (NASA), nor the names of its contributors may be used to
#      endorse or promote products derived from this software without specific prior written permission.
# 
# THIS SOFTWARE IS PROVIDED BY THE COPYRIGHT HOLDERS AND CONTRIBUTORS "AS IS" AND ANY EXPRESS OR IMPLIED WARRANTIES,
# INCLUDING, BUT NOT LIMITED TO, THE IMPLIED WARRANTIES OF MERCHANTABILITY AND FITNESS FOR A PARTICULAR PURPOSE ARE DISCLAIMED.
# IN NO EVENT SHALL THE CALIFORNIA INSTITUTE OF TECHNOLOGY BE LIABLE FOR ANY DIRECT, INDIRECT, INCIDENTAL, SPECIAL,
# EXEMPLARY, OR CONSEQUENTIAL DAMAGES (INCLUDING, BUT NOT LIMITED TO, PROCUREMENT OF SUBSTITUTE GOODS OR SERVICES;
# LOSS OF USE, DATA, OR PROFITS; OR BUSINESS INTERRUPTION) HOWEVER CAUSED AND ON ANY THEORY OF LIABILITY, WHETHER IN CONTRACT,
# STRICT LIABILITY, OR TORT (INCLUDING NEGLIGENCE OR OTHERWISE) ARISING IN ANY WAY OUT OF THE USE OF THIS SOFTWARE,
# EVEN IF ADVISED OF THE POSSIBILITY OF SUCH DAMAGE.
#
# Licensed under the Apache License, Version 2.0 (the "License");
# you may not use this file except in compliance with the License.
# You may obtain a copy of the License at
# 
# http://www.apache.org/licenses/LICENSE-2.0
# 
# Unless required by applicable law or agreed to in writing, software
# distributed under the License is distributed on an "AS IS" BASIS,
# WITHOUT WARRANTIES OR CONDITIONS OF ANY KIND, either express or implied.
# See the License for the specific language governing permissions and
# limitations under the License.

#
# oe_generate_legend.py
# The OnEarth Legend Generator.
#
#
# Global Imagery Browse Services

import sys
import urllib.request, urllib.parse, urllib.error
import xml.dom.minidom
from optparse import OptionParser
import matplotlib as mpl
mpl.use('Agg')
print((mpl.matplotlib_fname()))
from matplotlib import pyplot
from matplotlib import rcParams
import matplotlib.pyplot as plt
from io import BytesIO
#import numpy as np
import math
import re

# for SVG tooltips
try:
    import lxml.etree as ET
except ImportError:
    import xml.etree.ElementTree as ET
    ET.register_namespace("","http://www.w3.org/2000/svg")

toolName = "oe_generate_legend.py"
versionNumber = "v2.3.1"

class ColorMaps:
    """Collection of ColorMaps"""
    
    def __init__(self, colormaps):
        self.colormaps = colormaps
        
    def __repr__(self):
        xml = '<ColorMaps>'
        for colormap in self.colormaps:
            xml = xml + '\n    ' + colormap.__repr__()
        xml = xml + '\n</ColorMaps>'
        return xml

    def __str__(self):
        return self.__repr__().encode(sys.stdout.encoding)
        

class ColorMap:
    """ColorMap metadata"""
    
    def __init__(self, units, colormap_entries, style, title, legend):
        self.units = units
        self.colormap_entries = colormap_entries
        self.style = str(style).lower()
        self.title = title
        self.legend = legend
        
    def __repr__(self):
        if self.units != None:
            xml = '<ColorMap title="%s" units="%s">' % (self.title, self.units)
        else:
            xml = '<ColorMap>'
        for colormap_entry in self.colormap_entries:
            xml = xml + '\n    ' + colormap_entry.__repr__()
        xml = xml + '\n</ColorMap>'
        if self.legend:
            xml = xml + '\n' + self.legend.__repr__()
        return xml

    def __str__(self):
        return self.__repr__()


class ColorMapEntry:
    """ColorMapEntry values within a ColorMap"""
    
    def __init__(self, red, green, blue, transparent, source_value, value, label, nodata, ref):
        self.red = int(red)
        self.green = int(green)
        self.blue = int(blue)
        self.transparent = transparent
        self.source_value = source_value
        self.value = value
        self.label = label                   # Not present in v1.3
        self.nodata = nodata
        self.ref = ref
        self.color = [float(red)/255.0,float(green)/255.0,float(blue)/255.0]
        
    def __repr__(self):
        return '<ColorMapEntry rgb="%d,%d,%d" transparent="%s" nodata="%s"' % (self.red, self.green, self.blue, self.transparent, self.nodata) + \
               ((' sourceValue="%s"' % (self.source_value)) if self.source_value else '') + \
               ((' value="%s"' % (self.value)) if self.value else '') + \
               ((' label="%s"' % (self.label)) if self.label else '') + \
               ' ref="%s"/>' % (self.ref)
    
    def __str__(self):
        return self.__repr__().encode(sys.stdout.encoding)


class Legend:
    """Legend metadata"""
    
    def __init__(self, max_label, min_label, legend_type, legend_entries):
        self.max_label = max_label
        self.min_label = min_label
        self.legend_type = legend_type
        self.legend_entries = legend_entries
        
    def __repr__(self):
        if self.max_label != None and self.min_label != None:
            xml = '<Legend maxLabel="%s" minLabel="%s" type="%s">' % (self.max_label, self.min_label, self.legend_type)
        else:
            xml = '<Legend>'
        for legend_entry in self.legend_entries:
            xml = xml + '\n    ' + legend_entry.__repr__()
        xml = xml + '\n</Legend>'
        return xml

    def __str__(self):
        return self.__repr__().encode(sys.stdout.encoding)    
    
    
class LegendEntry:
    """LegendEntry values within a Legend"""
    
    def __init__(self, entry_id, red, green, blue, transparent, tooltip, label, showtick, showlabel):
        self.entry_id    = int(entry_id)
        self.red         = int(red)
        self.green       = int(green)
        self.blue        = int(blue)
        self.transparent = transparent
        self.tooltip     = None if tooltip==None else tooltip.replace('\u2013', '-')
        self.label       = None if label==None else label.replace('\u2013', '-')
        self.showtick    = showtick
        self.showlabel   = showlabel
        self.color       = [float(red)/255.0,float(green)/255.0,float(blue)/255.0]
        
    def __repr__(self):
        return '<LegendEntry rgb="%d,%d,%d" ' % (self.red, self.green, self.blue) + \
               ' tooltip="%s"' % (self.tooltip) + \
               ((' label="%s"' % (self.label)) if self.label else '') + \
               ' showTick="%s" showLabel="%s" id="%s"/>' % (self.showtick, self.showlabel, self.entry_id)
    
    def __str__(self):
        return self.__repr__().encode(sys.stdout.encoding)



def parse_colormaps(colormap_location, verbose):
    """Parse the color map XML file"""

    try:
        if verbose:
            print("Reading color map:", colormap_location)
        colormap_file = open(colormap_location,'r')
        try:
            dom = xml.dom.minidom.parse(colormap_file)
        except:
            msg = "ERROR: Unable to parse XML file"
            print(msg, file=sys.stderr)
            raise Exception(msg)
            sys.exit(1)            
        colormap_file.close()
    except IOError:
        print("Accessing URL", colormap_location)
        try:
            dom = xml.dom.minidom.parse(urllib.request.urlopen(colormap_location))
        except:
            msg = "ERROR: URL " + colormap_location + " is not accessible"
            print(msg, file=sys.stderr)
            raise Exception(msg)
            sys.exit(1)
    
    xmlParser = ET.XMLParser(encoding='utf-8')
    tree=ET.fromstring(dom.toxml().encode('utf-8'), parser=xmlParser)
    colormaps = []   
    if tree.tag == 'ColorMap':
        colormaps.append(tree)
        if verbose:
            print('-------------------\n' +  ET.tostring(tree, encoding='utf8', method='xml').decode("utf-8") + '\n-------------------')
    for colormap in tree.findall('ColorMap'):
        colormaps.append(colormap)
        if verbose:
            print('-------------------\n' + ET.tostring(colormap, encoding='utf8', method='xml').decode("utf-8") + '\n-------------------')
    
    return colormaps

def parse_colormap(colormap_xml, verbose):
    
    dom = xml.dom.minidom.parseString(ET.tostring(colormap_xml))
           
    colormap_element = dom.getElementsByTagName("ColorMap")[0]
    try:
        title = colormap_element.attributes['title'].value
    except KeyError:
        title = None
    if verbose:
        print("ColorMap title:", title)
    try:
        units = colormap_element.attributes['units'].value
    except KeyError:
        units = None
    if verbose:
        print("ColorMap units:", units)
    
    style = "discrete"
    colormap_entries = []
    colormapentry_elements = colormap_element.getElementsByTagName("ColorMapEntry")
    for colormapentry in colormapentry_elements:
        rgb = colormapentry.attributes['rgb'].value
        red, green, blue = rgb.split(',')
        try:
            value = colormapentry.attributes['value'].value
            if "(" in value or "[" in value:
                style = "range"
        except KeyError:
            value = None
            style = "classification"
        try:
            transparent = True if colormapentry.attributes['transparent'].value.lower() == 'true' else False
        except KeyError:
            transparent = False
        try:
            source_value = colormapentry.attributes['sourceValue'].value
        except KeyError:
            source_value = value
        try:
            label = colormapentry.attributes['label'].value
        except KeyError:
            label = None
        try:
            nodata = True if colormapentry.attributes['nodata'].value.lower() == 'true' else False
        except KeyError:
            nodata = False
        try:
            ref = colormapentry.attributes['ref'].value
        except KeyError:
            ref = 0
        
        colormap_entries.append(ColorMapEntry(red, green , blue, transparent, source_value, value, label, nodata, ref))
    
    legend = None
    legend_elements = dom.getElementsByTagName("Legend")
    if len(legend_elements) > 0:
        legend = parse_legend(colormap_xml, colormap_entries) #should only have one legend per color map
        style = legend.legend_type
        
    colormap = ColorMap(units, colormap_entries, style, title, legend)
    
    if verbose:
        print("ColorMap style:", style)
        print(colormap)
    
    return colormap

def parse_legend(legend_xml, colormap_entries):
    
    legend_entries = []
    legend_element = legend_xml.find('Legend')

    legend_entry_elements = legend_element.findall("LegendEntry")
    for legend_entry in legend_entry_elements:   
        entry_id = legend_entry.get("id")
        if entry_id == None: 
            entry_id = 0 
        red, green, blue = legend_entry.get("rgb").split(",")

        try:
            tooltip = legend_entry.get('tooltip')
        except KeyError:
            tooltip = None

        try:
            label = legend_entry.get('label')
        except KeyError:
            label = None

        try:
            showtick = legend_entry.get('showTick')
            if showtick != None:
                showtick = True if showtick.lower() == 'true' else False
            else:
                showtick = False
        except KeyError:
            showtick = False
            
        try:
            showlabel = legend_entry.get('showLabel')
            if showlabel != None:
                showlabel = True if showlabel.lower() == 'true' else False
            else:
                showlabel = False
        except KeyError:
            showlabel = False

        # link transparency to color map
        for entry in colormap_entries:
            if entry_id == entry.ref:
                transparent = entry.transparent
            else:
                transparent = False

        legend_entry = LegendEntry(entry_id, red, green, blue, transparent, tooltip, label, showtick, showlabel)
        legend_entries.append(legend_entry)
    
    try:
        max_label = legend_element.get("maxLabel")
    except KeyError:
        max_label = None
    try:
        min_label = legend_element.get("minLabel")
    except KeyError:
        min_label = None
    
    legend = Legend(max_label, min_label,legend_element.get("type"), legend_entries)
    
    return legend
    

def generate_legend(colormaps, output, output_format, orientation, label_color, colorbar_only):
    
    # set ticklines out
    rcParams['xtick.direction'] = 'out'
    rcParams['ytick.direction'] = 'out'
    
    lc = len(colormaps)
    t = 0
    has_values = False
    
    for colormap in colormaps:
        if colormap.title != None:
            t = 0.15
        if colormap.legend != None:
            if colormap.legend.legend_type != "classification":
                has_values = True
             
    if orientation == 'horizontal':        
        t = 0.15
        fig = pyplot.figure(figsize=(4.2,t+0.8+(1*(lc-1))))
    else: # default vertical orientation
        fig = pyplot.figure(figsize=(1.5+(2*(lc-1)),3.2))
   
    colors = []
    legend_entries = []
    legend_count = 0
    labels = []
    label_index = []
        
    for colormap in colormaps:
        legend_count += 1
        bounds = []
        ticks = []
        ticklabels=[]
        legendcolors = []
        legendlabels = []
    
        if colormap.legend == None:
            entries = colormap.colormap_entries
            # ensure showTick and showLabel exist if no legend
            for idx in range(0, len(entries)):
                entries[idx].showtick = False
                entries[idx].showlabel = False
        else:
            entries = colormap.legend.legend_entries
            colormap.style = colormap.legend.legend_type
            if colormap.legend.legend_type != "classification":
            # clear colors if not classification
                colors = []
                legend_entries = []
        
        for legend_entry in entries:
            if legend_entry.transparent == False:
                if colormap.style == "classification":
                    legendcolors.append(legend_entry.color)
                    
                    if legend_entry.tooltip:
                        legendlabels.append(legend_entry.tooltip)
                        labels.append(legend_entry.tooltip)
                    else:
                        legendlabels.append(legend_entry.label)
                        labels.append(legend_entry.label)
                       
                else:
                    if legend_entry.color != None:
                        has_values = True
                        legend_entries.append(legend_entry)
                        colors.append(legend_entry.color)      
        
        if colormap.style != "classification":
            for idx in range(0, len(legend_entries)):
                if legend_entries[idx].showtick == True or legend_entries[idx].showlabel == True or idx == 0 or idx == len(legend_entries)-1:
                    if colormap.style == "discrete":
                        ticks.append(idx + 0.5)
                    else:
                        if idx == len(legend_entries)-1:
                            ticks.append(idx+1) # add end label
                        else:
                            ticks.append(idx)
                    
                    if legend_entries[idx].showlabel == True:
                        ticklabels.append(legend_entries[idx].label)
                        labels.append(legend_entries[idx].label)
                    elif idx == 0 and colormap.legend.min_label != None:
                        ticklabels.append(colormap.legend.min_label)
                        labels.append(colormap.legend.min_label)
                    elif idx == len(legend_entries)-1 and colormap.legend.max_label != None:
                        ticklabels.append(colormap.legend.max_label)
                        labels.append(colormap.legend.max_label)
                    else:
                        ticklabels.append("")
                        labels.append("")
                    label_index.append(idx)

        # Handle +/- INF
        lowerinf = False
        upperinf = False
        if len(bounds) > 0:
            lowerinf = math.isinf(bounds[0])
            upperinf = math.isinf(bounds[-1])
            bounds =  [x for x in bounds if math.isinf(x) == False]
            ticks = [x for x in ticks if math.isinf(x) == False]
            
        # Check for long labels
        longlabels = False
        for legendlabel in legendlabels:
            if len(legendlabel) > 14:
                longlabels = True

        if orientation == 'horizontal':        
            if lc == 1:
                bottom = 0.6 - t
            else:
                bottom = 0.90 - ((0.9/lc)*(legend_count-1)) - (0.20/lc)
            height = 0.20/lc  
        
            # use legend for classifications
            if colormap.style == "classification":
                if lc == 1:
                    fig.set_figheight(3)
                    if longlabels:
                        fig.set_figwidth(3)
                    else:
                        fig.set_figwidth(1.5)
                else:
                    bottom = bottom
                patches = []
                for color in legendcolors:
                    polygon = mpl.patches.Rectangle((0, 0), 10, 10, facecolor=color)
                    polygon.set_linewidth(0.5)
                    patches.append(polygon)
                if len(legendcolors) < 7 and has_values == False:
                    if lc == 1:
                        fig.set_figheight(1.5)
                if len(legendcolors) <= (15/lc): 
                    col = 1
                    fontsize = 9
                if len(legendcolors) > (15/lc):
                    if lc == 1:
                        fig.set_figwidth(3)
                    col = 2
                    fontsize = 8
                if len(legendcolors) > (30/lc):
                    if lc == 1:
                        fig.set_figwidth(4.2)
                    col = 3
                    fontsize = 7
                if has_values == True:
                    if lc == 1:
                        fig.set_figwidth(4.2)
                    legend = fig.legend(patches, legendlabels, bbox_to_anchor=[0.025, bottom+(0.3/lc)], loc='upper left', ncol=col, fancybox=True, prop={'size':fontsize})
                    legend.get_frame().set_alpha(0)
                else:
                    legend = fig.legend(patches, legendlabels, bbox_to_anchor=[0.5, 0.5], loc='center', ncol=col, fancybox=True, prop={'size':fontsize})
                    legend.get_frame().set_alpha(0.5)
                for text in legend.get_texts():
                    text.set_color(label_color)
            
            if has_values == True and (colormap.style != "classification" or colormap.legend == None):
                if colorbar_only:
                    fig.set_figheight(height)
                    fig.set_figwidth(2.56)
                    ax = fig.add_axes([0, 0.03, 0.995, 0.97])
                else:
                    ax = fig.add_axes([0.075, bottom, 0.85, height])
                cmap = mpl.colors.ListedColormap(colors)

                if len(bounds) > 0:
                    norm = mpl.colors.BoundaryNorm(bounds, cmap.N)
                    cb = mpl.colorbar.ColorbarBase(ax, cmap=cmap, norm=norm, ticks=ticks, orientation=orientation)
                    cb.ax.set_xticklabels(ticks) 
                else:
                    norm = mpl.colors.BoundaryNorm(list(range(len(colors)+1)), cmap.N)
                    cb = mpl.colorbar.ColorbarBase(ax, cmap=cmap, norm=norm, ticks=ticks, orientation=orientation)
                    cb.ax.set_xticklabels(ticklabels) 
                    
                cb.solids.set_edgecolor("face")
            
                for tick in cb.ax.xaxis.get_ticklabels():
                    tick.set_fontsize(8)
                    tick.set_color(label_color)
                    if colorbar_only:
                        tick.set_alpha(0)
                if colorbar_only: # hide ticks if we want to show colorbar only
                    for tickline in cb.ax.xaxis.get_ticklines():
                        tickline.set_alpha(0)

                if colormap.legend != None and len(bounds)>0:
                    if len(cb.ax.get_xticklabels()) > 0:
                        xticklabels = cb.ax.get_xticklabels()
                        xticklabels = [label.get_text() for label in xticklabels]
                        # Check for infinity
                        if lowerinf:
                            xticklabels[0] = "<=" + xticklabels[0]
                        if upperinf:
                            xticklabels[-1] = ">=" + xticklabels[-1]
                            
                        # show only those with showLabel
                        for idx in range(0, len(xticklabels)):
                            try:
                                if float(xticklabels[idx]) not in ticklabels:
                                    xticklabels[idx] = ""
                            except ValueError:
                                xticklabels[idx] = ""
                                        
                        # Use min/max labels
                        if colormap.legend.min_label != None:
                            xticklabels[0] = colormap.legend.min_label
                        if colormap.legend.max_label != None:
                            xticklabels[-1] = colormap.legend.max_label
                         
                        # use int labels if all values are integers
#                         xticklabels = [int(float(label)) for label in xticklabels if float(label).is_integer()]
                        cb.ax.set_xticklabels(xticklabels)
                
                if colormap.units != None and colorbar_only == False:
                    fig.text(0.5, bottom-height-(0.20/lc), colormap.units, fontsize=10, horizontalalignment='center', color=label_color)
                    
            if colormap.title != None and colorbar_only == False:
                if lc ==1:
                    title_loc = 1-t
                else:
                    title_loc = bottom+height+(0.07/lc)
                fig.text(0.5, title_loc, colormap.title, fontsize=10, horizontalalignment='center', weight='bold', color=label_color)
                    
        
        else: # default vertical orientation
            left = ((1.00/lc) * legend_count) - (0.73/lc)
            width = 0.15/lc
                        
            # use legend for classifications
            if colormap.style == "classification":
                if longlabels and fig.get_figwidth() < 3:
                    fig.set_figwidth(3.2)
                patches = []
                for color in legendcolors:
                    polygon = mpl.patches.Rectangle((0, 0), 10, 10, facecolor=color)
                    polygon.set_linewidth(0.5)
                    patches.append(polygon)
                if len(legendcolors) < 7 and has_values == False:
                    if lc <= 2:
                        fig.set_figheight(1.5)
                if len(legendcolors) <= 14: 
                    col = 1
                    fontsize = 9
                if len(legendcolors) > 14:
                    if lc <= 2:
                        fig.set_figwidth(3.2)
                    col = 2
                    fontsize = 8
                if len(legendcolors) > 28:
                    if lc <= 2:
                        fig.set_figwidth(4.2)
                    col = 3
                    fontsize = 7
                if has_values == True:
                    if lc <= 2:
                        fig.set_figwidth(3.2)
                    legend = fig.legend(patches, legendlabels, bbox_to_anchor=[left-(0.15/lc), 0.9], loc='upper left', ncol=1, fancybox=True, prop={'size':fontsize})
                    legend.get_frame().set_alpha(0)
                else:
                    legend = fig.legend(patches, legendlabels, bbox_to_anchor=[0.5, 0.5], loc='center', ncol=col, fancybox=True, prop={'size':fontsize})
                    legend.get_frame().set_alpha(0.5)
                for text in legend.get_texts():
                    text.set_color(label_color)
         
            if has_values == True and (colormap.style != "classification" or colormap.legend == None):
                if colorbar_only:
                    fig.set_figheight(2.56)
                    fig.set_figwidth(0.2)
                    ax = fig.add_axes([0.02, 0.005, 0.94, 0.995])
                else:
                    ax = fig.add_axes([left, 0.1, width, 0.8])
                cmap = mpl.colors.ListedColormap(colors)

                if len(bounds) > 0:
                    norm = mpl.colors.BoundaryNorm(bounds, cmap.N)
                    cb = mpl.colorbar.ColorbarBase(ax, cmap=cmap, norm=norm, ticks=ticks, orientation=orientation)
                    cb.ax.set_yticklabels(ticks) 
                else:
                    norm = mpl.colors.BoundaryNorm(list(range(len(colors)+1)), cmap.N)
                    cb = mpl.colorbar.ColorbarBase(ax, cmap=cmap, norm=norm, ticks=ticks, orientation=orientation)
                    cb.ax.set_yticklabels(ticklabels)                         
                    
                cb.solids.set_edgecolor("face")
                        
                for tick in cb.ax.yaxis.get_ticklabels():
                    tick.set_fontsize(10)
                    tick.set_color(label_color)
                    if colorbar_only:
                        tick.set_alpha(0)
                if colorbar_only: # hide ticks if we want to show colorbar only
                    for tickline in cb.ax.yaxis.get_ticklines():
                        tickline.set_alpha(0)
                    
                if colormap.legend != None and len(bounds)>0:
                    if len(cb.ax.get_yticklabels()) > 0:
                        yticklabels = cb.ax.get_yticklabels()
                        yticklabels = [label.get_text() for label in yticklabels]
                        # Check for infinity
                        if lowerinf:
                            yticklabels[0] = "<=" + yticklabels[0]
                        if upperinf:
                            yticklabels[-1] = ">=" + yticklabels[-1]
                            
                        # show only those with showLabel
                        for idx in range(0, len(yticklabels)):
                            try:
                                if float(yticklabels[idx]) not in ticklabels:
                                    yticklabels[idx] = ""
                                else:
                                    if float(yticklabels[idx]).is_integer():
                                        yticklabels[idx] = int(float(yticklabels[idx]))
                            except ValueError:
                                yticklabels[idx] = ""
                        
                        # Use min/max labels
                        if colormap.legend.min_label != None:
                            yticklabels[0] = colormap.legend.min_label
                        if colormap.legend.max_label != None:
                            yticklabels[-1] = colormap.legend.max_label
                                                                    
                        # use int labels if all values are integers
#                         yticklabels = [int(float(label)) for label in yticklabels if float(label).is_integer()]
                        cb.ax.set_yticklabels(yticklabels)
                
                if colormap.units != None and colorbar_only == False:
                    fig.text(left + (0.08/lc), 0.01, colormap.units, fontsize=10, horizontalalignment='center', color=label_color)

                                            
            if colormap.title != None and colorbar_only == False:
                title_left = left+(0.08/lc)
                title_top = 0.935
                if colormap.style == "classification":
                    if lc == 1:
                        title_left = 0.5 #center if only one classification legend
                        title_top = 1-t
                fs = 10
                if len(colormap.title) > 10:
                    fs = 9
                if len(colormap.title) > 14:
                    fs = 8
                if len(colormap.title) > 16:
                    title_words = colormap.title.split(" ")
                    half = int(len(title_words)/2)
                    if len(title_words) > 2: half += 1
                    title = ""
                    for word in title_words[0:half]:
                        title = title + word + " "
                    title = title + "\n"
                    for word in title_words[half:len(title_words)]:
                        title = title + word + " "                    
                    colormap.title = title
                fig.text(title_left, title_top, colormap.title, fontsize=fs, horizontalalignment='center', weight='bold', color=label_color) 
            
    fig.savefig(output, transparent=True, format=output_format)
        
    # Add tooltips to SVG    
    if output_format == 'svg' and has_values == True:
        
        ax = fig.get_axes()[0] # only supports one axis            
        entries = colormaps[0].legend.legend_entries    

        for i, entry in enumerate(entries):
            if entry.tooltip:
                text = entry.tooltip
                if colormaps[0].units:
                    text = text + " " + colormaps[0].units
            else:
                text = entry.label
            if orientation == "horizontal":
                position = (float(i)/float(len(entries)),1)
            else:
                position = (1,float(i)/float(len(entries)))
            ax.annotate(text, 
            xy=position,
           xytext=position,
            textcoords='offset points', 
            color='black', 
            ha='center', 
            fontsize=10,
            gid='tooltip',
            bbox=dict(boxstyle='round,pad=.3', fc=(1,1,.9,1), ec=(.1,.1,.1), lw=1, zorder=1),
            )
    
        # Set id for the annotations
        for i, t in enumerate(ax.texts):
            t.set_gid('tooltip_%d' % i)
        
        # Save the figure
        f = BytesIO()
        plt.savefig(f, transparent=True, format="svg")     
        
        # Create XML tree from the SVG file
        tree, xmlid = ET.XMLID(f.getvalue())
        tree.set('onload', 'init(evt)')
        
        # Hide the tooltips
        for i, t in enumerate(ax.texts):
            try:
                el = xmlid['tooltip_%d' % i]
                el.set('visibility', 'hidden')
            except KeyError:
                None
    
        # Add mouseover events to color bar
        try:
            el = xmlid['QuadMesh_1']
            elements = list(el)
            elements.pop(0) # remove definitions
        except KeyError:
            print("Warning: Unable to add tooltips")
            elements = []
        for i, t in enumerate(elements):
            el = elements[i]
            el.set('onmouseover', "ShowTooltip("+str(i)+")")
            el.set('onmouseout', "HideTooltip("+str(i)+")")
        
        # This is the script defining the ShowTooltip and HideTooltip functions.
        script = """
            <script type="text/ecmascript">
            <![CDATA[
            
            function init(evt) {
                if ( window.svgDocument == null ) {
                    svgDocument = evt.target.ownerDocument;
                    }
                }
                
            function ShowTooltip(idx) {
                var tip = svgDocument.getElementById('tooltip_'+idx);
                tip.setAttribute('visibility',"visible")
                }
                
            function HideTooltip(idx) {
                var tip = svgDocument.getElementById('tooltip_'+idx);
                tip.setAttribute('visibility',"hidden")
                }
                
            ]]>
            </script>
            """
        
        # Insert the script at the top of the file and save it.
        tree.insert(0, ET.XML(script))
        ET.ElementTree(tree).write(output)
        print("SVG tooltips added")
    
    print(output + " generated successfully")
    

#-------------------------------------------------------------------------------

print(toolName + ' ' + versionNumber + '\n')

usageText = toolName + " --colormap [file] --output [file]"

# Define command line options and args.
parser=OptionParser(usage=usageText, version=versionNumber)
parser.add_option("-b", "--colorbar_only",
                  action="store_true", dest="colorbar_only", 
                  default=False, help="Generate only the colorbar (i.e., no labels)")
parser.add_option('-c', '--colormap',
                  action='store', type='string', dest='colormap',
                  help='Full path or URL of colormap filename.')
parser.add_option('-f', '--format',
                  action='store', type='string', dest='format', default = 'svg',
                  help='Format of output file. Supported formats: eps, pdf, pgf, png, ps, raw, rgba, svg (default), svgz.')
parser.add_option('-l', '--label_color',
                  action='store', type='string', dest='label_color', default = 'black',
                  help='Color of labels. Supported colors: black (default), blue, green, red, cyan, magenta, yellow, white or hexstring')
parser.add_option('-o', '--output',
                  action='store', type='string', dest='output',
                  help='The full path of the output file')
parser.add_option('-r', '--orientation',
                  action='store', type='string', dest='orientation', default = 'vertical',
                  help='Orientation of the legend: horizontal or vertical (default)')
parser.add_option("-v", "--verbose", action="store_true", dest="verbose", 
                  default=False, help="Print out detailed log messages")

# read command line args
(options, args) = parser.parse_args()

if options.colormap:
    colormap_location = options.colormap
else:
    print("colormap file must be specified...exiting")
    exit()
if options.output:
    output_location = options.output
else:
    print("output file must be specified...exiting")
    exit()
    
# check orientation
if options.orientation:
    if options.orientation not in ['horizontal','vertical']:
        print(str(options.orientation) + " is not a valid legend orientation. Please choose horizontal or vertical.")
        exit()
        
# check label color
if options.label_color:
    label_color = str(options.label_color).lower()
    if label_color not in ["blue","green","red","cyan","magenta","yellow","black","white"]:
        print("Using custom color " + label_color)
        colormatch = re.search(r'^#(?:[0-9a-fA-F]{3}){1,2}$', label_color)
        if colormatch == False:
            print("Invalid label color")
            exit()
else:
    label_color = "black"

colormaps = []
# parse colormap file
try:
    colormap_elements = parse_colormaps(colormap_location, options.verbose)
except IOError as e:
    print(str(e))
    exit()
    
# parse colormaps
for colormap_xml in colormap_elements:
    
    try:
        colormap = parse_colormap(colormap_xml, options.verbose)
        has_entries = False
        for entry in colormap.colormap_entries:
            if entry.transparent == False:
                has_entries = True
        if has_entries:
            colormaps.append(colormap)
    except IOError as e:
        print(str(e))
        exit()

# generate legend
try:
    generate_legend(colormaps, output_location, options.format, options.orientation, label_color, options.colorbar_only)
except IOError as e:
    print(str(e))
    exit()
    
exit()<|MERGE_RESOLUTION|>--- conflicted
+++ resolved
@@ -1,8 +1,4 @@
-<<<<<<< HEAD
-#!/usr/bin/env python
-=======
 #!/usr/bin/env python3
->>>>>>> e30bcd17
 
 # Copyright (c) 2002-2016, California Institute of Technology.
 # All rights reserved.  Based on Government Sponsored Research under contracts NAS7-1407 and/or NAS7-03001.
