#!/bin/env python

# Copyright (c) 2002-2016, California Institute of Technology.
# All rights reserved.  Based on Government Sponsored Research under contracts NAS7-1407 and/or NAS7-03001.
# 
# Redistribution and use in source and binary forms, with or without modification, are permitted provided that the following conditions are met:
#   1. Redistributions of source code must retain the above copyright notice, this list of conditions and the following disclaimer.
#   2. Redistributions in binary form must reproduce the above copyright notice,
#      this list of conditions and the following disclaimer in the documentation and/or other materials provided with the distribution.
#   3. Neither the name of the California Institute of Technology (Caltech), its operating division the Jet Propulsion Laboratory (JPL),
#      the National Aeronautics and Space Administration (NASA), nor the names of its contributors may be used to
#      endorse or promote products derived from this software without specific prior written permission.
# 
# THIS SOFTWARE IS PROVIDED BY THE COPYRIGHT HOLDERS AND CONTRIBUTORS "AS IS" AND ANY EXPRESS OR IMPLIED WARRANTIES,
# INCLUDING, BUT NOT LIMITED TO, THE IMPLIED WARRANTIES OF MERCHANTABILITY AND FITNESS FOR A PARTICULAR PURPOSE ARE DISCLAIMED.
# IN NO EVENT SHALL THE CALIFORNIA INSTITUTE OF TECHNOLOGY BE LIABLE FOR ANY DIRECT, INDIRECT, INCIDENTAL, SPECIAL,
# EXEMPLARY, OR CONSEQUENTIAL DAMAGES (INCLUDING, BUT NOT LIMITED TO, PROCUREMENT OF SUBSTITUTE GOODS OR SERVICES;
# LOSS OF USE, DATA, OR PROFITS; OR BUSINESS INTERRUPTION) HOWEVER CAUSED AND ON ANY THEORY OF LIABILITY, WHETHER IN CONTRACT,
# STRICT LIABILITY, OR TORT (INCLUDING NEGLIGENCE OR OTHERWISE) ARISING IN ANY WAY OUT OF THE USE OF THIS SOFTWARE,
# EVEN IF ADVISED OF THE POSSIBILITY OF SUCH DAMAGE.
#
# Licensed under the Apache License, Version 2.0 (the "License");
# you may not use this file except in compliance with the License.
# You may obtain a copy of the License at
# 
# http://www.apache.org/licenses/LICENSE-2.0
# 
# Unless required by applicable law or agreed to in writing, software
# distributed under the License is distributed on an "AS IS" BASIS,
# WITHOUT WARRANTIES OR CONDITIONS OF ANY KIND, either express or implied.
# See the License for the specific language governing permissions and
# limitations under the License.

#
# oe_generate_legend.py
# The OnEarth Legend Generator.
#
#
# Global Imagery Browse Services

import sys
import urllib
import xml.dom.minidom
from optparse import OptionParser
import matplotlib as mpl
mpl.use('Agg')
print(mpl.matplotlib_fname())
from matplotlib import pyplot
from matplotlib import rcParams
import matplotlib.pyplot as plt
from StringIO import StringIO
#import numpy as np
import math

# for SVG tooltips
try:
    import lxml.etree as ET
except ImportError:
    import xml.etree.ElementTree as ET
    ET.register_namespace("","http://www.w3.org/2000/svg")

toolName = "oe_generate_legend.py"
<<<<<<< HEAD
versionNumber = "v1.2.2"
=======
versionNumber = "v1.1.3"
>>>>>>> 5b800608

class ColorMaps:
    """Collection of ColorMaps"""
    
    def __init__(self, colormaps):
        self.colormaps = colormaps
        
    def __repr__(self):
        xml = '<ColorMaps>'
        for colormap in self.colormaps:
            xml = xml + '\n    ' + colormap.__repr__()
        xml = xml + '\n</ColorMaps>'
        return xml

    def __str__(self):
        return self.__repr__().encode(sys.stdout.encoding)
        

class ColorMap:
    """ColorMap metadata"""
    
    def __init__(self, units, colormap_entries, style, title, legend):
        self.units = units
        self.colormap_entries = colormap_entries
        self.style = str(style).lower()
        self.title = title
        self.legend = legend
        
    def __repr__(self):
        if self.units != None:
            xml = '<ColorMap title="%s" units="%s">' % (self.title, self.units)
        else:
            xml = '<ColorMap>'
        for colormap_entry in self.colormap_entries:
            xml = xml + '\n    ' + colormap_entry.__repr__()
        xml = xml + '\n</ColorMap>'
        if self.legend:
            xml = xml + '\n' + self.legend.__repr__()
        return xml

    def __str__(self):
        return self.__repr__().encode(sys.stdout.encoding)


class ColorMapEntry:
    """ColorMapEntry values within a ColorMap"""
    
    def __init__(self, red, green, blue, transparent, source_value, value, label, nodata, ref):
        self.red = int(red)
        self.green = int(green)
        self.blue = int(blue)
        self.transparent = transparent
        self.source_value = source_value
        self.value = value
        self.label = label                   # Not present in v1.3
        self.nodata = nodata
        self.ref = ref
        self.color = [float(red)/255.0,float(green)/255.0,float(blue)/255.0]
        
    def __repr__(self):
        return '<ColorMapEntry rgb="%d,%d,%d" transparent="%s" nodata="%s"' % (self.red, self.green, self.blue, self.transparent, self.nodata) + \
               ((' sourceValue="%s"' % (self.source_value)) if self.source_value else '') + \
               ((' value="%s"' % (self.value)) if self.value else '') + \
               ((' label="%s"' % (self.label)) if self.label else '') + \
               ' ref="%s"/>' % (self.ref)
    
    def __str__(self):
        return self.__repr__().encode(sys.stdout.encoding)


class Legend:
    """Legend metadata"""
    
    def __init__(self, max_label, min_label, legend_type, legend_entries):
        self.max_label = max_label
        self.min_label = min_label
        self.legend_type = legend_type
        self.legend_entries = legend_entries
        
    def __repr__(self):
        if self.max_label != None and self.min_label != None:
            xml = '<Legend maxLabel="%s" minLabel="%s" type="%s">' % (self.max_label, self.min_label, self.legend_type)
        else:
            xml = '<Legend>'
        for legend_entry in self.legend_entries:
            xml = xml + '\n    ' + legend_entry.__repr__()
        xml = xml + '\n</Legend>'
        return xml

    def __str__(self):
        return self.__repr__().encode(sys.stdout.encoding)    
    
    
class LegendEntry:
    """LegendEntry values within a Legend"""
    
    def __init__(self, entry_id, red, green, blue, transparent, tooltip, label, showtick, showlabel):
        self.entry_id    = int(entry_id)
        self.red         = int(red)
        self.green       = int(green)
        self.blue        = int(blue)
        self.transparent = transparent
        self.tooltip     = None if tooltip==None else tooltip.replace(u'\u2013', '-')
        self.label       = None if label==None else label.replace(u'\u2013', '-')
        self.showtick    = showtick
        self.showlabel   = showlabel
        self.color       = [float(red)/255.0,float(green)/255.0,float(blue)/255.0]
        
    def __repr__(self):
        return '<LegendEntry rgb="%d,%d,%d" ' % (self.red, self.green, self.blue) + \
               ' tooltip="%s"' % (self.tooltip) + \
               ((' label="%s"' % (self.label)) if self.label else '') + \
               ' showTick="%s" showLabel="%s" id="%s"/>' % (self.showtick, self.showlabel, self.entry_id)
    
    def __str__(self):
        return self.__repr__().encode(sys.stdout.encoding)



def parse_colormaps(colormap_location, verbose):
    """Parse the color map XML file"""

    try:
        if verbose:
            print "Reading color map:", colormap_location
        colormap_file = open(colormap_location,'r')
        try:
            dom = xml.dom.minidom.parse(colormap_file)
        except:
            msg = "ERROR: Unable to parse XML file"
            print >> sys.stderr, msg
            raise Exception(msg)
            sys.exit(1)            
        colormap_file.close()
    except IOError:
        print "Accessing URL", colormap_location
        try:
            dom = xml.dom.minidom.parse(urllib.urlopen(colormap_location))
        except:
            msg = "ERROR: URL " + colormap_location + " is not accessible"
            print >> sys.stderr, msg
            raise Exception(msg)
            sys.exit(1)
    
    tree=ET.fromstring(dom.toxml())
    colormaps = []   
    if tree.tag == 'ColorMap':
        colormaps.append(tree)
        if verbose:
            print '-------------------\n' +  ET.tostring(tree, encoding='utf8', method='xml') + '\n-------------------'
    for colormap in tree.findall('ColorMap'):
        colormaps.append(colormap)
        if verbose:
            print '-------------------\n' + ET.tostring(colormap, encoding='utf8', method='xml') + '\n-------------------'
    
    return colormaps

def parse_colormap(colormap_xml, verbose):
    
    dom = xml.dom.minidom.parseString(ET.tostring(colormap_xml))
           
    colormap_element = dom.getElementsByTagName("ColorMap")[0]
    try:
        title = colormap_element.attributes['title'].value
    except KeyError:
        title = None
    if verbose:
        print "ColorMap title:", title
    try:
        units = colormap_element.attributes['units'].value
    except KeyError:
        units = None
    if verbose:
        print "ColorMap units:", units
    
    style = "discrete"
    colormap_entries = []
    colormapentry_elements = colormap_element.getElementsByTagName("ColorMapEntry")
    for colormapentry in colormapentry_elements:
        rgb = colormapentry.attributes['rgb'].value
        red, green, blue = rgb.split(',')
        try:
            value = colormapentry.attributes['value'].value
            if "(" in value or "[" in value:
                style = "range"
        except KeyError:
            value = None
            style = "classification"
        try:
            transparent = True if colormapentry.attributes['transparent'].value.lower() == 'true' else False
        except KeyError:
            transparent = False
        try:
            source_value = colormapentry.attributes['sourceValue'].value
        except KeyError:
            source_value = value
        try:
            label = colormapentry.attributes['label'].value
        except KeyError:
            label = None
        try:
            nodata = True if colormapentry.attributes['nodata'].value.lower() == 'true' else False
        except KeyError:
            nodata = False
        try:
            ref = colormapentry.attributes['ref'].value
        except KeyError:
            ref = 0
        
        colormap_entries.append(ColorMapEntry(red, green , blue, transparent, source_value, value, label, nodata, ref))
    
    legend = None
    legend_elements = dom.getElementsByTagName("Legend")
    if len(legend_elements) > 0:
        legend = parse_legend(colormap_xml, colormap_entries) #should only have one legend per color map
        style = legend.legend_type
        
    colormap = ColorMap(units, colormap_entries, style, title, legend)
    
    if verbose:
        print "ColorMap style:", style
        print colormap
    
    return colormap

def parse_legend(legend_xml, colormap_entries):
    
    legend_entries = []
    legend_element = legend_xml.find('Legend')

    legend_entry_elements = legend_element.findall("LegendEntry")
    for legend_entry in legend_entry_elements:   
        entry_id = legend_entry.get("id")
        if entry_id == None: 
            entry_id = 0 
        red, green, blue = legend_entry.get("rgb").split(",")

        try:
            tooltip = legend_entry.get('tooltip')
        except KeyError:
            tooltip = None

        try:
            label = legend_entry.get('label')
        except KeyError:
            label = None

        try:
            showtick = legend_entry.get('showTick')
            if showtick != None:
                showtick = True if showtick.lower() == 'true' else False
            else:
                showtick = False
        except KeyError:
            showtick = False
            
        try:
            showlabel = legend_entry.get('showLabel')
            if showlabel != None:
                showlabel = True if showlabel.lower() == 'true' else False
            else:
                showlabel = False
        except KeyError:
            showlabel = False

        # link transparency to color map
        for entry in colormap_entries:
            if entry_id == entry.ref:
                transparent = entry.transparent
            else:
                transparent = False

        legend_entry = LegendEntry(entry_id, red, green, blue, transparent, tooltip, label, showtick, showlabel)
        legend_entries.append(legend_entry)
    
    try:
        max_label = legend_element.get("maxLabel")
    except KeyError:
        max_label = None
    try:
        min_label = legend_element.get("minLabel")
    except KeyError:
        min_label = None
    
    legend = Legend(max_label, min_label,legend_element.get("type"), legend_entries)
    
    return legend
    

def generate_legend(colormaps, output, output_format, orientation, label_color):
    
    # set ticklines out
    rcParams['xtick.direction'] = 'out'
    rcParams['ytick.direction'] = 'out'
    
    lc = len(colormaps)
    t = 0
    has_values = False
    
    for colormap in colormaps:
        if colormap.title != None:
            t = 0.15
        if colormap.legend != None:
            if colormap.legend.legend_type != "classification":
                has_values = True
             
    if orientation == 'horizontal':        
        t = 0.15
        fig = pyplot.figure(figsize=(4.2,t+0.8+(1*(lc-1))))
    else: # default vertical orientation
        fig = pyplot.figure(figsize=(1.5+(2*(lc-1)),3.2))
   
    colors = []
    legend_entries = []
    legend_count = 0
    labels = []
    label_index = []
        
    for colormap in colormaps:
        legend_count += 1
        bounds = []
        ticks = []
        ticklabels=[]
        legendcolors = []
        legendlabels = []
    
        if colormap.legend == None:
            entries = colormap.colormap_entries
            # ensure showTick and showLabel exist if no legend
            for idx in range(0, len(entries)):
                entries[idx].showtick = False
                entries[idx].showlabel = False
        else:
            entries = colormap.legend.legend_entries
            colormap.style = colormap.legend.legend_type
            if colormap.legend.legend_type != "classification":
            # clear colors if not classification
                colors = []
                legend_entries = []
        
        for legend_entry in entries:
            if legend_entry.transparent == False:
                if colormap.style == "classification":
                    legendcolors.append(legend_entry.color)
                    
                    if legend_entry.tooltip:
                        legendlabels.append(legend_entry.tooltip)
                        labels.append(legend_entry.tooltip)
                    else:
                        legendlabels.append(legend_entry.label)
                        labels.append(legend_entry.label)
                       
                else:
                    if legend_entry.color != None:
                        has_values = True
                        legend_entries.append(legend_entry)
                        colors.append(legend_entry.color)      
        
        if colormap.style != "classification":
            for idx in range(0, len(legend_entries)):
                if legend_entries[idx].showtick == True or legend_entries[idx].showlabel == True or idx == 0 or idx == len(legend_entries)-1:
                    if colormap.style == "discrete":
                        ticks.append(idx + 0.5)
                    else:
                        if idx == len(legend_entries)-1:
                            ticks.append(idx+1) # add end label
                        else:
                            ticks.append(idx)
                    
                    if legend_entries[idx].showlabel == True:
                        ticklabels.append(legend_entries[idx].label)
                        labels.append(legend_entries[idx].label)
                    elif idx == 0 and colormap.legend.min_label != None:
                        ticklabels.append(colormap.legend.min_label)
                        labels.append(colormap.legend.min_label)
                    elif idx == len(legend_entries)-1 and colormap.legend.max_label != None:
                        ticklabels.append(colormap.legend.max_label)
                        labels.append(colormap.legend.max_label)
                    else:
                        ticklabels.append("")
                        labels.append("")
                    label_index.append(idx)

        # Handle +/- INF
        lowerinf = False
        upperinf = False
        if len(bounds) > 0:
            lowerinf = math.isinf(bounds[0])
            upperinf = math.isinf(bounds[-1])
            bounds =  [x for x in bounds if math.isinf(x) == False]
            ticks = [x for x in ticks if math.isinf(x) == False]
            
        # Check for long labels
        longlabels = False
        for legendlabel in legendlabels:
            if len(legendlabel) > 14:
                longlabels = True

        if orientation == 'horizontal':        
            if lc == 1:
                bottom = 0.6 - t
            else:
                bottom = 0.90 - ((0.9/lc)*(legend_count-1)) - (0.20/lc)
            height = 0.20/lc  
        
            # use legend for classifications
            if colormap.style == "classification":
                if lc == 1:
                    fig.set_figheight(3)
                    if longlabels:
                        fig.set_figwidth(3)
                    else:
                        fig.set_figwidth(1.5)
                else:
                    bottom = bottom
                patches = []
                for color in legendcolors:
                    polygon = mpl.patches.Rectangle((0, 0), 10, 10, facecolor=color)
                    polygon.set_linewidth(0.5)
                    patches.append(polygon)
                if len(legendcolors) < 7 and has_values == False:
                    if lc == 1:
                        fig.set_figheight(1.5)
                if len(legendcolors) <= (15/lc): 
                    col = 1
                    fontsize = 9
                if len(legendcolors) > (15/lc):
                    if lc == 1:
                        fig.set_figwidth(3)
                    col = 2
                    fontsize = 8
                if len(legendcolors) > (30/lc):
                    if lc == 1:
                        fig.set_figwidth(4.2)
                    col = 3
                    fontsize = 7
                if has_values == True:
                    if lc == 1:
                        fig.set_figwidth(4.2)
                    legend = fig.legend(patches, legendlabels, bbox_to_anchor=[0.025, bottom+(0.3/lc)], loc='upper left', ncol=col, fancybox=True, prop={'size':fontsize})
                    legend.get_frame().set_alpha(0)
                else:
                    legend = fig.legend(patches, legendlabels, bbox_to_anchor=[0.5, 0.5], loc='center', ncol=col, fancybox=True, prop={'size':fontsize})
                    legend.get_frame().set_alpha(0.5)
                for text in legend.get_texts():
                    text.set_color(label_color)
            
            if has_values == True and (colormap.style != "classification" or colormap.legend == None):
                ax = fig.add_axes([0.075, bottom, 0.85, height])
                cmap = mpl.colors.ListedColormap(colors)

                if len(bounds) > 0:
                    norm = mpl.colors.BoundaryNorm(bounds, cmap.N)
                    cb = mpl.colorbar.ColorbarBase(ax, cmap=cmap, norm=norm, ticks=ticks, orientation=orientation)
                    cb.ax.set_xticklabels(ticks) 
                else:
                    norm = mpl.colors.BoundaryNorm(range(len(colors)+1), cmap.N)
                    cb = mpl.colorbar.ColorbarBase(ax, cmap=cmap, norm=norm, ticks=ticks, orientation=orientation)
                    cb.ax.set_xticklabels(ticklabels) 
                    
                cb.solids.set_edgecolor("face")
            
                for tick in cb.ax.xaxis.get_ticklabels():
                    tick.set_fontsize(8)
                    tick.set_color(label_color)

                if colormap.legend != None and len(bounds)>0:
                    if len(cb.ax.get_xticklabels()) > 0:
                        xticklabels = cb.ax.get_xticklabels()
                        xticklabels = [label.get_text() for label in xticklabels]
                        # Check for infinity
                        if lowerinf:
                            xticklabels[0] = "<=" + xticklabels[0]
                        if upperinf:
                            xticklabels[-1] = ">=" + xticklabels[-1]
                            
                        # show only those with showLabel
                        for idx in range(0, len(xticklabels)):
                            try:
                                if float(xticklabels[idx]) not in ticklabels:
                                    xticklabels[idx] = ""
                            except ValueError:
                                xticklabels[idx] = ""
                                        
                        # Use min/max labels
                        if colormap.legend.min_label != None:
                            xticklabels[0] = colormap.legend.min_label
                        if colormap.legend.max_label != None:
                            xticklabels[-1] = colormap.legend.max_label
                         
                        # use int labels if all values are integers
#                         xticklabels = [int(float(label)) for label in xticklabels if float(label).is_integer()]
                        cb.ax.set_xticklabels(xticklabels)
                
                if colormap.units != None:
                    fig.text(0.5, bottom-height-(0.20/lc), colormap.units, fontsize=10, horizontalalignment='center', color=label_color)
                    
            if colormap.title != None:
                if lc ==1:
                    title_loc = 1-t
                else:
                    title_loc = bottom+height+(0.07/lc)
                fig.text(0.5, title_loc, colormap.title, fontsize=10, horizontalalignment='center', weight='bold', color=label_color)
                    
        
        else: # default vertical orientation
            left = ((1.00/lc) * legend_count) - (0.73/lc)
            width = 0.15/lc
                        
            # use legend for classifications
            if colormap.style == "classification":
                if longlabels and fig.get_figwidth() < 3:
                    fig.set_figwidth(3.2)
                patches = []
                for color in legendcolors:
                    polygon = mpl.patches.Rectangle((0, 0), 10, 10, facecolor=color)
                    polygon.set_linewidth(0.5)
                    patches.append(polygon)
                if len(legendcolors) < 7 and has_values == False:
                    if lc <= 2:
                        fig.set_figheight(1.5)
                if len(legendcolors) <= 14: 
                    col = 1
                    fontsize = 9
                if len(legendcolors) > 14:
                    if lc <= 2:
                        fig.set_figwidth(3.2)
                    col = 2
                    fontsize = 8
                if len(legendcolors) > 28:
                    if lc <= 2:
                        fig.set_figwidth(4.2)
                    col = 3
                    fontsize = 7
                if has_values == True:
                    if lc <= 2:
                        fig.set_figwidth(3.2)
                    legend = fig.legend(patches, legendlabels, bbox_to_anchor=[left-(0.15/lc), 0.9], loc='upper left', ncol=1, fancybox=True, prop={'size':fontsize})
                    legend.get_frame().set_alpha(0)
                else:
                    legend = fig.legend(patches, legendlabels, bbox_to_anchor=[0.5, 0.5], loc='center', ncol=col, fancybox=True, prop={'size':fontsize})
                    legend.get_frame().set_alpha(0.5)
                for text in legend.get_texts():
                    text.set_color(label_color)
         
            if has_values == True and (colormap.style != "classification" or colormap.legend == None):
                ax = fig.add_axes([left, 0.1, width, 0.8])
                cmap = mpl.colors.ListedColormap(colors)

                if len(bounds) > 0:
                    norm = mpl.colors.BoundaryNorm(bounds, cmap.N)
                    cb = mpl.colorbar.ColorbarBase(ax, cmap=cmap, norm=norm, ticks=ticks, orientation=orientation)
                    cb.ax.set_yticklabels(ticks) 
                else:
                    norm = mpl.colors.BoundaryNorm(range(len(colors)+1), cmap.N)
                    cb = mpl.colorbar.ColorbarBase(ax, cmap=cmap, norm=norm, ticks=ticks, orientation=orientation)
                    cb.ax.set_yticklabels(ticklabels)                         
                    
                cb.solids.set_edgecolor("face")
                        
                for tick in cb.ax.yaxis.get_ticklabels():
                    tick.set_fontsize(10)
                    tick.set_color(label_color)
                    
                if colormap.legend != None and len(bounds)>0:
                    if len(cb.ax.get_yticklabels()) > 0:
                        yticklabels = cb.ax.get_yticklabels()
                        yticklabels = [label.get_text() for label in yticklabels]
                        # Check for infinity
                        if lowerinf:
                            yticklabels[0] = "<=" + yticklabels[0]
                        if upperinf:
                            yticklabels[-1] = ">=" + yticklabels[-1]
                            
                        # show only those with showLabel
                        for idx in range(0, len(yticklabels)):
                            try:
                                if float(yticklabels[idx]) not in ticklabels:
                                    yticklabels[idx] = ""
                                else:
                                    if float(yticklabels[idx]).is_integer():
                                        yticklabels[idx] = int(float(yticklabels[idx]))
                            except ValueError:
                                yticklabels[idx] = ""
                        
                        # Use min/max labels
                        if colormap.legend.min_label != None:
                            yticklabels[0] = colormap.legend.min_label
                        if colormap.legend.max_label != None:
                            yticklabels[-1] = colormap.legend.max_label
                                                                    
                        # use int labels if all values are integers
#                         yticklabels = [int(float(label)) for label in yticklabels if float(label).is_integer()]
                        cb.ax.set_yticklabels(yticklabels)
                
                if colormap.units != None:
                    fig.text(left + (0.08/lc), 0.01, colormap.units, fontsize=10, horizontalalignment='center', color=label_color)

                                            
            if colormap.title != None:
                title_left = left+(0.08/lc)
                title_top = 0.935
                if colormap.style == "classification":
                    if lc == 1:
                        title_left = 0.5 #center if only one classification legend
                        title_top = 1-t
                fs = 10
                if len(colormap.title) > 10:
                    fs = 9
                if len(colormap.title) > 14:
                    fs = 8
                if len(colormap.title) > 16:
                    title_words = colormap.title.split(" ")
                    half = (len(title_words)/2)
                    if len(title_words) > 2: half += 1
                    title = ""
                    for word in title_words[0:half]:
                        title = title + word + " "
                    title = title + "\n"
                    for word in title_words[half:len(title_words)]:
                        title = title + word + " "                    
                    colormap.title = title
                fig.text(title_left, title_top, colormap.title, fontsize=fs, horizontalalignment='center', weight='bold', color=label_color) 
            
    fig.savefig(output, transparent=True, format=output_format)
        
    # Add tooltips to SVG    
    if output_format == 'svg' and has_values == True:
        
        ax = fig.get_axes()[0] # only supports one axis            
        entries = colormaps[0].legend.legend_entries    

        for i, entry in enumerate(entries):
            if entry.tooltip:
                text = entry.tooltip
                if colormaps[0].units:
                    text = text + " " + colormaps[0].units
            else:
                text = entry.label
            if orientation == "horizontal":
                position = (float(i)/float(len(entries)),1)
            else:
                position = (1,float(i)/float(len(entries)))
            ax.annotate(text, 
            xy=position,
           xytext=position,
            textcoords='offset points', 
            color='black', 
            ha='center', 
            fontsize=10,
            gid='tooltip',
            bbox=dict(boxstyle='round,pad=.3', fc=(1,1,.9,1), ec=(.1,.1,.1), lw=1, zorder=1),
            )
    
        # Set id for the annotations
        for i, t in enumerate(ax.texts):
            t.set_gid('tooltip_%d' % i)
        
        # Save the figure
        f = StringIO()
        plt.savefig(f, transparent=True, format="svg")     
        
        # Create XML tree from the SVG file
        tree, xmlid = ET.XMLID(f.getvalue())
        tree.set('onload', 'init(evt)')
        
        # Hide the tooltips
        for i, t in enumerate(ax.texts):
            try:
                el = xmlid['tooltip_%d' % i]
                el.set('visibility', 'hidden')
            except KeyError:
                None
    
        # Add mouseover events to color bar
        try:
            el = xmlid['QuadMesh_1']
            elements = list(el)
            elements.pop(0) # remove definitions
        except KeyError:
            print "Warning: Unable to add tooltips"
            elements = []
        for i, t in enumerate(elements):
            el = elements[i]
            el.set('onmouseover', "ShowTooltip("+str(i)+")")
            el.set('onmouseout', "HideTooltip("+str(i)+")")
        
        # This is the script defining the ShowTooltip and HideTooltip functions.
        script = """
            <script type="text/ecmascript">
            <![CDATA[
            
            function init(evt) {
                if ( window.svgDocument == null ) {
                    svgDocument = evt.target.ownerDocument;
                    }
                }
                
            function ShowTooltip(idx) {
                var tip = svgDocument.getElementById('tooltip_'+idx);
                tip.setAttribute('visibility',"visible")
                }
                
            function HideTooltip(idx) {
                var tip = svgDocument.getElementById('tooltip_'+idx);
                tip.setAttribute('visibility',"hidden")
                }
                
            ]]>
            </script>
            """
        
        # Insert the script at the top of the file and save it.
        tree.insert(0, ET.XML(script))
        ET.ElementTree(tree).write(output)
        print "SVG tooltips added"
    
    print output + " generated successfully"
    

#-------------------------------------------------------------------------------

print toolName + ' ' + versionNumber + '\n'

usageText = toolName + " --colormap [file] --output [file]"

# Define command line options and args.
parser=OptionParser(usage=usageText, version=versionNumber)
parser.add_option('-c', '--colormap',
                  action='store', type='string', dest='colormap',
                  help='Full path or URL of colormap filename.')
parser.add_option('-f', '--format',
                  action='store', type='string', dest='format', default = 'svg',
                  help='Format of output file. Supported formats: eps, pdf, pgf, png, ps, raw, rgba, svg (default), svgz.')
parser.add_option('-l', '--label_color',
                  action='store', type='string', dest='label_color', default = 'black',
                  help='Color of labels. Supported colors: black (default), blue, green, red, cyan, magenta, yellow, white')
parser.add_option('-o', '--output',
                  action='store', type='string', dest='output',
                  help='The full path of the output file')
parser.add_option('-r', '--orientation',
                  action='store', type='string', dest='orientation', default = 'vertical',
                  help='Orientation of the legend: horizontal or vertical (default)')
parser.add_option('-u', '--sigevent_url',
                  action='store', type='string', dest='sigevent_url',
                  default=
                  'http://localhost:8100/sigevent/events/create',
                  help='Default:  http://localhost:8100/sigevent/events/create')
parser.add_option("-v", "--verbose", action="store_true", dest="verbose", 
                  default=False, help="Print out detailed log messages")

# read command line args
(options, args) = parser.parse_args()

if options.colormap:
    colormap_location = options.colormap
else:
    print "colormap file must be specified...exiting"
    exit()
if options.output:
    output_location = options.output
else:
    print "output file must be specified...exiting"
    exit()
    
# check orientation
if options.orientation:
    if options.orientation not in ['horizontal','vertical']:
        print str(options.orientation) + " is not a valid legend orientation. Please choose horizontal or vertical."
        exit()
        
# check label color
if options.label_color:
    label_color = str(options.label_color).lower()
    if label_color not in ["blue","green","red","cyan","magenta","yellow","black","white"]:
        print "Invalid label color"
        exit()
else:
    label_color = "black"

colormaps = []
# parse colormap file
try:
    colormap_elements = parse_colormaps(colormap_location, options.verbose)
except IOError,e:
    print str(e)
    exit()
    
# parse colormaps
for colormap_xml in colormap_elements:
    
    try:
        colormap = parse_colormap(colormap_xml, options.verbose)
        has_entries = False
        for entry in colormap.colormap_entries:
            if entry.transparent == False:
                has_entries = True
        if has_entries:
            colormaps.append(colormap)
    except IOError,e:
        print str(e)
        exit()

# generate legend
try:
    generate_legend(colormaps, output_location, options.format, options.orientation, label_color)
except IOError,e:
    print str(e)
    exit()
    
exit()<|MERGE_RESOLUTION|>--- conflicted
+++ resolved
@@ -60,11 +60,7 @@
     ET.register_namespace("","http://www.w3.org/2000/svg")
 
 toolName = "oe_generate_legend.py"
-<<<<<<< HEAD
-versionNumber = "v1.2.2"
-=======
-versionNumber = "v1.1.3"
->>>>>>> 5b800608
+versionNumber = "v1.3.0"
 
 class ColorMaps:
     """Collection of ColorMaps"""
