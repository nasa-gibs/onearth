--- conflicted
+++ resolved
@@ -1,8 +1,4 @@
-<<<<<<< HEAD
-#!/usr/bin/env python
-=======
 #!/usr/bin/env python3
->>>>>>> e30bcd17
 
 # Copyright (c) 2002-2017, California Institute of Technology.
 # All rights reserved.  Based on Government Sponsored Research under contracts NAS7-1407 and/or NAS7-03001.
@@ -235,19 +231,12 @@
         if not redis_running():
             print "WARNING: Can't access Redis server. Tests may fail."
 
-<<<<<<< HEAD
         self.setup_mrf_nodate()
         self.setup_mrf_date()
         self.setup_date_service()
         self.setup_mrf_date_yeardir()
         self.setup_mrf_reproject_nodate()
         self.setup_mrf_reproject_date()
-=======
-        try:
-            file_text_replace(base_apache_config, self.output_apache_config, '{testpath}', test_config_path)
-        except IOError as e:
-            print("Can't write file: {0}. Error: {1}".format(self.output_apache_config, e))
->>>>>>> e30bcd17
 
         restart_apache()
 
@@ -1429,12 +1418,5 @@
     del sys.argv[1:]
 
     with open(options.outfile, 'wb') as f:
-<<<<<<< HEAD
         print '\nStoring test results in "{0}"'.format(options.outfile)
-        unittest.main(testRunner=xmlrunner.XMLTestRunner(output=f))
-=======
-        print('\nStoring test results in "{0}"'.format(options.outfile))
-        unittest.main(
-            testRunner=xmlrunner.XMLTestRunner(output=f)
-        )
->>>>>>> e30bcd17
+        unittest.main(testRunner=xmlrunner.XMLTestRunner(output=f))