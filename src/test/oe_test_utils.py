# Copyright (c) 2002-2016, California Institute of Technology.
# All rights reserved.  Based on Government Sponsored Research under contracts NAS7-1407 and/or NAS7-03001.
#
# Redistribution and use in source and binary forms, with or without modification, are permitted provided that the following conditions are met:
#   1. Redistributions of source code must retain the above copyright notice, this list of conditions and the following disclaimer.
#   2. Redistributions in binary form must reproduce the above copyright notice,
#      this list of conditions and the following disclaimer in the documentation and/or other materials provided with the distribution.
#   3. Neither the name of the California Institute of Technology (Caltech), its operating division the Jet Propulsion Laboratory (JPL),
#      the National Aeronautics and Space Administration (NASA), nor the names of its contributors may be used to
#      endorse or promote products derived from this software without specific prior written permission.
#
# THIS SOFTWARE IS PROVIDED BY THE COPYRIGHT HOLDERS AND CONTRIBUTORS "AS IS" AND ANY EXPRESS OR IMPLIED WARRANTIES,
# INCLUDING, BUT NOT LIMITED TO, THE IMPLIED WARRANTIES OF MERCHANTABILITY AND FITNESS FOR A PARTICULAR PURPOSE ARE DISCLAIMED.
# IN NO EVENT SHALL THE CALIFORNIA INSTITUTE OF TECHNOLOGY BE LIABLE FOR ANY DIRECT, INDIRECT, INCIDENTAL, SPECIAL,
# EXEMPLARY, OR CONSEQUENTIAL DAMAGES (INCLUDING, BUT NOT LIMITED TO, PROCUREMENT OF SUBSTITUTE GOODS OR SERVICES;
# LOSS OF USE, DATA, OR PROFITS; OR BUSINESS INTERRUPTION) HOWEVER CAUSED AND ON ANY THEORY OF LIABILITY, WHETHER IN CONTRACT,
# STRICT LIABILITY, OR TORT (INCLUDING NEGLIGENCE OR OTHERWISE) ARISING IN ANY WAY OUT OF THE USE OF THIS SOFTWARE,
# EVEN IF ADVISED OF THE POSSIBILITY OF SUCH DAMAGE.
#
# Licensed under the Apache License, Version 2.0 (the "License");
# you may not use this file except in compliance with the License.
# You may obtain a copy of the License at
#
# http://www.apache.org/licenses/LICENSE-2.0
#
# Unless required by applicable law or agreed to in writing, software
# distributed under the License is distributed on an "AS IS" BASIS,
# WITHOUT WARRANTIES OR CONDITIONS OF ANY KIND, either express or implied.
# See the License for the specific language governing permissions and
# limitations under the License.
"""
This file contains various utilities for the OnEarth test routines.
"""

import os
import errno
import subprocess
#from shutil import copyfile, copy
import shutil
import xml.dom.minidom
import hashlib
import shlex
from dateutil.relativedelta import relativedelta
import sqlite3
import urllib.request, urllib.error, urllib.parse
import io
import gzip
import mapbox_vector_tile
from lxml import etree
import requests
import sys
import platform
import smtpd
import threading
import asyncore
# cElementTree deprecated in python 3.3
from xml.etree import cElementTree as ElementTree
import redis


class DebuggingServerThread(threading.Thread):
    def __init__(self, addr='localhost', port=1025):
        threading.Thread.__init__(self)
        self.server = smtpd.DebuggingServer((addr, port), None)

    def run(self):
        asyncore.loop(timeout=5)

    def stop(self):
        self.server.close()
        self.join()


class XmlListConfig(list):
    def __init__(self, aList):
        for element in aList:
            if element:
                # treat like dict
                if len(element) == 1 or element[0].tag != element[1].tag:
                    self.append(XmlDictConfig(element))
                # treat like list
                elif element[0].tag == element[1].tag:
                    self.append(XmlListConfig(element))
            elif element.text:
                text = element.text.strip()
                if text:
                    self.append(text)


class XmlDictConfig(dict):
    '''
    Example usage:

    >>> tree = ElementTree.parse('your_file.xml')
    >>> root = tree.getroot()
    >>> xmldict = XmlDictConfig(root)

    Or, if you want to use an XML string:

    >>> root = ElementTree.XML(xml_string)
    >>> xmldict = XmlDictConfig(root)

    And then use xmldict for what it is... a dict.
    '''

    def __init__(self, parent_element):
        childrenNames = [child.tag for child in parent_element.getchildren()]

        if list(parent_element.items()):
            self.update(dict(list(parent_element.items())))
        for element in parent_element:
            if element:
                # treat like dict - we assume that if the first two tags
                # in a series are different, then they are all different.
                if len(element) == 1 or element[0].tag != element[1].tag:
                    aDict = XmlDictConfig(element)
                # treat like list - we assume that if the first two tags
                # in a series are the same, then the rest are the same.
                else:
                    # here, we put the list in dictionary; the key is the
                    # tag name the list elements all share in common, and
                    # the value is the list itself
                    aDict = {element[0].tag: XmlListConfig(element)}
                # if the tag has attributes, add those to the dict
                if list(element.items()):
                    aDict.update(dict(list(element.items())))

                if childrenNames.count(element.tag) > 1:
                    try:
                        currentValue = self[element.tag]
                        currentValue.append(aDict)
                        self.update({element.tag: currentValue})
                    except:  #the first of its kind, an empty list must be created
                        self.update({
                            element.tag: [aDict]
                        })  #aDict is written in [], i.e. it will be a list

                else:
                    self.update({element.tag: aDict})
            # this assumes that if you've got an attribute in a tag,
            # you won't be having any text. This may or may not be a
            # good idea -- time will tell. It works for the way we are
            # currently doing XML configuration files...
            elif list(element.items()):
                self.update({element.tag: dict(list(element.items()))})
                #self[element.tag].update({"__Content__":element.text})
            # finally, if there are no child tags and no attributes, extract
            # the text
            else:
                if childrenNames.count(element.tag) > 1:
                    try:
                        currentValue = self[element.tag]
                        currentValue.append(element.text)
                        self.update({element.tag: currentValue})
                    except:  #the first of its kind, an empty list must be created
                        self.update({
                            element.tag: [element.text]
                        })  # text is written in [], i.e. it will be a list

                #self.update({element.tag: element.text})


class Error(EnvironmentError):
    pass


def copytree_x(src, dst, symlinks=False, ignore=None, exist_ok=False):
    """Recursively copy a directory tree using copy2().

    The destination directory must not already exist.
    If exception(s) occur, an Error is raised with a list of reasons.

    If the optional symlinks flag is true, symbolic links in the
    source tree result in symbolic links in the destination tree; if
    it is false, the contents of the files pointed to by symbolic
    links are copied.

    The optional ignore argument is a callable. If given, it
    is called with the `src` parameter, which is the directory
    being visited by copytree_x(), and `names` which is the list of
    `src` contents, as returned by os.listdir():

        callable(src, names) -> ignored_names

    Since copytree_x() is called recursively, the callable will be
    called once for each directory that is copied. It returns a
    list of names relative to the `src` directory that should
    not be copied.

    XXX Consider this example code rather than the ultimate tool.

    """
    names = os.listdir(src)
    if ignore is not None:
        ignored_names = ignore(src, names)
    else:
        ignored_names = set()


#    os.makedirs(dst, exist_ok=exist_ok)
    try:
        os.makedirs(dst)
    except OSError as e:
        if exist_ok:
            if e.errno != errno.EEXIST:
                raise
        else:
            raise
    errors = []
    for name in names:
        if name in ignored_names:
            continue
        srcname = os.path.join(src, name)
        dstname = os.path.join(dst, name)
        try:
            if symlinks and os.path.islink(srcname):
                linkto = os.readlink(srcname)
                os.symlink(linkto, dstname)
            elif os.path.isdir(srcname):
                copytree_x(srcname, dstname, symlinks, ignore)
            else:
                # Will raise a SpecialFileError for unsupported file types
                shutil.copy2(srcname, dstname)
        # catch the Error from the recursive copytree so that we can
        # continue with other files
        except Error, err:
            errors.extend(err.args[0])
        except EnvironmentError, why:
            errors.append((srcname, dstname, str(why)))
    try:
        shutil.copystat(src, dst)
    except OSError, why:
        if WindowsError is not None and isinstance(why, WindowsError):
            # Copying file access times may fail on Windows
            pass
        else:
            errors.append((src, dst, str(why)))
    if errors:
        raise Error, errors


def add_trailing_slash(directory_path):
    """
    Add trailing slash if one is not already present.
    Argument:
        directory_path -- path to which trailing slash should be confirmed.
    """
    # Add trailing slash.
    if directory_path[-1] != '/':
        directory_path = str().join([directory_path, '/'])
    # Return directory_path with trailing slash.
    return directory_path


def restart_apache():
    apache = subprocess.Popen(['httpd', '-k', 'restart'],
                              stderr=subprocess.STDOUT,
                              stdout=subprocess.PIPE)
    # try:
    #     check_apache_running()
    #     if "el7" in platform.release():
    #         apache = subprocess.Popen('pkill --signal HUP --uid root httpd'.split(), stderr=subprocess.STDOUT, stdout=subprocess.PIPE)
    #     else:
    #         apache = subprocess.Popen(['apachectl', 'restart'], stderr=subprocess.STDOUT, stdout=subprocess.PIPE)
    # except ValueError:
    #     apache = subprocess.Popen(['httpd'], stderr=subprocess.STDOUT, stdout=subprocess.PIPE)
    (stdout, stderr) = apache.communicate()
    if stdout != None and len(stdout) != 0:
        sys.stderr.write(
            "\n=== STDOUT from restart_apache():\n%s\n===\n" % stdout.rstrip())
    if stderr != None and len(stderr) != 0:
        sys.stderr.write(
            "\n=== STDERR from restart_apache():\n%s\n===\n" % stderr.rstrip())
    subprocess.call(['sleep', '3'])


def restart_redis():
    try:
        check_redis_running()
#        if "el7" in platform.release():
#            subprocess.Popen('pkill --signal TERM --uid root redis-server'.split(), stderr=subprocess.STDOUT, stdout=subprocess.PIPE)
#            redis = subprocess.Popen(['redis-server'], close_fds=True)
#        else:
#            subprocess.Popen('pkill --signal TERM --uid root redis-server'.split(), stderr=subprocess.STDOUT, stdout=subprocess.PIPE)
#            redis = subprocess.Popen(['redis-server'], close_fds=True)
    except ValueError:
        #redis = subprocess.Popen(['redis-server'], stderr=subprocess.STDOUT, stdout=subprocess.PIPE)
        redis = subprocess.Popen(['redis-server'], close_fds=True)


#    (stdout, stderr) = redis.communicate()
#    if stdout != None and len(stdout) != 0:
#        sys.stderr.write("\n=== STDOUT from restart_redis():\n%s\n===\n" % stdout.rstrip())
#    if stderr != None and len(stderr) != 0:
#        sys.stderr.write("\n=== STDERR from restart_redis():\n%s\n===\n" % stderr.rstrip())
    subprocess.call(['sleep', '2'])


def run_command(cmd, ignore_warnings=False, wait=True, ignore_errors=False):
    """
    Runs the provided command on the terminal and prints any stderr output.
    Arguments:
        cmd -- the command to be executed.
        ignore_warnings -- if set to True, warnings
            will be ignored (defaults to False)
    """
<<<<<<< HEAD
    # print '\nRunning command: ' + cmd
    process = subprocess.Popen(
        cmd, shell=True, stdout=subprocess.PIPE, stderr=subprocess.PIPE)
=======
    print('\nRunning command: ' + cmd)
    process = subprocess.Popen(cmd, universal_newlines=True, shell=True, stdout=subprocess.PIPE, stderr=subprocess.PIPE)
>>>>>>> e30bcd17
    if wait:
        process.wait()
    if not ignore_warnings:
        output_err = open(cmd.split(' ')[0] + '.err', 'a')
        for error in process.stderr:
            if not ignore_warnings or "WARNING" not in error:
                print(error)
                output_err.write(error)
        output_err.close
    print('run_command stdout: ' + process.stdout.read())
    print('run_command stderr: ' + process.stderr.read())
    print('**************************************************************************************')
    return None


def mrfgen_run_command(cmd, ignore_warnings=False, show_output=False):
    """
    Runs the provided command on the terminal and prints any stderr output.
    Arguments:
        cmd -- the command to be executed.
        ignore_warnings -- if set to True, warnings
            will be ignored (defaults to False)
    """
<<<<<<< HEAD
    # print '\nRunning command: ' + cmd
    process = subprocess.Popen(
        shlex.split(cmd), stdout=subprocess.PIPE, stderr=subprocess.STDOUT)
    for line in process.communicate():
        if line:
            if show_output is True or 'error' in line.lower(
            ) or ignore_warnings and 'warning' in line.lower():
                print line

=======
    # print('\nRunning command: ' + cmd)
    process = subprocess.run(shlex.split(cmd), universal_newlines=True, stdout=subprocess.PIPE, stderr=subprocess.STDOUT)

    print('run_command stdout: ' + process.stdout)
    print('**************************************************************************************')

    for line in process.stdout:
        if line:
            if show_output is True or 'error' in line.lower() or ignore_warnings and 'warning' in line.lower():
                print(line)
>>>>>>> e30bcd17

def find_string(file_path, string):
    try:
        with open(file_path, 'r') as f:
            result = any(line for line in f if string in line)
    except OSError:
        result = False
    return result


def find_string_binary(file_path, string):
    try:
        with open(file_path, 'rb') as f:
            result = any(line for line in f if string in line)
    except OSError:
        result = False
    return result


def search_for_strings(string_list, file_path):
    """
    Searches a given text file for a given string.
    Returns True if Found, false otherwise.
    Arguments:
        string -- a list of strings to search for.
        file_path -- the path of the file to search in.
    """
    search_result = False
    # Search each line for each item in the search list.
    # If the line is found, it's removed from the search list.
    with open(file_path, "r") as file:
        for line in file:
            line_result = next(
                (string for string in string_list if string in line), None)
            if line_result is not None:
                string_list.remove(line_result)
    # Return True if search list has been emptied out (everything found)
    if not string_list:
        search_result = True
    return search_result


def get_file_hash(file):
    """
    Creates an MD5 hash for a given file.
    Returns True if it matches the given reference hash, False otherwise.
    Arguments:
        file -- file object to be hashed
        ref_hash -- comparison hash string
    """
    hasher = hashlib.md5()
    hasher.update(file.read())
    hash_value = str(hasher.hexdigest())
    return hash_value


def create_continuous_period_test_files(path,
                                        period_units,
                                        period_length,
                                        num_periods,
                                        start_datetime,
                                        prefix='',
                                        suffix='_.mrf',
                                        prototype_file=None,
                                        make_year_dirs=False,
                                        no_files=False):
    """
    Fills a directory structure with files that have a continuous period interval between them
    using the specified parameters.
    Arguments:
        path -- base directory tree to populate.
        period_units -- unit size of each period in 'days', 'months', or 'years'.
        period_length -- the length of each period in the aforementioned units.
        num_periods -- the number of period files to create.
        start_date -- a datetime.datetime object with the desired start date.
        prefix -- (optional) a string to append to the beginning of each filename.
        suffix -- (optional) a string to append to the end of each filename.
        prototype_file -- (optional) a prototype file to create each copy from (otherwise creates just empty files).
        make_year_dirs -- (optional) choose to create separate year dirs for the created files instead of dumping them all
            in one dir.
        no_files -- (optional) returns a list of dates but creates no files.
    """
    if not no_files:
        make_dir_tree(path)
    # Keep track of each date so we can evaluate if a new year directory needs to be created.
    test_dates = []
    date = start_datetime
    year_dir = ''
    # Create a set of date intervals and corresponding dummy files
    for x in range(0, num_periods + 1):
        test_dates.append(date)
        if any(
                unit in period_units
                for unit in ('hours', 'minutes', 'seconds')):
            subdaily = True
        else:
            subdaily = False

        if not no_files:
            # Create year directory if requested
            if make_year_dirs and (not x or test_dates[-1].year != date.year):
                year_dir = str(date.year)
                make_dir_tree(os.path.join(path, year_dir))

            # Assemble new filename and create file, using prototype if specified
            if subdaily is True:
                time_string = str(date.hour).zfill(2) + str(
                    date.minute).zfill(2) + str(date.second).zfill(2)
            else:
                time_string = ''
            filename = prefix + str(date.year) + str(
                date.timetuple().tm_yday).zfill(3) + time_string + suffix
            output_path = os.path.join(path, year_dir)
            output_file = os.path.join(output_path, filename)
            if prototype_file:
                try:
                    copyfile(prototype_file, output_file)
                except OSError:
                    pass
            else:
                open(output_file, 'a').close()
        date += relativedelta(**{period_units: period_length})
    return test_dates


def create_intermittent_period_test_files(path,
                                          period_units,
                                          period_length,
                                          num_periods,
                                          start_datetime,
                                          prefix='',
                                          suffix='_.mrf',
                                          prototype_file=None,
                                          make_year_dirs=False,
                                          no_files=False):
    """
    Fills a directory structure with files that have an intermittent period
    using the specified parameters. Returns a list of all the date intervals
    that were created.
    Arguments:
        path -- base directory tree to populate.
        period_units -- unit size of each period in 'days', 'months', or 'years'.
        period_length -- the length of each period in the aforementioned units
        num_periods -- the number of interval pairs to create.
        start_date -- a datetime.date object with the desired start date
        prefix -- (optional) a string to append to the beginning of each filename.
        suffix -- (optional) a string to append to the end of each filename.
        prototype_file -- (optional) a prototype file to create each copy from (otherwise creates just empty files).
        make_year_dirs -- (optional) choose to create separate year dirs for the created files instead of dumping them all
            in one dir.
        no_files -- (optional) returns a list of dates but creates no files.
    """
    if not no_files:
        make_dir_tree(path)
    # Create a list of date intervals, each separated by the specified period length
    test_dates = []
    year_dir = ''
    for x in range(num_periods):
        # Create a new start date and end date for each interval requested
        interval_set = []
        for y in range(1, 5):
            date = start_datetime + relativedelta(
                **{period_units: period_length * y})
            interval_set.append(date)
        test_dates.append(interval_set)

        # Push the start time of the next interval to twice the period distance from the end of the last interval
        start_datetime = interval_set[-1] + relativedelta(
            **{period_units: period_length * 2})

        if not no_files:
            if any(
                    unit in period_units
                    for unit in ('hours', 'minutes', 'seconds')):
                subdaily = True
            else:
                subdaily = False

            # If this is the first date or it has a different year than the previous, create that dir
            if make_year_dirs and (not x
                                   or test_dates[-1][-1].year != date.year):
                year_dir = str(date.year)
                make_dir_tree(os.path.join(path, year_dir))
            for interval in interval_set:
                if subdaily is True:
                    time_string = str(interval.hour).zfill(2) + str(
                        interval.minute).zfill(2) + str(
                            interval.second).zfill(2)
                else:
                    time_string = ''
                filename = prefix + str(interval.year) + str(
                    interval.timetuple().tm_yday).zfill(
                        3) + time_string + suffix
                output_path = os.path.join(path, year_dir)
                output_file = os.path.join(output_path, filename)

                if prototype_file:
                    try:
                        copyfile(prototype_file, output_file)
                    except OSError:
                        pass
                else:
                    open(output_file, 'a').close()
    return test_dates


def read_zkey(zdb, sort):
    """
    Reads z-index database file and returns the first or last key depending on sort order
    Arguments:
        zdb -- the z-index database file name
        sort -- the sort order
    """
    try:
        db_exists = os.path.isfile(zdb)
        if db_exists is False:
            return None
        else:
            con = sqlite3.connect(zdb, timeout=60)  # 1 minute timeout
            cur = con.cursor()

            # Check for existing key
            cur.execute("SELECT key_str FROM ZINDEX ORDER BY key_str " + sort +
                        " LIMIT 1;")
            try:
                key = cur.fetchone()[0]
            except:
                return None
            if con:
                con.close()
            return key
<<<<<<< HEAD

    except sqlite3.Error, e:
=======
        
    except sqlite3.Error as e:
>>>>>>> e30bcd17
        if con:
            con.rollback()
        mssg = "%s:" % e.args[0]
        print(mssg)
        return None


def get_file_list(path):
    files = []
    for name in os.listdir(path):
        filepath = os.path.join(path, name)
        if os.path.isfile(filepath):
            files.append(filepath)
    return files


def get_layer_config(filepath, archive_config):
    """
    Parses a layer config XML file and its associated environment config file
    and returns a dict with relevant values. Generally, <TagName> turns into config['tag_name'].
    Arguments:
        filepath -- path to the layer config file
        archive config -- path to the archive config file
    """
    config = {}

    # Get the layer, environment, and archive config DOMs
    try:
        with open(filepath, "r") as lc:
            config_dom = xml.dom.minidom.parse(lc)
            env_config = config_dom.getElementsByTagName(
                "EnvironmentConfig")[0].firstChild.nodeValue
    except IOError:
        print("Cannot read file " + filepath)
        return config
    try:
        with open(archive_config, "r") as archive:
            archive_dom = xml.dom.minidom.parse(archive)
    except IOError:
<<<<<<< HEAD
        print "Cannot read file " + archive_config
        return config
=======
        print("Cannot read file " + archive_config)
        return config 
>>>>>>> e30bcd17

    # Get archive root path and the archive location
    archive_root = config_dom.getElementsByTagName(
        'ArchiveLocation')[0].attributes['root'].value
    config['archive_basepath'] = next(
        loc.getElementsByTagName('Location')[0].firstChild.nodeValue
        for loc in archive_dom.getElementsByTagName('Archive')
        if loc.attributes['id'].value == archive_root)
    config['archive_location'] = os.path.join(
        config['archive_basepath'],
        config_dom.getElementsByTagName('ArchiveLocation')[0].firstChild.
        nodeValue)

    # Add everything we need from the layer config
    config['prefix'] = config_dom.getElementsByTagName(
        "FileNamePrefix")[0].firstChild.nodeValue
    config['identifier'] = config_dom.getElementsByTagName(
        "Identifier")[0].firstChild.nodeValue
    config['time'] = config_dom.getElementsByTagName(
        "Time")[0].firstChild.nodeValue
    config['tiled_group_name'] = config_dom.getElementsByTagName(
        "TiledGroupName")[0].firstChild.nodeValue
    config['colormaps'] = config_dom.getElementsByTagName("ColorMap")
    try:
        config['empty_tile'] = config_dom.getElementsByTagName(
            'EmptyTile')[0].firstChild.nodeValue
    except IndexError:
        config['empty_tile_size'] = config_dom.getElementsByTagName(
            'EmptyTileSize')[0].firstChild.nodeValue
    config['year_dir'] = False
    try:
        if config_dom.getElementsByTagName(
                'ArchiveLocation')[0].attributes['year'].value == 'true':
            config['year_dir'] = True
    except KeyError:
        pass
    try:
        config['vector_type'] = config_dom.getElementsByTagName(
            'VectorType')[0].firstChild.nodeValue
        config['vector_layer_contents'] = config_dom.getElementsByTagName(
            'MapfileLayerContents')[0].firstChild.nodeValue
    except IndexError:
        pass

    try:
        with open(env_config, "r") as env:
            env_dom = xml.dom.minidom.parse(env)
    except IOError:
        print("Cannot read file " + env_config)
        return config
    # Add everything we need from the environment config
    staging_locations = env_dom.getElementsByTagName('StagingLocation')
    config['wmts_staging_location'] = next(
        (loc.firstChild.nodeValue for loc in staging_locations
         if loc.attributes["service"].value == "wmts"), None)
    config['twms_staging_location'] = next(
        (loc.firstChild.nodeValue for loc in staging_locations
         if loc.attributes["service"].value == "twms"), None)
    config['cache_location'] = next(
        (loc.firstChild.nodeValue
         for loc in env_dom.getElementsByTagName("CacheLocation")
         if loc.attributes["service"].value == "wmts"), None)
    config['wmts_gc_path'] = next(
        (loc.firstChild.nodeValue
         for loc in env_dom.getElementsByTagName("GetCapabilitiesLocation")
         if loc.attributes["service"].value == "wmts"), None)
    config['twms_gc_path'] = next(
        (loc.firstChild.nodeValue
         for loc in env_dom.getElementsByTagName("GetCapabilitiesLocation")
         if loc.attributes["service"].value == "twms"), None)
    config['colormap_locations'] = [
        loc for loc in env_dom.getElementsByTagName("ColorMapLocation")
    ]
    config['legend_location'] = env_dom.getElementsByTagName(
        'LegendLocation')[0].firstChild.nodeValue
    try:
        config['mapfile_location'] = env_dom.getElementsByTagName(
            'MapfileLocation')[0].firstChild.nodeValue
        config['mapfile_location_basename'] = env_dom.getElementsByTagName(
            'MapfileLocation')[0].attributes["basename"].value
        config['mapfile_staging_location'] = env_dom.getElementsByTagName(
            'MapfileStagingLocation')[0].firstChild.nodeValue
    except (IndexError, KeyError):
        pass

    return config


def get_time_string(start_datetime, end_datetime, config):
    """
    Returns a GetCapabilities date search string for the given start and end datetimes.
    """
    # Use those dates to create the search string we're looking for in the GC file
    time_string = start_datetime.isoformat() + 'Z/' + end_datetime.isoformat(
    ) + 'Z'

    # Check if a period length is added to the 'Time' tag.
    detect_string = config['time'].split('/')
    if detect_string[0].startswith('P'):
        time_string = detect_string[0] + time_string + '/'
    elif detect_string[-1].startswith('P'):
        time_string += ('/' + detect_string[-1])

    return time_string


def make_dir_tree(path, ignore_existing=False):
    """
    Creates the specified directory tree. Throws an error
    and doesn't do anything if there are already files in that dir.
    Kind of like 'mkdir -p'.
    Arguments:
        path -- path to be created
    """
    try:
        os.makedirs(path)
    except OSError:
        if os.listdir(path):
            if not ignore_existing:
                raise OSError(
                    "Target directory {0} is not empty.".format(path))
            else:
                pass
        else:
            pass
    return


def setup_test_layer(test_file_path, cache_path, prefix):
    """
    Sets up a test imagery layer by copying the data files and the cache config file
    to the specified directories. It also restarts Apache in order for these changes to take effect.
    Arguments:
        test_file_path -- the path of the dir where the test files are located.
        cache_path -- the path of the dir where the cache files are located
        prefix -- the prefix of the data and cache files that will be copied.
    """
    make_dir_tree(os.path.join(cache_path, prefix))

    # Copy MRF files to a new cache directory and the cache file to the root of the cache location
    for file in os.listdir(test_file_path):
        if os.path.isfile(os.path.join(test_file_path,
                                       file)) and prefix in file:
            if any(
                    ext for ext in ('.mrf', 'ppg', 'idx', '.pjg')
                    if ext in file):
                copy(os.path.join(test_file_path, file), cache_path)
            elif '_cache.config' in file:
                copy(
                    os.path.join(test_file_path, file),
                    os.path.join(cache_path, 'cache_all_wmts.config'))

    run_command('apachectl stop')
    run_command('apachectl start')
    return


def get_url(url):
    """
    Grabs and returns a file from a url.
    Arguments
        url -- the URL of the file to be downloaded.
    """
    try:
        response = urllib.request.urlopen(url)
    except urllib.error.URLError:
        raise urllib.error.URLError('Cannot access URL: ' + url)
    return response


def check_apache_running():
    """
    Checks to see if Apache is running on the test machine, bails if it's not.
    """
    # Greps for any running HTTPD processes
    check = subprocess.Popen(
        'ps -e | grep "httpd"',
        shell=True,
        stdout=subprocess.PIPE,
        stderr=subprocess.STDOUT)
    if not check.stdout.read():
        raise ValueError('Apache does not appear to be running.')
    return True


<<<<<<< HEAD
def check_redis_running():
    """
    Checks to see if redis is running on the test machine, bails if it's not.
    """
    # Greps for any running redis-server processes
    check = subprocess.Popen(
        'ps -e | grep "redis-server"',
        shell=True,
        stdout=subprocess.PIPE,
        stderr=subprocess.STDOUT)
    if not check.stdout.read():
        raise ValueError('Redis does not appear to be running.')
    return True


def ordered_d(obj):
    """
    Recursively sort any lists it finds (and convert dictionaries to lists of (key, value) pairs 
    """
    if isinstance(obj, dict):
        return sorted((k, ordered_d(v)) for k, v in obj.items())
    if isinstance(obj, list):
        return sorted(ordered_d(x) for x in obj)
    else:
        return obj
=======
def order_dict(dictionary):
    return {k: order_dict(v) if isinstance(v, dict) else v
            for k, v in sorted(dictionary.items())}
>>>>>>> e30bcd17


def check_dicts(d, ref_d):
    """
    Checks to see if dict d is equivalent to dict ref_d.
    Arguments:
        d -- dict to compare
        ref_d -- reference dict being compared against
    """
<<<<<<< HEAD
    if ordered_d(ref_d) == ordered_d(d):
=======
    if order_dict(ref_d) == order_dict(d) :
>>>>>>> e30bcd17
        return True
    else:
        return False


def check_tile_request(url, ref_hash):
    """
    Checks to see if Apache is running, downloads a tile from the specified URL,
    and checks it against a hash value. Returns true or false.
    Arguments
        url -- the URL of the tile to be tested
        ref_hash -- the hash that the file will be tested against.
    """
    check_apache_running()
    tile = get_url(url)
    tile_hash = get_file_hash(tile)
    # TORHT
    print "tile_hash: " + tile_hash
    #    hash_check = get_file_hash(tile) == ref_hash
    hash_check = tile_hash == ref_hash
    return hash_check


def check_response_code(url, code, code_value=''):
    """
    Checks the response code and optional code value returned from OnEarth against given criteria.
    Arguments:
        url -- URL to be requested.
        code -- integer HTTP reponse code
        code_value -- any text that should appear in the response from OnEarth
    """
    check_apache_running()
    try:
        response = urllib.request.urlopen(url)
        r_code = 200
    except urllib.error.HTTPError as e:
        r_code = e.code
        response = e
    if r_code == code and code_value in response.read().decode('utf-8'):
        return True
    return False


def check_wmts_error(url, code, hash):
    """
    Checks WMTS error responses, which often return a HTTP error code and an XML response.
    Arguments:
        url (str)-- url to check
        code (int) -- expected HTTP response code
        hash (str) -- expected hash value of the response
    """
    check_apache_running()
    try:
        response = urllib.request.urlopen(url)
        r_code = 200
    except urllib.error.HTTPError as e:
        r_code = e.code
        response = e.read()
    if r_code == code:
        hasher = hashlib.md5()
        hasher.update(response)
        hash_value = str(hasher.hexdigest())
        return hash_value == hash
    return False


def test_snap_request(hash_table, req_url):
    """
    Requests the first tile for a given layer and date, then compares the result against a dict w/ dates
    and hashes.
    Arguments:
        hash_table -- a dict with date keys and hash values.
        req_url -- a string with the url that's to be used for the request
    """
    tile = get_url(req_url)
    tile_hash = get_file_hash(tile)
    # TORHT
    print "tile_hash: " + tile_hash
    # Get the date that the particular hash is associated with
    tile_date = hash_table.get(tile_hash, '')
    return tile_date


def get_xml(file):
    """
    Opens an XML file, parses it, and returns a DOM object.
    Returns 'None' if not valid XML.
    Arguments:
        file -- file to be opened.
    """
    with open(file, 'r') as f:
        try:
            dom = xml.dom.minidom.parse(f)
        except xml.parsers.expat.ExpatError:
            return None
    return dom


def file_text_replace(infile, outfile, before, after):
    """
    Replaces text in given file and saves the output to the
    location specified.
    Arguments:
        infile -- input file path
        outfile -- path of new file to be saved (deletes existing)
        before -- string to search for
        after -- string to replace 'before' with
    """
    with open(infile, 'r') as template:
        newfile = template.read().replace(before, after)
        with open(outfile, 'w') as out:
            out.write(newfile)


def check_valid_mvt(file, warn_if_empty=False):
    tile_buffer = io.BytesIO()
    tile_buffer.write(file.read())
    tile_buffer.seek(0)
    try:
        unzipped_tile = gzip.GzipFile(fileobj=tile_buffer)
        tile_data = unzipped_tile.read()
    except IOError:
        return False
    try:
        tile = mapbox_vector_tile.decode(tile_data)
    except:
        return False
    if warn_if_empty:
        try:
            num_features = len(tile[list(tile.keys())[0]]['features'])
        except IndexError:
            return False
    return True


def test_wmts_error(test_obj, test_url, error_code_expected,
                    exception_code_expected, locator_expected,
                    exception_text_expected):
    r = requests.get(test_url)
    test_obj.assertEqual(
        error_code_expected,
        r.status_code,
        msg='Unexpected error code -- should be {0}, is {1}'.format(
            error_code_expected, str(r.status_code)))
    content_type = r.headers.get('content-type')
    test_obj.assertEqual(
        'text/xml',
        content_type,
        msg='Unexpected content type, should be {0}, is {1}'.format(
            'text/xml', content_type))
    try:
        err_xml = etree.fromstring(r.content)
    except etree.XMLSyntaxError:
        test_obj.fail('Invalid XML returned for error message')

    # Check root element attributes
    expected_namespace = '{http://www.opengis.net/ows/1.1}'
    root_element_expected_value = expected_namespace + 'ExceptionReport'
    test_obj.assertEqual(
        root_element_expected_value,
        err_xml.tag,
        msg='Invalid root element or namespace, should be {0}, is {1}'.format(
            root_element_expected_value, err_xml.tag))

    schema_location_found = err_xml.attrib.get(
        '{http://www.w3.org/2001/XMLSchema-instance}schemaLocation')
    test_obj.assertIsNotNone(
        schema_location_found,
        msg='Missing schemaLocation attribute from ExceptionReport element')
    schema_location_expected = 'http://schemas.opengis.net/ows/1.1.0/owsExceptionReport.xsd'
    test_obj.assertEqual(
        schema_location_expected,
        schema_location_found,
        msg=
        'Invalid schemaLocation attribute for ExceptionReport element, should be {0}, is {1}'
        .format(schema_location_expected, schema_location_found))

    version_found = err_xml.attrib.get('version')
    test_obj.assertIsNotNone(
        version_found,
        msg='Missing version attribute for ExceptionReport element')
    version_expected = '1.1.0'
    test_obj.assertEqual(
        version_expected,
        version_found,
        msg=
        'Invalid version attribute for ExceptionReport element, should be {0}, is {1}'
        .format(version_expected, version_found))

    lang_found = err_xml.attrib.get(
        '{http://www.w3.org/XML/1998/namespace}lang')
    test_obj.assertIsNotNone(
        lang_found,
        msg='Missing xml:lang attribute from ExceptionReport element')
    lang_expected = 'en'
    test_obj.assertEqual(
        lang_expected,
        lang_found,
        msg=
        'Invalid xml:lang attribute for ExceptionReport element, should be {0}, is {1}'
        .format(lang_expected, lang_found))

    # Check <Exception> content
    exception_element = err_xml.find(expected_namespace + 'Exception')
    test_obj.assertIsNotNone(
        exception_element, msg='Missing Exception element')

    exception_code_found = exception_element.attrib.get('exceptionCode')
    test_obj.assertIsNotNone(
        exception_code_found,
        msg='Mising exceptionCode attribute for Exception element')
    test_obj.assertEqual(
        exception_code_expected,
        exception_code_found,
        msg=
        'Invalid exceptionCode attribute for Exception element, should be {0}, is {1}'
        .format(exception_code_expected, exception_code_found))

    locator_found = exception_element.attrib.get('locator')
    test_obj.assertIsNotNone(
        locator_found, msg='Mising locator attribute for Exception element')
    # locator_expected = 'LAYER'
    test_obj.assertEqual(
        locator_expected,
        locator_found,
        msg=
        'Invalid locator attribute for Exception element, should be {0}, is {1}'
        .format(locator_expected, locator_found))

    # Check <ExceptionText> content
    exception_text_element = exception_element.find(expected_namespace +
                                                    'ExceptionText')
    test_obj.assertIsNotNone(
        exception_text_element, msg='Missing ExceptionText element')

    exception_text_found = exception_text_element.text
    test_obj.assertIsNotNone(
        exception_text_found, msg='Missing ExceptionText text content')
    test_obj.assertEqual(
        exception_text_expected,
        exception_text_found,
        msg=
        'Invalid text content for ExceptionText element, should be {0}, is {1}'
        .format(exception_text_expected, exception_text_found))


def bulk_replace(source_str, replace_list):
    out_str = source_str
    for item in replace_list:
        out_str = out_str.replace(item[0], str(item[1]))
    return out_str


def redis_running():
    try:
        r = redis.StrictRedis(host='localhost', port=6379, db=0)
        return r.ping()
    except redis.exceptions.ConnectionError:
        return False


def seed_redis_data(layers, db_keys=None):
    r = redis.StrictRedis(host='localhost', port=6379, db=0)
    db_keystring = ''
    if db_keys:
        for key in db_keys:
            db_keystring += key + ':'
    for layer in layers:
        r.set('{0}layer:{1}:default'.format(db_keystring, layer[0]), layer[1])
        periods = [layer[2]] if not isinstance(layer[2], list) else layer[2]
        for period in periods:
            r.sadd('{0}layer:{1}:periods'.format(db_keystring, layer[0]),
                   period)


def remove_redis_layer(layers, db_keys=None):
    for layer in layers:
        r = redis.StrictRedis(host='localhost', port=6379, db=0)
        db_keystring = ''
        if db_keys:
            for key in db_keys:
                db_keystring += key + ':'
        r.delete('{0}layer:{1}:default'.format(db_keystring, layer[0]))
        r.delete('{0}layer:{1}:periods'.format(db_keystring, layer[0]))<|MERGE_RESOLUTION|>--- conflicted
+++ resolved
@@ -304,14 +304,9 @@
         ignore_warnings -- if set to True, warnings
             will be ignored (defaults to False)
     """
-<<<<<<< HEAD
-    # print '\nRunning command: ' + cmd
-    process = subprocess.Popen(
-        cmd, shell=True, stdout=subprocess.PIPE, stderr=subprocess.PIPE)
-=======
+
     print('\nRunning command: ' + cmd)
     process = subprocess.Popen(cmd, universal_newlines=True, shell=True, stdout=subprocess.PIPE, stderr=subprocess.PIPE)
->>>>>>> e30bcd17
     if wait:
         process.wait()
     if not ignore_warnings:
@@ -335,18 +330,6 @@
         ignore_warnings -- if set to True, warnings
             will be ignored (defaults to False)
     """
-<<<<<<< HEAD
-    # print '\nRunning command: ' + cmd
-    process = subprocess.Popen(
-        shlex.split(cmd), stdout=subprocess.PIPE, stderr=subprocess.STDOUT)
-    for line in process.communicate():
-        if line:
-            if show_output is True or 'error' in line.lower(
-            ) or ignore_warnings and 'warning' in line.lower():
-                print line
-
-=======
-    # print('\nRunning command: ' + cmd)
     process = subprocess.run(shlex.split(cmd), universal_newlines=True, stdout=subprocess.PIPE, stderr=subprocess.STDOUT)
 
     print('run_command stdout: ' + process.stdout)
@@ -356,7 +339,6 @@
         if line:
             if show_output is True or 'error' in line.lower() or ignore_warnings and 'warning' in line.lower():
                 print(line)
->>>>>>> e30bcd17
 
 def find_string(file_path, string):
     try:
@@ -588,13 +570,8 @@
             if con:
                 con.close()
             return key
-<<<<<<< HEAD
-
-    except sqlite3.Error, e:
-=======
-        
+
     except sqlite3.Error as e:
->>>>>>> e30bcd17
         if con:
             con.rollback()
         mssg = "%s:" % e.args[0]
@@ -634,13 +611,8 @@
         with open(archive_config, "r") as archive:
             archive_dom = xml.dom.minidom.parse(archive)
     except IOError:
-<<<<<<< HEAD
-        print "Cannot read file " + archive_config
+        print("Cannot read file " + archive_config)
         return config
-=======
-        print("Cannot read file " + archive_config)
-        return config 
->>>>>>> e30bcd17
 
     # Get archive root path and the archive location
     archive_root = config_dom.getElementsByTagName(
@@ -826,7 +798,6 @@
     return True
 
 
-<<<<<<< HEAD
 def check_redis_running():
     """
     Checks to see if redis is running on the test machine, bails if it's not.
@@ -852,12 +823,10 @@
         return sorted(ordered_d(x) for x in obj)
     else:
         return obj
-=======
+
 def order_dict(dictionary):
     return {k: order_dict(v) if isinstance(v, dict) else v
             for k, v in sorted(dictionary.items())}
->>>>>>> e30bcd17
-
 
 def check_dicts(d, ref_d):
     """
@@ -866,11 +835,7 @@
         d -- dict to compare
         ref_d -- reference dict being compared against
     """
-<<<<<<< HEAD
-    if ordered_d(ref_d) == ordered_d(d):
-=======
-    if order_dict(ref_d) == order_dict(d) :
->>>>>>> e30bcd17
+    if order_dict(ref_d) == order_dict(d):
         return True
     else:
         return False
