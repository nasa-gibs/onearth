--- conflicted
+++ resolved
@@ -525,11 +525,7 @@
         check_result = check_tile_request(req_url, ref_hash)
         self.assertTrue(check_result, 'WMTS no date request from "non-year" layer does not match what\'s expected. URL: ' + req_url)
 
-<<<<<<< HEAD
-    def test_request_wmts_rest_no_date_from_noyear_layer(self):
-=======
     def test_request_wmts_rest_nodate_from_noyear_layer(self):
->>>>>>> 0668ab47
         """
         15B. Request tile with no date from "non-year" layer via WMTS (REST)
         """
