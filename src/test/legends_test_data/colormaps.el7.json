{
    "AIRS_Dust_Score_Ocean_Day": {
        "colormap": "https://gibs.earthdata.nasa.gov/colormaps/v1.3/AIRS_Dust_Score_Ocean_Day.xml", 
<<<<<<< HEAD
        "png_h": "55df82484ff19ddf691c625911651d3d", 
        "png_v": "2671d7727de2efc47722d29681de599a", 
        "svg_h": "aed0508f28635c5461475acc0e1e7c5a", 
        "svg_v": "92dc0ac8aafb1c25b34afc479e8369ea"
    }, 
    "AIRS_Prata_SO2_Index_Day": {
        "colormap": "https://gibs.earthdata.nasa.gov/colormaps/v1.3/AIRS_Prata_SO2_Index_Day.xml", 
        "png_h": "29259df02401e2cb5b1ca246dd3b8c6f", 
        "png_v": "89b7378ce2f0d7a41e7a8f64059c4284", 
        "svg_h": "1f191324709737df4935255b65f255fb", 
        "svg_v": "5bbee89c116b909d2353369d42f8b72d"
    }, 
    "AMSR2_Cloud_Liquid_Water_Day": {
        "colormap": "https://gibs.earthdata.nasa.gov/colormaps/v1.3/AMSR2_Cloud_Liquid_Water_Day.xml", 
        "png_h": "1a554627e358e01fc8df170849e00e58", 
        "png_v": "85cbe315c32c822e625fa0a1ccd83279", 
        "svg_h": "a3802d7ccb25a869ddc6443495fbc077", 
        "svg_v": "681683ce27ac1cc88a7e50d27a6ac6ef"
    }, 
    "AMSR2_Sea_Ice_Concentration_25km": {
        "colormap": "https://gibs.earthdata.nasa.gov/colormaps/v1.3/AMSR2_Sea_Ice_Concentration_25km.xml", 
        "png_h": "ef2f82ac4eabfd1b2db8f5e303751cc5", 
        "png_v": "ad1277ff49ebcbf65762e2a6da7044a3", 
        "svg_h": "5d3c79e9fd726fa22755b603faff6371", 
        "svg_v": "7379791c67c470b8fea4aabca10b9b3d"
    }, 
    "AMSRE_Snow_Depth_Over_Ice": {
        "colormap": "https://gibs.earthdata.nasa.gov/colormaps/v1.3/AMSRE_Snow_Depth_Over_Ice.xml", 
        "png_h": "a1250ded9424924503c6a0a5c2315f6f", 
        "png_v": "d62f8771339e512823c847e78806835a", 
        "svg_h": "ef9baaf50b977070fa7a250c319dfbab", 
        "svg_v": "1524acbaaf1d25e784abf425e74c2855"
    }, 
    "CERES_EBAF_TOA_Incoming_Solar_Flux_Monthly": {
        "colormap": "https://gibs.earthdata.nasa.gov/colormaps/v1.3/CERES_EBAF_TOA_Incoming_Solar_Flux_Monthly.xml", 
        "png_h": "5c18edd63f37fd03d9153415ef96d8a6", 
        "png_v": "55f7f5eb82e142e68522f086c056fb79", 
        "svg_h": "f5c01c1a918e92f9183ef97a020186ce", 
        "svg_v": "b9068b0eab26a07340526ba68f377f77"
    }, 
    "MEaSUREs_Daily_Landscape_Freeze_Thaw_AMSRE.xml": {
        "colormap": "https://gibs.earthdata.nasa.gov/colormaps/v1.3/MEaSUREs_Daily_Landscape_Freeze_Thaw_AMSRE.xml", 
        "png_h": "b863325d87b6a3f61ecc7a80ac12f51e", 
        "png_v": "2b8b9b52214c1e382f76ec32b38e5888", 
        "svg_h": "280cfd624a5cfee04422f3a2dba1e890", 
        "svg_v": "54677584056eb78fecf8a5e3b87ad4e2"
    }, 
    "MODIS_Aqua_Cloud_Effective_Radius_PCL": {
        "colormap": "https://gibs.earthdata.nasa.gov/colormaps/v1.3/MODIS_Aqua_Cloud_Effective_Radius_PCL.xml", 
        "png_h": "dae86c3d20a2ebf1553d904b86c3893a", 
        "png_v": "e9bcb9a9942df2d548437566a6a01346", 
        "svg_h": "9216f057d45a3a5bd0180c4d2150ade7", 
        "svg_v": "0d15881149a87e9e1e04b7fdbf5070c3"
    }, 
    "MODIS_Aqua_Cloud_Phase_Infrared_Day": {
        "colormap": "https://gibs.earthdata.nasa.gov/colormaps/v1.3/MODIS_Aqua_Cloud_Phase_Infrared_Day.xml", 
        "png_h": "2a62ed9f03a907ef52ad5bf4edd0b108", 
        "png_v": "618805f84178b28d728e24a5d994c376", 
        "svg_h": "fdd60db4f547a632ac83049c7093d9e0", 
        "svg_v": "dd1089c1417bb6dc07b983aa529f106d"
    }, 
    "MODIS_Aqua_Cloud_Water_Path": {
        "colormap": "https://gibs.earthdata.nasa.gov/colormaps/v1.3/MODIS_Aqua_Cloud_Water_Path.xml", 
        "png_h": "00e77b7f1ed07d493a58e81e66730bdd", 
        "png_v": "6f3b6b3568f7c7ee4e361766c621f183", 
        "svg_h": "18208cf66a03b0bb04b31c0909dd3a1f", 
        "svg_v": "bd34c53b39dd8dfe081323859a2c3b98"
    }, 
    "MODIS_Aqua_Data_No_Data": {
        "colormap": "https://gibs.earthdata.nasa.gov/colormaps/v1.3/MODIS_Aqua_Data_No_Data.xml", 
        "png_h": "c97cd4041edfe27a39d39a00be64f254", 
        "png_v": "40de5af135d4802931b76199cf65c74c", 
        "svg_h": "7f5eba95914bb062db7eac4fc41912a8", 
        "svg_v": "064311e739c8e49a7d0f635aa782b292"
    }, 
    "MODIS_Aqua_Sea_Ice": {
        "colormap": "https://gibs.earthdata.nasa.gov/colormaps/v1.3/MODIS_Aqua_Sea_Ice.xml", 
        "png_h": "a06874f73c6436b007c32f5799e619ed", 
        "png_v": "7719d7c913641f989e685656af260b36", 
        "svg_h": "37ac020e33bd1c49e2e2823a7d772c8d", 
        "svg_v": "ec151da6414ffd75da3e12a47840a7af"
    }, 
    "MODIS_Combined_Value_Added_AOD.xml": {
        "colormap": "https://gibs.earthdata.nasa.gov/colormaps/v1.3/MODIS_Combined_Value_Added_AOD.xml", 
        "png_h": "d438fb9b06dd58b786bc472a14baac4c", 
        "png_v": "9e6155c57df3291a4b8a584680d778f2", 
        "svg_h": "52af41387b6e4c67766b9da1de701675", 
        "svg_v": "fb017836d7386ad853b5617cfa9a3c26"
    }, 
    "MODIS_Water_Mask": {
        "colormap": "https://gibs.earthdata.nasa.gov/colormaps/v1.3/MODIS_Water_Mask.xml", 
        "png_h": "de90d988eec5c6a7418f03ab43ec870e", 
        "png_v": "9712e972578a1b523a5737a7e5aa52af", 
        "svg_h": "2fdae3a859691263eb3db2be6887f72f", 
        "svg_v": "36ef3d840b27465609d10e8aa5f2fdc6"
    }, 
    "MOPITT_CO_Daily_Surface_Mixing_Ratio_Day": {
        "colormap": "https://gibs.earthdata.nasa.gov/colormaps/v1.3/MOPITT_CO_Daily_Surface_Mixing_Ratio_Day.xml", 
        "png_h": "21af5af5418b0d61f0cf6f5bca5efb43", 
        "png_v": "35ffc428da7ca94296375c81aaa46218", 
        "svg_h": "f8f4cf6ed3a1cf57014d4f3f57dc273b", 
        "svg_v": "cf0869dc4b1403ed6f65c631495a82d7"
    }, 
    "SMAP_L1_Passive_Brightness_Temp_Fore_H_RFI": {
        "colormap": "https://gibs.earthdata.nasa.gov/colormaps/v1.3/SMAP_L1_Passive_Brightness_Temp_Fore_H_RFI.xml", 
        "png_h": "44768ee605f2f615488a21570154459b", 
        "png_v": "01ec232443643fdcb83e93a563749b84", 
        "svg_h": "75c44a639389d0d332820a72989a0afb", 
        "svg_v": "81339bfafce07501b72f50f7ddb03b1d"
    }, 
    "SMAP_L4_Uncertainty_Mean_Net_Ecosystem_Exchange": {
        "colormap": "https://gibs.earthdata.nasa.gov/colormaps/v1.3/SMAP_L4_Uncertainty_Mean_Net_Ecosystem_Exchange.xml", 
        "png_h": "200a4b5f7cfa811bd0f03f4e3feb5697", 
        "png_v": "da783f6b0ef7ac8918a667e3c899dc8d", 
        "svg_h": "7f11ebb5de93f452eda4d4329cb6410a", 
        "svg_v": "51df0167271b765fb1981be5bdb2b161"
=======
        "png_h": "02dd800beff05c22e7217c618d6e9ad9", 
        "png_v": "0e32949d746b0d311680d43147332956", 
        "svg_h": "67881e4b9d3399e18c6bfd05fcced2c7", 
        "svg_v": "c9290e66ba02e7285d4383a97ab43a67"
    }, 
    "AIRS_Prata_SO2_Index_Day": {
        "colormap": "https://gibs.earthdata.nasa.gov/colormaps/v1.3/AIRS_Prata_SO2_Index_Day.xml", 
        "png_h": "16bad216e95ae6477c74b1cda18da1f4", 
        "png_v": "cef37207d51e20ec1141e095f87c98b5", 
        "svg_h": "f1f84576aa8a0698972154632fc1d44d", 
        "svg_v": "a43a1ada4d6a8ce533cd6ee80918c51f"
    }, 
    "AMSR2_Cloud_Liquid_Water_Day": {
        "colormap": "https://gibs.earthdata.nasa.gov/colormaps/v1.3/AMSR2_Cloud_Liquid_Water_Day.xml", 
        "png_h": "9e87047e81c1abc5d964fd903861daad", 
        "png_v": "2729d7c0cfa938373b5b59dcec662537", 
        "svg_h": "7088076e358869553b205de9a1a4243e", 
        "svg_v": "b263793e262533d78051aee75169e0cb"
    }, 
    "AMSR2_Sea_Ice_Concentration_25km": {
        "colormap": "https://gibs.earthdata.nasa.gov/colormaps/v1.3/AMSR2_Sea_Ice_Concentration_25km.xml", 
        "png_h": "7c09461b855471a502616b24822c9737", 
        "png_v": "f2b852bcb5567c9745b373e762067c06", 
        "svg_h": "06ba540bd2f28c72ac1658da7b1acabe", 
        "svg_v": "3bbd135faa1e853a659b0c0e38250c31"
    }, 
    "AMSRE_Snow_Depth_Over_Ice": {
        "colormap": "https://gibs.earthdata.nasa.gov/colormaps/v1.3/AMSRE_Snow_Depth_Over_Ice.xml", 
        "png_h": "b3a5ed560a7be253ae7bbb6785f26e61", 
        "png_v": "2371d3aa3e63b28eda2c2a9c0f0e33e8", 
        "svg_h": "3e83528e37a3ef9e614a0d2f0b66ae05", 
        "svg_v": "54fa851a5fcd6f25d1d91ffd2d77b19e"
    }, 
    "CERES_EBAF_TOA_Incoming_Solar_Flux_Monthly": {
        "colormap": "https://gibs.earthdata.nasa.gov/colormaps/v1.3/CERES_EBAF_TOA_Incoming_Solar_Flux_Monthly.xml", 
        "png_h": "ffcb66ee4ebf9776cb60ac890244e3df", 
        "png_v": "4bbe5e18dd0cf020fad50e5f6a188c17", 
        "svg_h": "cbbdf31f9899841dc24ea8867d601f0e", 
        "svg_v": "45a7268114ce9b5b7e02604ffc08aae3"
    }, 
    "MEaSUREs_Daily_Landscape_Freeze_Thaw_AMSRE.xml": {
        "colormap": "https://gibs.earthdata.nasa.gov/colormaps/v1.3/MEaSUREs_Daily_Landscape_Freeze_Thaw_AMSRE.xml", 
        "png_h": "66cb6dda28a8a07f4f4af721cf7a3a45", 
        "png_v": "ce1ec5a0a98a65bb78c1eab73d1508e5", 
        "svg_h": "9dc037596ec6577b7781c99731deccf9", 
        "svg_v": "5461230fc8180d183ac8efcaaa55d2e8"
    }, 
    "MODIS_Aqua_Cloud_Effective_Radius_PCL": {
        "colormap": "https://gibs.earthdata.nasa.gov/colormaps/v1.3/MODIS_Aqua_Cloud_Effective_Radius_PCL.xml", 
        "png_h": "c387e115de4b5856f1f0cca07b03883d", 
        "png_v": "56d3a3e841af93e7148f60c143fd820b", 
        "svg_h": "c6933e319dd7d41fa379cb7f61ae7457", 
        "svg_v": "a82e523f5c1d72df1439e5eb73e3074a"
    }, 
    "MODIS_Aqua_Cloud_Phase_Infrared_Day": {
        "colormap": "https://gibs.earthdata.nasa.gov/colormaps/v1.3/MODIS_Aqua_Cloud_Phase_Infrared_Day.xml", 
        "png_h": "93f2ccc1058754834de40a411ca604a4", 
        "png_v": "2a6e61737d0c7f6ad5dd09bb3e049dcb", 
        "svg_h": "95d83930e6461f2273575c7471236157", 
        "svg_v": "51488d8d3390db7105065e4f30f1acd0"
    }, 
    "MODIS_Aqua_Cloud_Water_Path": {
        "colormap": "https://gibs.earthdata.nasa.gov/colormaps/v1.3/MODIS_Aqua_Cloud_Water_Path.xml", 
        "png_h": "a8c5ef69ce246cf69358faf19665cfa1", 
        "png_v": "9cd66835716632f7b31756a33307ece6", 
        "svg_h": "0c178f4bc961054f1f6180e6e8728c44", 
        "svg_v": "4e8ed879c86a35e1f1fd923643496461"
    }, 
    "MODIS_Aqua_Data_No_Data": {
        "colormap": "https://gibs.earthdata.nasa.gov/colormaps/v1.3/MODIS_Aqua_Data_No_Data.xml", 
        "png_h": "49a7e751e2466cc5cb78740f717176d7", 
        "png_v": "c67cf105d8ebfc69c43662f8b1129a06", 
        "svg_h": "cf4cc141691adaf8f40bf2579924dbec", 
        "svg_v": "ec65134a24e8a9fdb41f4691092eeda5"
    }, 
    "MODIS_Aqua_Sea_Ice": {
        "colormap": "https://gibs.earthdata.nasa.gov/colormaps/v1.3/MODIS_Aqua_Sea_Ice.xml", 
        "png_h": "bf4a6fdb5c9ee14fb0c3c6b4afc6b2a4", 
        "png_v": "71153344550e2c3546378b61c7e7efa2", 
        "svg_h": "e30ea72f040b8c22d14988affb6ad6cf", 
        "svg_v": "ade96150209e435e8fc1d901c2925220"
    }, 
    "MODIS_Combined_Value_Added_AOD.xml": {
        "colormap": "https://gibs.earthdata.nasa.gov/colormaps/v1.3/MODIS_Combined_Value_Added_AOD.xml", 
        "png_h": "76ffd4b1fb53662043c3ea10aa929aef", 
        "png_v": "765feb9bbd4ef43c8d9b0f4508498d6a", 
        "svg_h": "b2669f76f5a2243a79320d23a53b61d3", 
        "svg_v": "98c0ca567dd42a75ba7963f87cdfe74a"
    }, 
    "MODIS_Water_Mask": {
        "colormap": "https://gibs.earthdata.nasa.gov/colormaps/v1.3/MODIS_Water_Mask.xml", 
        "png_h": "6c4c5fa5bb33aab44aad1550884d232c", 
        "png_v": "f18e41df2259c044536c37251a1ba4a4", 
        "svg_h": "7941bbfc6c5f9139512bbf2e024160f7", 
        "svg_v": "daa9e26908a857348cff8f328e773c12"
    }, 
    "MOPITT_CO_Daily_Surface_Mixing_Ratio_Day": {
        "colormap": "https://gibs.earthdata.nasa.gov/colormaps/v1.3/MOPITT_CO_Daily_Surface_Mixing_Ratio_Day.xml", 
        "png_h": "3f3cfacc8f9c370d4774a49518ac7e8e", 
        "png_v": "c55beb1ebca1a6838d86e73156ca25e1", 
        "svg_h": "b910d3c1b5ea4e4c458f728e066b6769", 
        "svg_v": "f19efdb7506cfaa56b81f070a867f7c7"
    }, 
    "SMAP_L1_Passive_Brightness_Temp_Fore_H_RFI": {
        "colormap": "https://gibs.earthdata.nasa.gov/colormaps/v1.3/SMAP_L1_Passive_Brightness_Temp_Fore_H_RFI.xml", 
        "png_h": "b583bc6af7cde76b22e627713a9d1dc4", 
        "png_v": "d95daa3bd1867451745a065efa958cd5", 
        "svg_h": "97f43fced271cde98f5bf519b4c634a9", 
        "svg_v": "467bd43463ed8568a701dc8d5ed58164"
    }, 
    "SMAP_L4_Uncertainty_Mean_Net_Ecosystem_Exchange": {
        "colormap": "https://gibs.earthdata.nasa.gov/colormaps/v1.3/SMAP_L4_Uncertainty_Mean_Net_Ecosystem_Exchange.xml", 
        "png_h": "d71d320637063de64bd234a5727e9027", 
        "png_v": "273983bcb4dc18ff14495887c5b2bb3c", 
        "svg_h": "958f5c3647c8f03df6a4b53dfcf2b52e", 
        "svg_v": "657a7a418ed84420ae566ca2567293ea"
>>>>>>> c1133393
    }
}<|MERGE_RESOLUTION|>--- conflicted
+++ resolved
@@ -1,124 +1,6 @@
 {
     "AIRS_Dust_Score_Ocean_Day": {
         "colormap": "https://gibs.earthdata.nasa.gov/colormaps/v1.3/AIRS_Dust_Score_Ocean_Day.xml", 
-<<<<<<< HEAD
-        "png_h": "55df82484ff19ddf691c625911651d3d", 
-        "png_v": "2671d7727de2efc47722d29681de599a", 
-        "svg_h": "aed0508f28635c5461475acc0e1e7c5a", 
-        "svg_v": "92dc0ac8aafb1c25b34afc479e8369ea"
-    }, 
-    "AIRS_Prata_SO2_Index_Day": {
-        "colormap": "https://gibs.earthdata.nasa.gov/colormaps/v1.3/AIRS_Prata_SO2_Index_Day.xml", 
-        "png_h": "29259df02401e2cb5b1ca246dd3b8c6f", 
-        "png_v": "89b7378ce2f0d7a41e7a8f64059c4284", 
-        "svg_h": "1f191324709737df4935255b65f255fb", 
-        "svg_v": "5bbee89c116b909d2353369d42f8b72d"
-    }, 
-    "AMSR2_Cloud_Liquid_Water_Day": {
-        "colormap": "https://gibs.earthdata.nasa.gov/colormaps/v1.3/AMSR2_Cloud_Liquid_Water_Day.xml", 
-        "png_h": "1a554627e358e01fc8df170849e00e58", 
-        "png_v": "85cbe315c32c822e625fa0a1ccd83279", 
-        "svg_h": "a3802d7ccb25a869ddc6443495fbc077", 
-        "svg_v": "681683ce27ac1cc88a7e50d27a6ac6ef"
-    }, 
-    "AMSR2_Sea_Ice_Concentration_25km": {
-        "colormap": "https://gibs.earthdata.nasa.gov/colormaps/v1.3/AMSR2_Sea_Ice_Concentration_25km.xml", 
-        "png_h": "ef2f82ac4eabfd1b2db8f5e303751cc5", 
-        "png_v": "ad1277ff49ebcbf65762e2a6da7044a3", 
-        "svg_h": "5d3c79e9fd726fa22755b603faff6371", 
-        "svg_v": "7379791c67c470b8fea4aabca10b9b3d"
-    }, 
-    "AMSRE_Snow_Depth_Over_Ice": {
-        "colormap": "https://gibs.earthdata.nasa.gov/colormaps/v1.3/AMSRE_Snow_Depth_Over_Ice.xml", 
-        "png_h": "a1250ded9424924503c6a0a5c2315f6f", 
-        "png_v": "d62f8771339e512823c847e78806835a", 
-        "svg_h": "ef9baaf50b977070fa7a250c319dfbab", 
-        "svg_v": "1524acbaaf1d25e784abf425e74c2855"
-    }, 
-    "CERES_EBAF_TOA_Incoming_Solar_Flux_Monthly": {
-        "colormap": "https://gibs.earthdata.nasa.gov/colormaps/v1.3/CERES_EBAF_TOA_Incoming_Solar_Flux_Monthly.xml", 
-        "png_h": "5c18edd63f37fd03d9153415ef96d8a6", 
-        "png_v": "55f7f5eb82e142e68522f086c056fb79", 
-        "svg_h": "f5c01c1a918e92f9183ef97a020186ce", 
-        "svg_v": "b9068b0eab26a07340526ba68f377f77"
-    }, 
-    "MEaSUREs_Daily_Landscape_Freeze_Thaw_AMSRE.xml": {
-        "colormap": "https://gibs.earthdata.nasa.gov/colormaps/v1.3/MEaSUREs_Daily_Landscape_Freeze_Thaw_AMSRE.xml", 
-        "png_h": "b863325d87b6a3f61ecc7a80ac12f51e", 
-        "png_v": "2b8b9b52214c1e382f76ec32b38e5888", 
-        "svg_h": "280cfd624a5cfee04422f3a2dba1e890", 
-        "svg_v": "54677584056eb78fecf8a5e3b87ad4e2"
-    }, 
-    "MODIS_Aqua_Cloud_Effective_Radius_PCL": {
-        "colormap": "https://gibs.earthdata.nasa.gov/colormaps/v1.3/MODIS_Aqua_Cloud_Effective_Radius_PCL.xml", 
-        "png_h": "dae86c3d20a2ebf1553d904b86c3893a", 
-        "png_v": "e9bcb9a9942df2d548437566a6a01346", 
-        "svg_h": "9216f057d45a3a5bd0180c4d2150ade7", 
-        "svg_v": "0d15881149a87e9e1e04b7fdbf5070c3"
-    }, 
-    "MODIS_Aqua_Cloud_Phase_Infrared_Day": {
-        "colormap": "https://gibs.earthdata.nasa.gov/colormaps/v1.3/MODIS_Aqua_Cloud_Phase_Infrared_Day.xml", 
-        "png_h": "2a62ed9f03a907ef52ad5bf4edd0b108", 
-        "png_v": "618805f84178b28d728e24a5d994c376", 
-        "svg_h": "fdd60db4f547a632ac83049c7093d9e0", 
-        "svg_v": "dd1089c1417bb6dc07b983aa529f106d"
-    }, 
-    "MODIS_Aqua_Cloud_Water_Path": {
-        "colormap": "https://gibs.earthdata.nasa.gov/colormaps/v1.3/MODIS_Aqua_Cloud_Water_Path.xml", 
-        "png_h": "00e77b7f1ed07d493a58e81e66730bdd", 
-        "png_v": "6f3b6b3568f7c7ee4e361766c621f183", 
-        "svg_h": "18208cf66a03b0bb04b31c0909dd3a1f", 
-        "svg_v": "bd34c53b39dd8dfe081323859a2c3b98"
-    }, 
-    "MODIS_Aqua_Data_No_Data": {
-        "colormap": "https://gibs.earthdata.nasa.gov/colormaps/v1.3/MODIS_Aqua_Data_No_Data.xml", 
-        "png_h": "c97cd4041edfe27a39d39a00be64f254", 
-        "png_v": "40de5af135d4802931b76199cf65c74c", 
-        "svg_h": "7f5eba95914bb062db7eac4fc41912a8", 
-        "svg_v": "064311e739c8e49a7d0f635aa782b292"
-    }, 
-    "MODIS_Aqua_Sea_Ice": {
-        "colormap": "https://gibs.earthdata.nasa.gov/colormaps/v1.3/MODIS_Aqua_Sea_Ice.xml", 
-        "png_h": "a06874f73c6436b007c32f5799e619ed", 
-        "png_v": "7719d7c913641f989e685656af260b36", 
-        "svg_h": "37ac020e33bd1c49e2e2823a7d772c8d", 
-        "svg_v": "ec151da6414ffd75da3e12a47840a7af"
-    }, 
-    "MODIS_Combined_Value_Added_AOD.xml": {
-        "colormap": "https://gibs.earthdata.nasa.gov/colormaps/v1.3/MODIS_Combined_Value_Added_AOD.xml", 
-        "png_h": "d438fb9b06dd58b786bc472a14baac4c", 
-        "png_v": "9e6155c57df3291a4b8a584680d778f2", 
-        "svg_h": "52af41387b6e4c67766b9da1de701675", 
-        "svg_v": "fb017836d7386ad853b5617cfa9a3c26"
-    }, 
-    "MODIS_Water_Mask": {
-        "colormap": "https://gibs.earthdata.nasa.gov/colormaps/v1.3/MODIS_Water_Mask.xml", 
-        "png_h": "de90d988eec5c6a7418f03ab43ec870e", 
-        "png_v": "9712e972578a1b523a5737a7e5aa52af", 
-        "svg_h": "2fdae3a859691263eb3db2be6887f72f", 
-        "svg_v": "36ef3d840b27465609d10e8aa5f2fdc6"
-    }, 
-    "MOPITT_CO_Daily_Surface_Mixing_Ratio_Day": {
-        "colormap": "https://gibs.earthdata.nasa.gov/colormaps/v1.3/MOPITT_CO_Daily_Surface_Mixing_Ratio_Day.xml", 
-        "png_h": "21af5af5418b0d61f0cf6f5bca5efb43", 
-        "png_v": "35ffc428da7ca94296375c81aaa46218", 
-        "svg_h": "f8f4cf6ed3a1cf57014d4f3f57dc273b", 
-        "svg_v": "cf0869dc4b1403ed6f65c631495a82d7"
-    }, 
-    "SMAP_L1_Passive_Brightness_Temp_Fore_H_RFI": {
-        "colormap": "https://gibs.earthdata.nasa.gov/colormaps/v1.3/SMAP_L1_Passive_Brightness_Temp_Fore_H_RFI.xml", 
-        "png_h": "44768ee605f2f615488a21570154459b", 
-        "png_v": "01ec232443643fdcb83e93a563749b84", 
-        "svg_h": "75c44a639389d0d332820a72989a0afb", 
-        "svg_v": "81339bfafce07501b72f50f7ddb03b1d"
-    }, 
-    "SMAP_L4_Uncertainty_Mean_Net_Ecosystem_Exchange": {
-        "colormap": "https://gibs.earthdata.nasa.gov/colormaps/v1.3/SMAP_L4_Uncertainty_Mean_Net_Ecosystem_Exchange.xml", 
-        "png_h": "200a4b5f7cfa811bd0f03f4e3feb5697", 
-        "png_v": "da783f6b0ef7ac8918a667e3c899dc8d", 
-        "svg_h": "7f11ebb5de93f452eda4d4329cb6410a", 
-        "svg_v": "51df0167271b765fb1981be5bdb2b161"
-=======
         "png_h": "02dd800beff05c22e7217c618d6e9ad9", 
         "png_v": "0e32949d746b0d311680d43147332956", 
         "svg_h": "67881e4b9d3399e18c6bfd05fcced2c7", 
@@ -235,6 +117,5 @@
         "png_v": "273983bcb4dc18ff14495887c5b2bb3c", 
         "svg_h": "958f5c3647c8f03df6a4b53dfcf2b52e", 
         "svg_v": "657a7a418ed84420ae566ca2567293ea"
->>>>>>> c1133393
     }
 }