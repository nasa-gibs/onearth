--- conflicted
+++ resolved
@@ -1,124 +1,5 @@
 {
     "AIRS_Dust_Score_Ocean_Day": {
-<<<<<<< HEAD
-        "colormap": "AIRS_Dust_Score_Ocean_Day.xml", 
-        "png_h": "071b0bfae04790f92d5c40b1fdfe280d", 
-        "png_v": "ecb53563b4a7b3961b560d41f1ddea51", 
-        "svg_h": "40604d7150c670d9bab62671a193012f", 
-        "svg_v": "97df35ef0c0e20e90eee8f7c4bcc11de"
-    }, 
-    "AIRS_Prata_SO2_Index_Day": {
-        "colormap": "AIRS_Prata_SO2_Index_Day.xml", 
-        "png_h": "866817b2b8b358ac885f9cdb8adbfc4b", 
-        "png_v": "5a2f427b1925e2736cde25205e4e3b02", 
-        "svg_h": "c94e5999cb4e24f7e780722b1b21800f", 
-        "svg_v": "fd757bcc669d83b993b203ce591142ad"
-    }, 
-    "AMSR2_Cloud_Liquid_Water_Day": {
-        "colormap": "AMSR2_Cloud_Liquid_Water_Day.xml", 
-        "png_h": "b2c11c59e7a51c163894210ac2aee29b", 
-        "png_v": "4cd01840c4dbea615b8a8f550243507b", 
-        "svg_h": "f89806504c6f89474176195a9985b6c2", 
-        "svg_v": "62d545c97c912d01a1d0dbc6925ba4df"
-    }, 
-    "AMSR2_Sea_Ice_Concentration_25km": {
-        "colormap": "AMSR2_Sea_Ice_Concentration_25km.xml", 
-        "png_h": "942094f276d36e72a7ff271793135542", 
-        "png_v": "8e7adbed14b20b9abb40439a3887f004", 
-        "svg_h": "008063028735c3494f4297167ec521b0", 
-        "svg_v": "bfe87b2994055113c67c6c63156054e4"
-    }, 
-    "AMSRE_Snow_Depth_Over_Ice": {
-        "colormap": "AMSRE_Snow_Depth_Over_Ice.xml", 
-        "png_h": "aa6fecb8936bff2625744aca20fa0c6f", 
-        "png_v": "933a3a3049458670c7f98dfbfe5b4c9f", 
-        "svg_h": "637bedd319b58ad342cfc2ecdac41918", 
-        "svg_v": "a24f678c5411b72ceef62923e43ce3f3"
-    }, 
-    "CERES_EBAF_TOA_Incoming_Solar_Flux_Monthly": {
-        "colormap": "CERES_EBAF_TOA_Incoming_Solar_Flux_Monthly.xml", 
-        "png_h": "c4b415aefb4e3edc3a749ed99ad70b3e", 
-        "png_v": "8729a5623d8635819350f70f13997a4d", 
-        "svg_h": "7bd4e36d11a1e504bf3bb5b6bb4d9ded", 
-        "svg_v": "56c0b385c7cd28ee9f8adafd53f49d1f"
-    }, 
-    "MEaSUREs_Daily_Landscape_Freeze_Thaw_AMSRE.xml": {
-        "colormap": "MEaSUREs_Daily_Landscape_Freeze_Thaw_AMSRE.xml", 
-        "png_h": "80d07671f05b2f1bddb9ac81ba14c787", 
-        "png_v": "5d9e0b5dafca24a4695268c74cb21a9c", 
-        "svg_h": "3e90d166985540af27d07f72882ee6f6", 
-        "svg_v": "e0bf5f0ce8b0acf624a0dd8dc39c2d0a"
-    }, 
-    "MODIS_Aqua_Cloud_Effective_Radius_PCL": {
-        "colormap": "MODIS_Aqua_Cloud_Effective_Radius_PCL.xml", 
-        "png_h": "22fec1413b5a2b45e75a04967a593280", 
-        "png_v": "d9893b408053d9a4c5b4dae1d5eba592", 
-        "svg_h": "ab30bd7acc50134402ec1fffa185c6bc", 
-        "svg_v": "4e7470ff3312a73627732bcb48c3f560"
-    }, 
-    "MODIS_Aqua_Cloud_Phase_Infrared_Day": {
-        "colormap": "MODIS_Aqua_Cloud_Phase_Infrared_Day.xml", 
-        "png_h": "7ae8c51285fc0cba3aedd60d9b74a680", 
-        "png_v": "754680e277a95e77cc869ae8fc55e0d4", 
-        "svg_h": "c22b9ae42e2e33234fd2c87672d7ed97", 
-        "svg_v": "b8db932aa2fd28e57b8c03a6571b5f4e"
-    }, 
-    "MODIS_Aqua_Cloud_Water_Path": {
-        "colormap": "MODIS_Aqua_Cloud_Water_Path.xml", 
-        "png_h": "c310a034c605eb4885705025f24c748f", 
-        "png_v": "5ca5da656c984e36d9d0467f13fb59bb", 
-        "svg_h": "d421eaeb3bc26125bdc2b2e0714f10c3", 
-        "svg_v": "4442f1b477f3901a247e6389a25e1868"
-    }, 
-    "MODIS_Aqua_Data_No_Data": {
-        "colormap": "MODIS_Aqua_Data_No_Data.xml", 
-        "png_h": "20c333b00ba36be3eb6443eb6814ed79", 
-        "png_v": "46c81bccf0cb29f247c2f65134cce34f", 
-        "svg_h": "6e8384ee8c617abc34f428fd013e9332", 
-        "svg_v": "c07d708a245afa406920602eec8794ee"
-    }, 
-    "MODIS_Aqua_Sea_Ice": {
-        "colormap": "MODIS_Aqua_Sea_Ice.xml", 
-        "png_h": "64161ca8d19889f4c9dc3253cd642e3f", 
-        "png_v": "d6a9ae83a7e25f538baf348f4f5cab43", 
-        "svg_h": "1377bfbb6c4dc4d83a8a0ac7d1d7daf9", 
-        "svg_v": "11664bc1af85198bcd3fd23fbfba9651"
-    }, 
-    "MODIS_Combined_Value_Added_AOD.xml": {
-        "colormap": "MODIS_Combined_Value_Added_AOD.xml", 
-        "png_h": "490d774430d4516bbc5457b7b51c36c3", 
-        "png_v": "91e0a5045ffdbc8a5e0171207c627729", 
-        "svg_h": "c8e3711b6bdc6af65cf10dfb519565bc", 
-        "svg_v": "9c907cac2443a88b2cf6cd9197522c2d"
-    }, 
-    "MODIS_Water_Mask": {
-        "colormap": "MODIS_Water_Mask.xml", 
-        "png_h": "8b7f12a87dce20ba7a60af1eb5552dc3", 
-        "png_v": "5a7228f451cec438d1980bdc968c85a0", 
-        "svg_h": "ce88853766d16002ef2e209963ea998a", 
-        "svg_v": "0b2dfe0b4ba870dc9a630e2c954a6408"
-    }, 
-    "MOPITT_CO_Daily_Surface_Mixing_Ratio_Day": {
-        "colormap": "MOPITT_CO_Daily_Surface_Mixing_Ratio_Day.xml", 
-        "png_h": "f98a7b2216fed9a573a620fa336f09cf", 
-        "png_v": "5b8eb1fb0b5cbab82d59549a5f86c073", 
-        "svg_h": "68386da76af2ee8eeb67bf7680482535", 
-        "svg_v": "fd25590c5660c0a6386577e03741dd16"
-    }, 
-    "SMAP_L1_Passive_Brightness_Temp_Fore_H_RFI": {
-        "colormap": "SMAP_L1_Passive_Brightness_Temp_Fore_H_RFI.xml", 
-        "png_h": "cde91242cba06224bbb0f9454dfa7043", 
-        "png_v": "dd08022ac4ef39936a38b80a60ee31be", 
-        "svg_h": "0db7374919663726333c2adc6d469d91", 
-        "svg_v": "2a0613fd4f55ae6dac992781185ca905"
-    }, 
-    "SMAP_L4_Uncertainty_Mean_Net_Ecosystem_Exchange": {
-        "colormap": "SMAP_L4_Uncertainty_Mean_Net_Ecosystem_Exchange.xml", 
-        "png_h": "a2f279079d49d718f390714b5600dd83", 
-        "png_v": "f1f8fd6cd2c383f762c5a49604b0301e", 
-        "svg_h": "f902c06ac37b71a6db75149bd1eaa2b4", 
-        "svg_v": "2bb499d1593cd33ed8ecf675608da82e"
-=======
         "colormap": "AIRS_Dust_Score_Ocean_Day.xml",
         "png_h": "f1fc510c00ceb77a21435cf54b10478b",
         "png_v": "35b77af1158911589042dcc68f2edc54",
@@ -236,6 +117,5 @@
         "png_v": "3377bf214e24c8fc8d40c3473e2c04c7",
         "svg_h": "3e2cb0681102cd3c46eda5482c52956a",
         "svg_v": "a488348844793a94e73eee7f44f92dd8"
->>>>>>> e30bcd17
     }
 }