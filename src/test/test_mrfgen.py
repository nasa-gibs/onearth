#!/usr/bin/env python3

# Copyright (c) 2002-2016, California Institute of Technology.
# All rights reserved.  Based on Government Sponsored Research under contracts NAS7-1407 and/or NAS7-03001.
#
# Redistribution and use in source and binary forms, with or without modification, are permitted provided that the following conditions are met:
#   1. Redistributions of source code must retain the above copyright notice, this list of conditions and the following disclaimer.
#   2. Redistributions in binary form must reproduce the above copyright notice,
#      this list of conditions and the following disclaimer in the documentation and/or other materials provided with the distribution.
#   3. Neither the name of the California Institute of Technology (Caltech), its operating division the Jet Propulsion Laboratory (JPL),
#      the National Aeronautics and Space Administration (NASA), nor the names of its contributors may be used to
#      endorse or promote products derived from this software without specific prior written permission.
#
# THIS SOFTWARE IS PROVIDED BY THE COPYRIGHT HOLDERS AND CONTRIBUTORS "AS IS" AND ANY EXPRESS OR IMPLIED WARRANTIES,
# INCLUDING, BUT NOT LIMITED TO, THE IMPLIED WARRANTIES OF MERCHANTABILITY AND FITNESS FOR A PARTICULAR PURPOSE ARE DISCLAIMED.
# IN NO EVENT SHALL THE CALIFORNIA INSTITUTE OF TECHNOLOGY BE LIABLE FOR ANY DIRECT, INDIRECT, INCIDENTAL, SPECIAL,
# EXEMPLARY, OR CONSEQUENTIAL DAMAGES (INCLUDING, BUT NOT LIMITED TO, PROCUREMENT OF SUBSTITUTE GOODS OR SERVICES;
# LOSS OF USE, DATA, OR PROFITS; OR BUSINESS INTERRUPTION) HOWEVER CAUSED AND ON ANY THEORY OF LIABILITY, WHETHER IN CONTRACT,
# STRICT LIABILITY, OR TORT (INCLUDING NEGLIGENCE OR OTHERWISE) ARISING IN ANY WAY OUT OF THE USE OF THIS SOFTWARE,
# EVEN IF ADVISED OF THE POSSIBILITY OF SUCH DAMAGE.
#
# Licensed under the Apache License, Version 2.0 (the "License");
# you may not use this file except in compliance with the License.
# You may obtain a copy of the License at
# 
# http://www.apache.org/licenses/LICENSE-2.0
# 
# Unless required by applicable law or agreed to in writing, software
# distributed under the License is distributed on an "AS IS" BASIS,
# WITHOUT WARRANTIES OR CONDITIONS OF ANY KIND, either express or implied.
# See the License for the specific language governing permissions and
# limitations under the License.

#
# Tests for mrfgen.py
#

import os
import sys
import unittest2 as unittest
import xmlrunner
import filecmp
import shutil
import datetime
import sqlite3
from osgeo import gdal
from optparse import OptionParser
from io import StringIO
from oe_test_utils import DebuggingServerThread, make_dir_tree, mrfgen_run_command as run_command

DEBUG = False
SAVE_RESULTS = False

year = datetime.datetime.now().strftime('%Y')
doy = int(datetime.datetime.now().strftime('%j'))-1


class TestMRFGeneration_paletted(unittest.TestCase):
    
    def setUp(self):
        testdata_path = os.path.join(os.getcwd(), 'mrfgen_files')
        self.staging_area = os.path.join(os.getcwd(), 'mrfgen_test_data')
        test_config = os.path.join(testdata_path, "mrfgen_test_config1a.xml")

        # Make empty dirs for mrfgen output
        mrfgen_dirs = ('input_dir', 'output_dir', 'working_dir', 'logfile_dir')
        [make_dir_tree(os.path.join(self.staging_area, path)) for path in mrfgen_dirs]

        # Copy empty output tile
        shutil.copytree(os.path.join(testdata_path, 'empty_tiles'), os.path.join(self.staging_area, 'empty_tiles'))

        self.output_mrf = os.path.join(self.staging_area, "output_dir/MYR4ODLOLLDY2014277_.mrf")
        self.output_ppg = os.path.join(self.staging_area, "output_dir/MYR4ODLOLLDY2014277_.ppg")
        self.output_idx = os.path.join(self.staging_area, "output_dir/MYR4ODLOLLDY2014277_.idx")
        self.output_img = os.path.join(self.staging_area, "output_dir/MYR4ODLOLLDY2014277_.png")
        self.compare_img = os.path.join(testdata_path, "test_comp1.png")

        #generate MRF
        #pdb.set_trace()
        run_command("mrfgen -c " + test_config, show_output=DEBUG)
        
    def test_generate_mrf(self):
        # Check MRF generation succeeded
        self.assertTrue(os.path.isfile(self.output_mrf), "MRF generation failed")
        
        # Read MRF
        dataset = gdal.Open(self.output_mrf)
        driver = dataset.GetDriver()
        if DEBUG:
            print('Driver:', str(driver.LongName))
        self.assertEqual(str(driver.LongName), "Meta Raster Format", "Driver is not Meta Raster Format")
        
        # This part of the test previously looked for a triplet of files in dataset.GetFileList(). 
        if DEBUG:
            print('Files: {0}, {1}'.format(self.output_ppg, self.output_idx))
        self.assertTrue(os.path.isfile(self.output_ppg), "MRF PPG generation failed")
        self.assertTrue(os.path.isfile(self.output_idx), "MRF IDX generation failed")
        
        if DEBUG:
            print('Projection:', str(dataset.GetProjection()))
        self.assertEqual(str(dataset.GetProjection()),'GEOGCS["WGS 84",DATUM["WGS_1984",SPHEROID["WGS 84",6378137,298.257223563,AUTHORITY["EPSG","7030"]],AUTHORITY["EPSG","6326"]],PRIMEM["Greenwich",0,AUTHORITY["EPSG","8901"]],UNIT["degree",0.0174532925199433,AUTHORITY["EPSG","9122"]],AUTHORITY["EPSG","4326"]]')
        
        if DEBUG:
            print('Size: ',dataset.RasterXSize,'x',dataset.RasterYSize, 'x',dataset.RasterCount)
        self.assertEqual(dataset.RasterXSize, 4096, "Size does not match")
        self.assertEqual(dataset.RasterYSize, 2048, "Size does not match")
        self.assertEqual(dataset.RasterCount, 1, "Size does not match")
        
        geotransform = dataset.GetGeoTransform()
        if DEBUG:
            print('Origin: (',geotransform[0], ',',geotransform[3],')')
        self.assertEqual(geotransform[0], -180.0, "Origin does not match")
        self.assertEqual(geotransform[3], 90.0, "Origin does not match")
        if DEBUG:
            print('Pixel Size: (',geotransform[1], ',',geotransform[5],')')
        self.assertEqual(geotransform[1], 0.087890625, "Pixel size does not match")
        self.assertEqual(geotransform[5], -0.087890625, "Pixel size does not match")
        
        band = dataset.GetRasterBand(1)
        if DEBUG:
            print('Overviews:', band.GetOverviewCount())
        self.assertEqual(band.GetOverviewCount(), 3, "Overview count does not match")

        if DEBUG:
            print('Colors:', band.GetRasterColorTable().GetCount())
        self.assertEqual(band.GetRasterColorTable().GetCount(), 256, "Color count does not match")       
        for x in range(0, 255):
            color = band.GetRasterColorTable().GetColorEntry(x)
            if DEBUG:
                print(color)
            if x == 0:
                self.assertEqual(str(color), '(220, 220, 255, 0)', "Color does not match")
            if x == 1:
                self.assertEqual(str(color), '(0, 0, 0, 255)', "Color does not match")
        
        # Convert and compare MRF
        mrf = gdal.Open(self.output_mrf)
        driver = gdal.GetDriverByName("PNG")       
        img = driver.CreateCopy(self.output_img, mrf, 0 )
        
        if DEBUG:
            print('Generated: ' + ' '.join(img.GetFileList()))
            print('Size: ',img.RasterXSize,'x',img.RasterYSize, 'x',img.RasterCount)
        self.assertEqual(img.RasterXSize, dataset.RasterXSize, "Size does not match")
        self.assertEqual(img.RasterYSize, dataset.RasterYSize, "Size does not match")
        self.assertEqual(img.RasterCount, dataset.RasterCount, "Size does not match")
        
        if DEBUG:
            print("Comparing: " + self.output_img + " to " + self.compare_img)
        self.assertTrue(filecmp.cmp(self.output_img, self.compare_img), "Output image does not match")
        
        img = None
        mrf = None
        
    def tearDown(self):
        if not SAVE_RESULTS:
            shutil.rmtree(self.staging_area)
        else:
            print("Leaving test results in : " + self.staging_area)


class TestMRFGeneration_paletted_nnb(unittest.TestCase):

    def setUp(self):
        testdata_path = os.path.join(os.getcwd(), 'mrfgen_files')
        self.staging_area = os.path.join(os.getcwd(), 'mrfgen_test_data')
        test_config = os.path.join(testdata_path, "mrfgen_test_config1c.xml")

        # Make empty dirs for mrfgen output
        mrfgen_dirs = ('input_dir', 'output_dir', 'working_dir', 'logfile_dir')
        [make_dir_tree(os.path.join(self.staging_area, path)) for path in mrfgen_dirs]

        # Copy empty output tile
        shutil.copytree(os.path.join(testdata_path, 'empty_tiles'), os.path.join(self.staging_area, 'empty_tiles'))

        self.output_mrf = os.path.join(self.staging_area, "output_dir/MYR4ODLOLLDY2014277_.mrf")
        self.output_ppg = os.path.join(self.staging_area, "output_dir/MYR4ODLOLLDY2014277_.ppg")
        self.output_idx = os.path.join(self.staging_area, "output_dir/MYR4ODLOLLDY2014277_.idx")
        self.output_img = os.path.join(self.staging_area, "output_dir/MYR4ODLOLLDY2014277_.png")
        self.compare_img = os.path.join(testdata_path, "test_comp1.png")

        # generate MRF
        # pdb.set_trace()
        run_command("mrfgen -c " + test_config, show_output=DEBUG)

    def test_generate_mrf(self):
        # Check MRF generation succeeded
        self.assertTrue(os.path.isfile(self.output_mrf), "MRF generation failed")

        # Read MRF
        dataset = gdal.Open(self.output_mrf)
        driver = dataset.GetDriver()
        if DEBUG:
            print('Driver:', str(driver.LongName))
        self.assertEqual(str(driver.LongName), "Meta Raster Format", "Driver is not Meta Raster Format")

        # This part of the test previously looked for a triplet of files in dataset.GetFileList().
        if DEBUG:
            print('Files: {0}, {1}'.format(self.output_ppg, self.output_idx))
        self.assertTrue(os.path.isfile(self.output_ppg), "MRF PPG generation failed")
        self.assertTrue(os.path.isfile(self.output_idx), "MRF IDX generation failed")

        if DEBUG:
            print('Projection:', str(dataset.GetProjection()))
        self.assertEqual(str(dataset.GetProjection()),
                         'GEOGCS["WGS 84",DATUM["WGS_1984",SPHEROID["WGS 84",6378137,298.257223563,AUTHORITY["EPSG","7030"]],AUTHORITY["EPSG","6326"]],PRIMEM["Greenwich",0,AUTHORITY["EPSG","8901"]],UNIT["degree",0.0174532925199433,AUTHORITY["EPSG","9122"]],AUTHORITY["EPSG","4326"]]')

        if DEBUG:
            print('Size: ', dataset.RasterXSize, 'x', dataset.RasterYSize, 'x', dataset.RasterCount)
        self.assertEqual(dataset.RasterXSize, 4096, "Size does not match")
        self.assertEqual(dataset.RasterYSize, 2048, "Size does not match")
        self.assertEqual(dataset.RasterCount, 1, "Size does not match")

        geotransform = dataset.GetGeoTransform()
        if DEBUG:
            print('Origin: (', geotransform[0], ',', geotransform[3], ')')
        self.assertEqual(geotransform[0], -180.0, "Origin does not match")
        self.assertEqual(geotransform[3], 90.0, "Origin does not match")
        if DEBUG:
            print('Pixel Size: (', geotransform[1], ',', geotransform[5], ')')
        self.assertEqual(geotransform[1], 0.087890625, "Pixel size does not match")
        self.assertEqual(geotransform[5], -0.087890625, "Pixel size does not match")

        band = dataset.GetRasterBand(1)
        if DEBUG:
            print('Overviews:', band.GetOverviewCount())
        self.assertEqual(band.GetOverviewCount(), 3, "Overview count does not match")

        if DEBUG:
            print('Colors:', band.GetRasterColorTable().GetCount())
        self.assertEqual(band.GetRasterColorTable().GetCount(), 256, "Color count does not match")
        for x in range(0, 255):
            color = band.GetRasterColorTable().GetColorEntry(x)
            if DEBUG:
                print(color)
            if x == 0:
                self.assertEqual(str(color), '(220, 220, 255, 0)', "Color does not match")
            if x == 1:
                self.assertEqual(str(color), '(0, 0, 0, 255)', "Color does not match")

        # Convert and compare MRF
        mrf = gdal.Open(self.output_mrf)
        driver = gdal.GetDriverByName("PNG")
        img = driver.CreateCopy(self.output_img, mrf, 0)

        if DEBUG:
            print('Generated: ' + ' '.join(img.GetFileList()))
            print('Size: ', img.RasterXSize, 'x', img.RasterYSize, 'x', img.RasterCount)
        self.assertEqual(img.RasterXSize, dataset.RasterXSize, "Size does not match")
        self.assertEqual(img.RasterYSize, dataset.RasterYSize, "Size does not match")
        self.assertEqual(img.RasterCount, dataset.RasterCount, "Size does not match")

        if DEBUG:
            print("Comparing: " + self.output_img + " to " + self.compare_img)
        self.assertTrue(filecmp.cmp(self.output_img, self.compare_img), "Output image does not match")

        img = None
        mrf = None

    def tearDown(self):
        if not SAVE_RESULTS:
            shutil.rmtree(self.staging_area)
        else:
            print("Leaving test results in : " + self.staging_area)


class TestMRFGeneration_nonpaletted(unittest.TestCase):
    
    def setUp(self):
        testdata_path = os.path.join(os.getcwd(), 'mrfgen_files')
        self.staging_area = os.path.join(os.getcwd(), 'mrfgen_test_data')
        self.tmp_area = os.path.join(self.staging_area, 'tmp')
        test_config = os.path.join(testdata_path, "mrfgen_test_config1b.xml")

        # Make empty dirs for mrfgen output
        mrfgen_dirs = ('output_dir', 'working_dir', 'logfile_dir')
        [make_dir_tree(os.path.join(self.staging_area, path)) for path in mrfgen_dirs]

        # Create non-paletted PNG using gdal_translate
        if DEBUG:
            print("Generating global image: non-paletted PNG")
        shutil.copytree(os.path.join(testdata_path, 'bluemarble_small'), os.path.join(self.tmp_area, 'bluemarble_small'))
        self.input_jpg = os.path.join(self.tmp_area, "bluemarble_small/bluemarble_small.jpg")
        self.output_png = os.path.join(self.tmp_area, "bluemarble_small/bluemarble_small.png")
        run_command('gdal_translate -of PNG ' + self.input_jpg + ' ' + self.output_png, show_output=DEBUG)
        shutil.copytree(os.path.join(self.tmp_area, 'bluemarble_small'), os.path.join(self.staging_area, 'bluemarble_small'))

        # Copy empty output tile and input imagery
        shutil.copytree(os.path.join(testdata_path, 'empty_tiles'), os.path.join(self.staging_area, 'empty_tiles'))
        #shutil.copytree(os.path.join(testdata_path, 'bluemarble_small'), os.path.join(self.staging_area, 'bluemarble_small'))
        shutil.copy2(os.path.join(testdata_path, 'bluemarble_small/bluemarble_small.jgw'), os.path.join(self.staging_area, 'bluemarble_small'))

        self.output_mrf = os.path.join(self.staging_area, "output_dir/BlueMarbleSmall2014237_.mrf")
        self.output_ppg = os.path.join(self.staging_area, "output_dir/BlueMarbleSmall2014237_.ppg")
        self.output_idx = os.path.join(self.staging_area, "output_dir/BlueMarbleSmall2014237_.idx")
        self.output_img = os.path.join(self.staging_area, "output_dir/BlueMarbleSmall2014237_.png")
        self.compare_img = os.path.join(testdata_path, "test_comp1b.png")

        # generate MRF
        #pdb.set_trace()
        cmd = "mrfgen -c " + test_config
        run_command(cmd, show_output=DEBUG)
        
    def test_generate_mrf(self):
        # Check MRF generation succeeded
        self.assertTrue(os.path.isfile(self.output_mrf), "MRF generation failed")
        
        # Read MRF
        dataset = gdal.Open(self.output_mrf)
        driver = dataset.GetDriver()
        if DEBUG:
            print('Driver:', str(driver.LongName))
        self.assertEqual(str(driver.LongName), "Meta Raster Format", "Driver is not Meta Raster Format")
        
        # This part of the test previously looked for a triplet of files in dataset.GetFileList(). 
        if DEBUG:
            print('Files: {0}, {1}'.format(self.output_ppg, self.output_idx))
        self.assertTrue(os.path.isfile(self.output_ppg), "MRF PPG generation failed")
        self.assertTrue(os.path.isfile(self.output_idx), "MRF IDX generation failed")
        
        if DEBUG:
            print('Projection:', str(dataset.GetProjection()))
        #self.assertEqual(str(dataset.GetProjection().replace('  ',' ')),'PROJCS["WGS 84 / Pseudo-Mercator",GEOGCS["WGS 84",DATUM["WGS_1984",SPHEROID["WGS 84",6378137,298.257223563,AUTHORITY["EPSG","7030"]],AUTHORITY["EPSG","6326"]],PRIMEM["Greenwich",0,AUTHORITY["EPSG","8901"]],UNIT["degree",0.0174532925199433,AUTHORITY["EPSG","9122"]],AUTHORITY["EPSG","4326"]],PROJECTION["Mercator_1SP"],PARAMETER["central_meridian",0],PARAMETER["scale_factor",1],PARAMETER["false_easting",0],PARAMETER["false_northing",0],UNIT["metre",1,AUTHORITY["EPSG","9001"]],AXIS["X",EAST],AXIS["Y",NORTH],EXTENSION["PROJ4","+proj=merc +a=6378137 +b=6378137 +lat_ts=0.0 +lon_0=0.0 +x_0=0.0 +y_0=0 +k=1.0 +units=m +nadgrids=@null +wktext +no_defs"],AUTHORITY["EPSG","3857"]]')
        self.assertEqual(str(dataset.GetProjection().replace('  ',' ')),'GEOGCS["WGS 84",DATUM["WGS_1984",SPHEROID["WGS 84",6378137,298.257223563,AUTHORITY["EPSG","7030"]],AUTHORITY["EPSG","6326"]],PRIMEM["Greenwich",0,AUTHORITY["EPSG","8901"]],UNIT["degree",0.0174532925199433,AUTHORITY["EPSG","9122"]],AUTHORITY["EPSG","4326"]]')
        
        if DEBUG:
            print('Size: ',dataset.RasterXSize,'x',dataset.RasterYSize, 'x',dataset.RasterCount)
        self.assertEqual(dataset.RasterXSize, 4096, "Size does not match")
        self.assertEqual(dataset.RasterYSize, 2048, "Size does not match")
        self.assertEqual(dataset.RasterCount, 3, "Size does not match")
        
        geotransform = dataset.GetGeoTransform()
        if DEBUG:
            print('Origin: (',geotransform[0], ',',geotransform[3],')')
        self.assertEqual(geotransform[0], -180.0, "Origin does not match")
        self.assertEqual(geotransform[3], 90.0, "Origin does not match")
        if DEBUG:
            print('Pixel Size: (',geotransform[1], ',',geotransform[5],')')
        self.assertEqual(str(geotransform[1]), '0.087890625', "Pixel size does not match")
        self.assertEqual(str(geotransform[5]), '-0.087890625', "Pixel size does not match")
        
        band = dataset.GetRasterBand(1)
        if DEBUG:
            print('Overviews:', band.GetOverviewCount())
        self.assertEqual(band.GetOverviewCount(), 4, "Overview count does not match")
        
        # Convert and compare MRF
        mrf = gdal.Open(self.output_mrf)
        driver = gdal.GetDriverByName("PNG")       
        img = driver.CreateCopy(self.output_img, mrf, 0 )
        
        if DEBUG:
            print('Generated: ' + ' '.join(img.GetFileList()))
            print('Size: ',img.RasterXSize,'x',img.RasterYSize, 'x',img.RasterCount)
        self.assertEqual(img.RasterXSize, dataset.RasterXSize, "Size does not match")
        self.assertEqual(img.RasterYSize, dataset.RasterYSize, "Size does not match")
        self.assertEqual(img.RasterCount, dataset.RasterCount, "Size does not match")
        
        if DEBUG:
            print("Comparing: " + self.output_img + " to " + self.compare_img)
        self.assertTrue(filecmp.cmp(self.output_img, self.compare_img), "Output image does not match")
        
        img = None
        mrf = None

    def tearDown(self):
        if not SAVE_RESULTS:
            shutil.rmtree(self.staging_area)
        else:
            print("Leaving test results in : " + self.staging_area)
        

class TestMRFGeneration_polar(unittest.TestCase):
    
    def setUp(self):
        testdata_path = os.path.join(os.getcwd(), 'mrfgen_files')
        self.staging_area = os.path.join(os.getcwd(), 'mrfgen_test_data')
        test_config = os.path.join(testdata_path, "mrfgen_test_config2a.xml")

        # Make source image dir
        input_dir = os.path.join(testdata_path, 'MORCR143ARDY')
        make_dir_tree(os.path.join(input_dir), ignore_existing=True)
        
        # Make empty dirs for mrfgen output
        mrfgen_dirs = ('output_dir', 'working_dir', 'logfile_dir')
        [make_dir_tree(os.path.join(self.staging_area, path)) for path in mrfgen_dirs]

        # Copy empty output tile
        shutil.copytree(os.path.join(testdata_path, 'empty_tiles'), os.path.join(self.staging_area, 'empty_tiles'))

        self.output_mrf = os.path.join(self.staging_area, "output_dir/MORCR143ARDY2017248_.mrf")
        self.output_pjg = os.path.join(self.staging_area, "output_dir/MORCR143ARDY2017248_.pjg")
        self.output_idx = os.path.join(self.staging_area, "output_dir/MORCR143ARDY2017248_.idx")
        self.output_img = os.path.join(self.staging_area, "output_dir/MORCR143ARDY2017248_.jpg")
        self.compare_img = os.path.join(testdata_path, "test_comp2.jpg")
            
        # generate MRF
        run_command("mrfgen -c " + test_config)
           
    def test_generate_mrf_polar(self):
        # Check MRF generation succeeded
        self.assertTrue(os.path.isfile(self.output_mrf), "MRF generation failed")
        
        # Read MRF
        dataset = gdal.Open(self.output_mrf)
        driver = dataset.GetDriver()
        if DEBUG:
            print('Driver:', str(driver.LongName))
        self.assertEqual(str(driver.LongName), "Meta Raster Format", "Driver is not Meta Raster Format")

        # This part of the test previously looked for a triplet of files in dataset.GetFileList().         
        if DEBUG:
            print('Files: {0}, {1}'.format(self.output_pjg, self.output_idx))
        self.assertTrue(os.path.isfile(self.output_pjg), "MRF PJG generation failed")
        self.assertTrue(os.path.isfile(self.output_idx), "MRF IDX generation failed")
        
        if DEBUG:
            print('Projection:', str(dataset.GetProjection()))
        self.assertEqual(str(dataset.GetProjection()),'PROJCS["WGS 84 / NSIDC Sea Ice Polar Stereographic North",GEOGCS["WGS 84",DATUM["WGS_1984",SPHEROID["WGS 84",6378137,298.257223563,AUTHORITY["EPSG","7030"]],AUTHORITY["EPSG","6326"]],PRIMEM["Greenwich",0,AUTHORITY["EPSG","8901"]],UNIT["degree",0.0174532925199433,AUTHORITY["EPSG","9122"]],AUTHORITY["EPSG","4326"]],PROJECTION["Polar_Stereographic"],PARAMETER["latitude_of_origin",70],PARAMETER["central_meridian",-45],PARAMETER["scale_factor",1],PARAMETER["false_easting",0],PARAMETER["false_northing",0],UNIT["metre",1,AUTHORITY["EPSG","9001"]],AXIS["X",EAST],AXIS["Y",NORTH],AUTHORITY["EPSG","3413"]]')

        
        if DEBUG:
            print('Size: ',dataset.RasterXSize,'x',dataset.RasterYSize, 'x',dataset.RasterCount)
        self.assertEqual(dataset.RasterXSize, 2048, "Size does not match")
        self.assertEqual(dataset.RasterYSize, 2048, "Size does not match")
        self.assertEqual(dataset.RasterCount, 3, "Size does not match")
        
        geotransform = dataset.GetGeoTransform()
        if DEBUG:
            print('Origin: (',geotransform[0], ',',geotransform[3],')')
        self.assertEqual(geotransform[0], -4194304, "Origin does not match")
        self.assertEqual(geotransform[3], 4194304, "Origin does not match")
        if DEBUG:
            print('Pixel Size: (',geotransform[1], ',',geotransform[5],')')
        self.assertEqual(int(geotransform[1]), 4096, "Pixel size does not match")
        self.assertEqual(int(geotransform[5]), -4096, "Pixel size does not match")
        
        band = dataset.GetRasterBand(1)
        if DEBUG:
            print('Overviews:', band.GetOverviewCount())
        self.assertEqual(band.GetOverviewCount(), 2, "Overview count does not match")
        
        # Convert and compare MRF
        mrf = gdal.Open(self.output_mrf)
        driver = gdal.GetDriverByName("JPEG")       
        img = driver.CreateCopy(self.output_img, mrf, 0 )
        
        if DEBUG:
            print('Generated: ' + ' '.join(img.GetFileList()))
            print('Size: ',img.RasterXSize,'x',img.RasterYSize, 'x',img.RasterCount)
        self.assertEqual(img.RasterXSize, dataset.RasterXSize, "Size does not match")
        self.assertEqual(img.RasterYSize, dataset.RasterYSize, "Size does not match")
        self.assertEqual(img.RasterCount, dataset.RasterCount, "Size does not match")
        
        if DEBUG:
            print("Comparing: " + self.output_img + " to " + self.compare_img)
        self.assertTrue(filecmp.cmp(self.output_img, self.compare_img), "Output image does not match")

        img = None
        mrf = None
        
    def tearDown(self):
        if not SAVE_RESULTS:
            shutil.rmtree(self.staging_area)
        else:
            print("Leaving test results in : " + self.staging_area)


class TestMRFGeneration_polar_avg(unittest.TestCase):

    def setUp(self):
        testdata_path = os.path.join(os.getcwd(), 'mrfgen_files')
        self.staging_area = os.path.join(os.getcwd(), 'mrfgen_test_data')
        test_config = os.path.join(testdata_path, "mrfgen_test_config2b.xml")

        # Make source image dir
        input_dir = os.path.join(testdata_path, 'MORCR143ARDY')
        make_dir_tree(os.path.join(input_dir), ignore_existing=True)

        # Make empty dirs for mrfgen output
        mrfgen_dirs = ('output_dir', 'working_dir', 'logfile_dir')
        [make_dir_tree(os.path.join(self.staging_area, path)) for path in mrfgen_dirs]

        # Copy empty output tile
        shutil.copytree(os.path.join(testdata_path, 'empty_tiles'), os.path.join(self.staging_area, 'empty_tiles'))

        self.output_mrf = os.path.join(self.staging_area, "output_dir/MORCR143ARDY2017248_.mrf")
        self.output_pjg = os.path.join(self.staging_area, "output_dir/MORCR143ARDY2017248_.pjg")
        self.output_idx = os.path.join(self.staging_area, "output_dir/MORCR143ARDY2017248_.idx")
        self.output_img = os.path.join(self.staging_area, "output_dir/MORCR143ARDY2017248_.jpg")
        self.compare_img = os.path.join(testdata_path, "test_comp2.jpg")

        # generate MRF
        run_command("mrfgen -c " + test_config)

    def test_generate_mrf_polar(self):
        # Check MRF generation succeeded
        self.assertTrue(os.path.isfile(self.output_mrf), "MRF generation failed")

        # Read MRF
        dataset = gdal.Open(self.output_mrf)
        driver = dataset.GetDriver()
        if DEBUG:
            print('Driver:', str(driver.LongName))
        self.assertEqual(str(driver.LongName), "Meta Raster Format", "Driver is not Meta Raster Format")

        # This part of the test previously looked for a triplet of files in dataset.GetFileList().
        if DEBUG:
            print('Files: {0}, {1}'.format(self.output_pjg, self.output_idx))
        self.assertTrue(os.path.isfile(self.output_pjg), "MRF PJG generation failed")
        self.assertTrue(os.path.isfile(self.output_idx), "MRF IDX generation failed")

        if DEBUG:
            print('Projection:', str(dataset.GetProjection()))
        self.assertEqual(str(dataset.GetProjection()),
                         'PROJCS["WGS 84 / NSIDC Sea Ice Polar Stereographic North",GEOGCS["WGS 84",DATUM["WGS_1984",SPHEROID["WGS 84",6378137,298.257223563,AUTHORITY["EPSG","7030"]],AUTHORITY["EPSG","6326"]],PRIMEM["Greenwich",0,AUTHORITY["EPSG","8901"]],UNIT["degree",0.0174532925199433,AUTHORITY["EPSG","9122"]],AUTHORITY["EPSG","4326"]],PROJECTION["Polar_Stereographic"],PARAMETER["latitude_of_origin",70],PARAMETER["central_meridian",-45],PARAMETER["scale_factor",1],PARAMETER["false_easting",0],PARAMETER["false_northing",0],UNIT["metre",1,AUTHORITY["EPSG","9001"]],AXIS["X",EAST],AXIS["Y",NORTH],AUTHORITY["EPSG","3413"]]')

        if DEBUG:
            print('Size: ', dataset.RasterXSize, 'x', dataset.RasterYSize, 'x', dataset.RasterCount)
        self.assertEqual(dataset.RasterXSize, 2048, "Size does not match")
        self.assertEqual(dataset.RasterYSize, 2048, "Size does not match")
        self.assertEqual(dataset.RasterCount, 3, "Size does not match")

        geotransform = dataset.GetGeoTransform()
        if DEBUG:
            print('Origin: (', geotransform[0], ',', geotransform[3], ')')
        self.assertEqual(geotransform[0], -4194304, "Origin does not match")
        self.assertEqual(geotransform[3], 4194304, "Origin does not match")
        if DEBUG:
            print('Pixel Size: (', geotransform[1], ',', geotransform[5], ')')
        self.assertEqual(int(geotransform[1]), 4096, "Pixel size does not match")
        self.assertEqual(int(geotransform[5]), -4096, "Pixel size does not match")

        band = dataset.GetRasterBand(1)
        if DEBUG:
            print('Overviews:', band.GetOverviewCount())
        self.assertEqual(band.GetOverviewCount(), 2, "Overview count does not match")

        # Convert and compare MRF
        mrf = gdal.Open(self.output_mrf)
        driver = gdal.GetDriverByName("JPEG")
        img = driver.CreateCopy(self.output_img, mrf, 0)

        if DEBUG:
            print('Generated: ' + ' '.join(img.GetFileList()))
            print('Size: ', img.RasterXSize, 'x', img.RasterYSize, 'x', img.RasterCount)
        self.assertEqual(img.RasterXSize, dataset.RasterXSize, "Size does not match")
        self.assertEqual(img.RasterYSize, dataset.RasterYSize, "Size does not match")
        self.assertEqual(img.RasterCount, dataset.RasterCount, "Size does not match")

        if DEBUG:
            print("Comparing: " + self.output_img + " to " + self.compare_img)
        self.assertTrue(filecmp.cmp(self.output_img, self.compare_img), "Output image does not match")

        img = None
        mrf = None

    def tearDown(self):
        if not SAVE_RESULTS:
            shutil.rmtree(self.staging_area)
        else:
            print("Leaving test results in : " + self.staging_area)


class TestMRFGeneration_mercator(unittest.TestCase):
    
    def setUp(self):
        testdata_path = os.path.join(os.getcwd(), 'mrfgen_files')
        self.staging_area = os.path.join(os.getcwd(), 'mrfgen_test_data')
        test_config = os.path.join(testdata_path, "mrfgen_test_config3a.xml")

        # Make empty dirs for mrfgen output
        mrfgen_dirs = ('output_dir', 'working_dir', 'logfile_dir')
        [make_dir_tree(os.path.join(self.staging_area, path)) for path in mrfgen_dirs]

        # Copy empty output tile and input imagery
        shutil.copytree(os.path.join(testdata_path, 'empty_tiles'), os.path.join(self.staging_area, 'empty_tiles'))
        shutil.copytree(os.path.join(testdata_path, 'bluemarble_small'), os.path.join(self.staging_area, 'bluemarble_small'))

        self.output_mrf = os.path.join(self.staging_area, "output_dir/BlueMarbleSmall2014237_.mrf")
        self.output_pjg = os.path.join(self.staging_area, "output_dir/BlueMarbleSmall2014237_.pjg")
        self.output_idx = os.path.join(self.staging_area, "output_dir/BlueMarbleSmall2014237_.idx")
        self.output_img = os.path.join(self.staging_area, "output_dir/BlueMarbleSmall2014237_.jpg")
        self.compare_img = os.path.join(testdata_path, "test_comp3.jpg")
            
        # generate MRF
        #pdb.set_trace()
        cmd = "mrfgen -c " + test_config
        run_command(cmd, show_output=DEBUG)

    def test_generate_mrf(self):
        # Check MRF generation succeeded
        self.assertTrue(os.path.isfile(self.output_mrf), "MRF generation failed")
        
        # Read MRF
        dataset = gdal.Open(self.output_mrf)
        driver = dataset.GetDriver()
        if DEBUG:
            print('Driver:', str(driver.LongName))
        self.assertEqual(str(driver.LongName), "Meta Raster Format", "Driver is not Meta Raster Format")
        
        # This part of the test previously looked for a triplet of files in dataset.GetFileList(). 
        if DEBUG:
            print('Files: {0}, {1}'.format(self.output_pjg, self.output_idx))
        self.assertTrue(os.path.isfile(self.output_pjg), "MRF PJG generation failed")
        self.assertTrue(os.path.isfile(self.output_idx), "MRF IDX generation failed")
        
        if DEBUG:
            print('Projection:', str(dataset.GetProjection()))
        self.assertEqual(str(dataset.GetProjection().replace('  ',' ')),'PROJCS["WGS 84 / Pseudo-Mercator",GEOGCS["WGS 84",DATUM["WGS_1984",SPHEROID["WGS 84",6378137,298.257223563,AUTHORITY["EPSG","7030"]],AUTHORITY["EPSG","6326"]],PRIMEM["Greenwich",0,AUTHORITY["EPSG","8901"]],UNIT["degree",0.0174532925199433,AUTHORITY["EPSG","9122"]],AUTHORITY["EPSG","4326"]],PROJECTION["Mercator_1SP"],PARAMETER["central_meridian",0],PARAMETER["scale_factor",1],PARAMETER["false_easting",0],PARAMETER["false_northing",0],UNIT["metre",1,AUTHORITY["EPSG","9001"]],AXIS["X",EAST],AXIS["Y",NORTH],EXTENSION["PROJ4","+proj=merc +a=6378137 +b=6378137 +lat_ts=0.0 +lon_0=0.0 +x_0=0.0 +y_0=0 +k=1.0 +units=m +nadgrids=@null +wktext +no_defs"],AUTHORITY["EPSG","3857"]]')
        
        if DEBUG:
            print('Size: ',dataset.RasterXSize,'x',dataset.RasterYSize, 'x',dataset.RasterCount)
        self.assertEqual(dataset.RasterXSize, 1024, "Size does not match")
        self.assertEqual(dataset.RasterYSize, 1024, "Size does not match")
        self.assertEqual(dataset.RasterCount, 3, "Size does not match")
        
        geotransform = dataset.GetGeoTransform()
        if DEBUG:
            print('Origin: (',geotransform[0], ',',geotransform[3],')')
        self.assertEqual(geotransform[0], -20037508.34, "Origin does not match")
        self.assertEqual(geotransform[3], 20037508.34, "Origin does not match")
        if DEBUG:
            print('Pixel Size: (',geotransform[1], ',',geotransform[5],')')
        self.assertEqual(str(geotransform[1]), '39135.7584765625', "Pixel size does not match")
        self.assertEqual(str(geotransform[5]), '-39135.7584765625', "Pixel size does not match")
        
        band = dataset.GetRasterBand(1)
        if DEBUG:
            print('Overviews:', band.GetOverviewCount())
        self.assertEqual(band.GetOverviewCount(), 2, "Overview count does not match")
        
        # Convert and compare MRF
        mrf = gdal.Open(self.output_mrf)
        driver = gdal.GetDriverByName("JPEG")       
        img = driver.CreateCopy(self.output_img, mrf, 0 )
        
        if DEBUG:
            print('Generated: ' + ' '.join(img.GetFileList()))
            print('Size: ',img.RasterXSize,'x',img.RasterYSize, 'x',img.RasterCount)
        self.assertEqual(img.RasterXSize, dataset.RasterXSize, "Size does not match")
        self.assertEqual(img.RasterYSize, dataset.RasterYSize, "Size does not match")
        self.assertEqual(img.RasterCount, dataset.RasterCount, "Size does not match")
        
        if DEBUG:
            print("Comparing: " + self.output_img + " to " + self.compare_img)
        self.assertTrue(filecmp.cmp(self.output_img, self.compare_img), "Output image does not match")
        
        img = None
        mrf = None

    def tearDown(self):
        if not SAVE_RESULTS:
            shutil.rmtree(self.staging_area)
        else:
            print("Leaving test results in : " + self.staging_area)


class TestMRFGeneration_mercator_avg(unittest.TestCase):

    def setUp(self):
        testdata_path = os.path.join(os.getcwd(), 'mrfgen_files')
        self.staging_area = os.path.join(os.getcwd(), 'mrfgen_test_data')
        test_config = os.path.join(testdata_path, "mrfgen_test_config3b.xml")

        # Make empty dirs for mrfgen output
        mrfgen_dirs = ('output_dir', 'working_dir', 'logfile_dir')
        [make_dir_tree(os.path.join(self.staging_area, path)) for path in mrfgen_dirs]

        # Copy empty output tile and input imagery
        shutil.copytree(os.path.join(testdata_path, 'empty_tiles'), os.path.join(self.staging_area, 'empty_tiles'))
        shutil.copytree(os.path.join(testdata_path, 'bluemarble_small'),
                        os.path.join(self.staging_area, 'bluemarble_small'))

        self.output_mrf = os.path.join(self.staging_area, "output_dir/BlueMarbleSmall2014237_.mrf")
        self.output_pjg = os.path.join(self.staging_area, "output_dir/BlueMarbleSmall2014237_.pjg")
        self.output_idx = os.path.join(self.staging_area, "output_dir/BlueMarbleSmall2014237_.idx")
        self.output_img = os.path.join(self.staging_area, "output_dir/BlueMarbleSmall2014237_.jpg")
        self.compare_img = os.path.join(testdata_path, "test_comp3.jpg")

        # generate MRF
        # pdb.set_trace()
        cmd = "mrfgen -c " + test_config
        run_command(cmd, show_output=DEBUG)

    def test_generate_mrf(self):
        # Check MRF generation succeeded
        self.assertTrue(os.path.isfile(self.output_mrf), "MRF generation failed")

        # Read MRF
        dataset = gdal.Open(self.output_mrf)
        driver = dataset.GetDriver()
        if DEBUG:
            print('Driver:', str(driver.LongName))
        self.assertEqual(str(driver.LongName), "Meta Raster Format", "Driver is not Meta Raster Format")

        # This part of the test previously looked for a triplet of files in dataset.GetFileList().
        if DEBUG:
            print('Files: {0}, {1}'.format(self.output_pjg, self.output_idx))
        self.assertTrue(os.path.isfile(self.output_pjg), "MRF PJG generation failed")
        self.assertTrue(os.path.isfile(self.output_idx), "MRF IDX generation failed")

        if DEBUG:
            print('Projection:', str(dataset.GetProjection()))
        self.assertEqual(str(dataset.GetProjection().replace('  ', ' ')),
                         'PROJCS["WGS 84 / Pseudo-Mercator",GEOGCS["WGS 84",DATUM["WGS_1984",SPHEROID["WGS 84",6378137,298.257223563,AUTHORITY["EPSG","7030"]],AUTHORITY["EPSG","6326"]],PRIMEM["Greenwich",0,AUTHORITY["EPSG","8901"]],UNIT["degree",0.0174532925199433,AUTHORITY["EPSG","9122"]],AUTHORITY["EPSG","4326"]],PROJECTION["Mercator_1SP"],PARAMETER["central_meridian",0],PARAMETER["scale_factor",1],PARAMETER["false_easting",0],PARAMETER["false_northing",0],UNIT["metre",1,AUTHORITY["EPSG","9001"]],AXIS["X",EAST],AXIS["Y",NORTH],EXTENSION["PROJ4","+proj=merc +a=6378137 +b=6378137 +lat_ts=0.0 +lon_0=0.0 +x_0=0.0 +y_0=0 +k=1.0 +units=m +nadgrids=@null +wktext +no_defs"],AUTHORITY["EPSG","3857"]]')

        if DEBUG:
            print('Size: ', dataset.RasterXSize, 'x', dataset.RasterYSize, 'x', dataset.RasterCount)
        self.assertEqual(dataset.RasterXSize, 1024, "Size does not match")
        self.assertEqual(dataset.RasterYSize, 1024, "Size does not match")
        self.assertEqual(dataset.RasterCount, 3, "Size does not match")

        geotransform = dataset.GetGeoTransform()
        if DEBUG:
            print('Origin: (', geotransform[0], ',', geotransform[3], ')')
        self.assertEqual(geotransform[0], -20037508.34, "Origin does not match")
        self.assertEqual(geotransform[3], 20037508.34, "Origin does not match")
        if DEBUG:
            print('Pixel Size: (', geotransform[1], ',', geotransform[5], ')')
        self.assertEqual(str(geotransform[1]), '39135.7584765625', "Pixel size does not match")
        self.assertEqual(str(geotransform[5]), '-39135.7584765625', "Pixel size does not match")

        band = dataset.GetRasterBand(1)
        if DEBUG:
            print('Overviews:', band.GetOverviewCount())
        self.assertEqual(band.GetOverviewCount(), 2, "Overview count does not match")

        # Convert and compare MRF
        mrf = gdal.Open(self.output_mrf)
        driver = gdal.GetDriverByName("JPEG")
        img = driver.CreateCopy(self.output_img, mrf, 0)

        if DEBUG:
            print('Generated: ' + ' '.join(img.GetFileList()))
            print('Size: ', img.RasterXSize, 'x', img.RasterYSize, 'x', img.RasterCount)
        self.assertEqual(img.RasterXSize, dataset.RasterXSize, "Size does not match")
        self.assertEqual(img.RasterYSize, dataset.RasterYSize, "Size does not match")
        self.assertEqual(img.RasterCount, dataset.RasterCount, "Size does not match")

        if DEBUG:
            print("Comparing: " + self.output_img + " to " + self.compare_img)
        self.assertTrue(filecmp.cmp(self.output_img, self.compare_img), "Output image does not match")

        img = None
        mrf = None

    def tearDown(self):
        if not SAVE_RESULTS:
            shutil.rmtree(self.staging_area)
        else:
            print("Leaving test results in : " + self.staging_area)


class TestMRFGeneration_granule(unittest.TestCase):
    
    def setUp(self):
        testdata_path = os.path.join(os.getcwd(), 'mrfgen_files')
        self.input_dir = os.path.join(testdata_path, 'obpg')
        self.staging_area = os.path.join(os.getcwd(), 'mrfgen_test_data')
        test_config4a = os.path.join(testdata_path, "mrfgen_test_config4a.xml")
        test_config4b = os.path.join(testdata_path, "mrfgen_test_config4b.xml")
        test_config4c = os.path.join(testdata_path, "mrfgen_test_config4c.xml")
        test_config4d = os.path.join(testdata_path, "mrfgen_test_config4d.xml")

        # Make source image dir
        make_dir_tree(self.input_dir, ignore_existing=True)

        # Make empty dirs for mrfgen output
        mrfgen_dirs = ('output_dir', 'working_dir', 'logfile_dir')
        [make_dir_tree(os.path.join(self.staging_area, path)) for path in mrfgen_dirs]

        # Copy empty output tile
        shutil.copytree(os.path.join(testdata_path, 'empty_tiles'), os.path.join(self.staging_area, 'empty_tiles'))

        self.output_mrf = os.path.join(self.staging_area, "output_dir/OBPG2015336_.mrf")
        self.output_ppg = os.path.join(self.staging_area, "output_dir/OBPG2015336_.ppg")
        self.output_idx = os.path.join(self.staging_area, "output_dir/OBPG2015336_.idx")
        self.output_zdb = os.path.join(self.staging_area, "output_dir/OBPG2015336_.zdb")
        self.output_img_a = os.path.join(self.staging_area, "output_dir/OBPG2015336_.png")
        self.output_img_b = os.path.join(self.staging_area, "output_dir/OBPG2015336_Z0.png")
        self.output_img_c = os.path.join(self.staging_area, "output_dir/OBPG2015336_Z1.png")
        self.output_img_d = os.path.join(self.staging_area, "output_dir/OBPG2015336_Z2.png")
        self.compare_img_b = os.path.join(testdata_path, "test_comp4b.png")
        self.compare_img_c = os.path.join(testdata_path, "test_comp4c.png")
        self.compare_img_d = os.path.join(testdata_path, "test_comp4d.png")

        # create copy of colormap
        shutil.copy2(os.path.join(testdata_path, "colormaps/MODIS_Aqua_Chlorophyll_A.xml"), os.path.join(self.staging_area, 'working_dir'))
        if DEBUG:
            print("Generating empty MRF with No Copy option")

        #pdb.set_trace()
        run_command("mrfgen -c " + test_config4a, show_output=DEBUG)
        if DEBUG:
            print("Generating global composite using granules with existing NoCopy MRF at z=0")
        run_command("mrfgen -c " + test_config4b, show_output=DEBUG)
        run_command('gdal_translate -of PNG -outsize 1024 512 ' + self.output_mrf+':MRF:Z0 ' + self.output_img_b, show_output=DEBUG)
        if DEBUG:
            print("Generating global image with single granules with existing NoCopy MRF at z=1")
        run_command("mrfgen -c " + test_config4c, show_output=DEBUG)
        run_command('gdal_translate -of PNG -outsize 1024 512 ' + self.output_mrf+':MRF:Z1 ' + self.output_img_c, show_output=DEBUG)
        if DEBUG:
            print("Generating global image with single granules with existing NoCopy MRF at z=2")
        run_command("mrfgen -c " + test_config4d, show_output=DEBUG)
        run_command('gdal_translate -of PNG -outsize 1024 512 ' + self.output_mrf + ':MRF:Z2 ' + self.output_img_d, show_output=DEBUG)
           
    def test_generate_mrf(self):
        '''
        This portion the following test cases:
            Test using empty MRF with No Copy option
        '''
        # Check MRF generation succeeded
        self.assertTrue(os.path.isfile(self.output_mrf), "MRF generation failed")
        
        # Read MRF
        dataset = gdal.Open(self.output_mrf)
        driver = dataset.GetDriver()
        if DEBUG:
            print('Driver:', str(driver.LongName))
        self.assertEqual(str(driver.LongName), "Meta Raster Format", "Driver is not Meta Raster Format")

        # This part of the test previously looked for a triplet of files in dataset.GetFileList().         
        if DEBUG:
            print('Files: {0}, {1}'.format(self.output_ppg, self.output_idx))
        self.assertTrue(os.path.isfile(self.output_ppg), "MRF PPG generation failed")
        self.assertTrue(os.path.isfile(self.output_idx), "MRF IDX generation failed")
        self.assertTrue(os.path.isfile(self.output_zdb), "MRF ZDB generation failed")
        
        if DEBUG:
            print('Projection:', str(dataset.GetProjection()))
        self.assertEqual(str(dataset.GetProjection()),'GEOGCS["WGS 84",DATUM["WGS_1984",SPHEROID["WGS 84",6378137,298.257223563,AUTHORITY["EPSG","7030"]],AUTHORITY["EPSG","6326"]],PRIMEM["Greenwich",0,AUTHORITY["EPSG","8901"]],UNIT["degree",0.0174532925199433,AUTHORITY["EPSG","9122"]],AUTHORITY["EPSG","4326"]]')
        
        if DEBUG:
            print('Size: ',dataset.RasterXSize,'x',dataset.RasterYSize, 'x',dataset.RasterCount)
        self.assertEqual(dataset.RasterXSize, 40960, "Size does not match")
        self.assertEqual(dataset.RasterYSize, 20480, "Size does not match")
        self.assertEqual(dataset.RasterCount, 1, "Number of bands do not match")
        
        geotransform = dataset.GetGeoTransform()
        if DEBUG:
            print('Origin: (',geotransform[0], ',',geotransform[3],')')
        self.assertEqual(geotransform[0], -180.0, "Origin does not match")
        self.assertEqual(geotransform[3], 90.0, "Origin does not match")
        if DEBUG:
            print('Pixel Size: (',geotransform[1], ',',geotransform[5],')')
        self.assertEqual(float(geotransform[1]), 0.0087890625, "Pixel size does not match")
        self.assertEqual(float(geotransform[5]), -0.0087890625, "Pixel size does not match")
        
        band = dataset.GetRasterBand(1)
        if DEBUG:
            print('Overviews:', band.GetOverviewCount())
        self.assertEqual(band.GetOverviewCount(), 7, "Overview count does not match")
        
        # Convert and compare MRF
        mrf = gdal.Open(self.output_mrf)
        driver = gdal.GetDriverByName("PNG")       
        img = driver.CreateCopy(self.output_img_a, mrf, 0 )
        
        if DEBUG:
            print('Generated: ' + ' '.join(img.GetFileList()))
            print('Size: ',img.RasterXSize,'x',img.RasterYSize, 'x',img.RasterCount)
        self.assertEqual(img.RasterXSize, dataset.RasterXSize, "Size does not match")
        self.assertEqual(img.RasterYSize, dataset.RasterYSize, "Size does not match")
        self.assertEqual(img.RasterCount, dataset.RasterCount, "Size does not match")
        
        '''
        This portion covers the following test cases:
            Test composite MRF with No Copy option
            Test using granule images
            Test using existing MRF
            Test using granule images with Z-level
            Test input images that cross antimeridian
            Test merging of input images with transparency
            Test adding image to existing Z-level
        '''
        
        # Read MRF
        dataset = gdal.Open(self.output_mrf+":MRF:Z0")
        driver = dataset.GetDriver()
        if DEBUG:
            print('Driver:', str(driver.LongName))
        self.assertEqual(str(driver.LongName), "Meta Raster Format", "Driver is not Meta Raster Format")
        
        if DEBUG:
            print('Projection:', str(dataset.GetProjection()))
        self.assertEqual(str(dataset.GetProjection()),'GEOGCS["WGS 84",DATUM["WGS_1984",SPHEROID["WGS 84",6378137,298.257223563,AUTHORITY["EPSG","7030"]],AUTHORITY["EPSG","6326"]],PRIMEM["Greenwich",0,AUTHORITY["EPSG","8901"]],UNIT["degree",0.0174532925199433,AUTHORITY["EPSG","9122"]],AUTHORITY["EPSG","4326"]]')
        
        if DEBUG:
            print('Size: ',dataset.RasterXSize,'x',dataset.RasterYSize, 'x',dataset.RasterCount)
        self.assertEqual(dataset.RasterXSize, 40960, "Size does not match")
        self.assertEqual(dataset.RasterYSize, 20480, "Size does not match")
        self.assertEqual(dataset.RasterCount, 1, "Number of bands do not match")
        
        geotransform = dataset.GetGeoTransform()
        if DEBUG:
            print('Origin: (',geotransform[0], ',',geotransform[3],')')
        self.assertEqual(geotransform[0], -180.0, "Origin does not match")
        self.assertEqual(geotransform[3], 90.0, "Origin does not match")
        if DEBUG:
            print('Pixel Size: (',geotransform[1], ',',geotransform[5],')')
        self.assertEqual(float(geotransform[1]), 0.0087890625, "Pixel size does not match")
        self.assertEqual(float(geotransform[5]), -0.0087890625, "Pixel size does not match")
        
        band = dataset.GetRasterBand(1)
        if DEBUG:
            print('Overviews:', band.GetOverviewCount())
        self.assertEqual(band.GetOverviewCount(), 7, "Overview count does not match")
        
        # Compare MRF
        img = gdal.Open(self.output_img_b)
        if DEBUG:
            print('Size: ',img.RasterXSize,'x',img.RasterYSize, 'x',img.RasterCount)        
            print("Comparing: " + self.output_img_b + " to " + self.compare_img_b)
        self.assertTrue(filecmp.cmp(self.output_img_b, self.compare_img_b), "Output composite image does not match")

        '''
        This portion covers the following test cases:        
            Test adding image to new Z-level
            Test adding image to multiple Z-levels
            Test using single image with Z-level
        '''
        # Read MRF
        dataset = gdal.Open(self.output_mrf+":MRF:Z1")
        driver = dataset.GetDriver()
        if DEBUG:
            print('Driver:', str(driver.LongName))
        self.assertEqual(str(driver.LongName), "Meta Raster Format", "Driver is not Meta Raster Format")
        
        if DEBUG:
            print('Projection:', str(dataset.GetProjection()))
        self.assertEqual(str(dataset.GetProjection()),'GEOGCS["WGS 84",DATUM["WGS_1984",SPHEROID["WGS 84",6378137,298.257223563,AUTHORITY["EPSG","7030"]],AUTHORITY["EPSG","6326"]],PRIMEM["Greenwich",0,AUTHORITY["EPSG","8901"]],UNIT["degree",0.0174532925199433,AUTHORITY["EPSG","9122"]],AUTHORITY["EPSG","4326"]]')
        
        if DEBUG:
            print('Size: ',dataset.RasterXSize,'x',dataset.RasterYSize, 'x',dataset.RasterCount)
        self.assertEqual(dataset.RasterXSize, 40960, "Size does not match")
        self.assertEqual(dataset.RasterYSize, 20480, "Size does not match")
        self.assertEqual(dataset.RasterCount, 1, "Number of bands do not match")
        
        geotransform = dataset.GetGeoTransform()
        if DEBUG:
            print('Origin: (',geotransform[0], ',',geotransform[3],')')
        self.assertEqual(geotransform[0], -180.0, "Origin does not match")
        self.assertEqual(geotransform[3], 90.0, "Origin does not match")
        if DEBUG:
            print('Pixel Size: (',geotransform[1], ',',geotransform[5],')')
        self.assertEqual(float(geotransform[1]), 0.0087890625, "Pixel size does not match")
        self.assertEqual(float(geotransform[5]), -0.0087890625, "Pixel size does not match")
        
        band = dataset.GetRasterBand(1)
        if DEBUG:
            print('Overviews:', band.GetOverviewCount())
        self.assertEqual(band.GetOverviewCount(), 7, "Overview count does not match")
        
        # Convert and compare MRF
        img = gdal.Open(self.output_img_c)
        if DEBUG:
            print('Size: ',img.RasterXSize,'x',img.RasterYSize, 'x',img.RasterCount)        
            print("Comparing: " + self.output_img_c + " to " + self.compare_img_c)
        self.assertTrue(filecmp.cmp(self.output_img_c, self.compare_img_c), "Output granule image does not match")

        '''
        This portion covers the following test cases:        
            Same as previous item, but with the 'NNb' resampling method
        '''
        # Read MRF
        dataset = gdal.Open(self.output_mrf + ":MRF:Z2")
        driver = dataset.GetDriver()
        if DEBUG:
            print('Driver:', str(driver.LongName))
        self.assertEqual(str(driver.LongName), "Meta Raster Format", "Driver is not Meta Raster Format")

        if DEBUG:
            print('Projection:', str(dataset.GetProjection()))
        self.assertEqual(str(dataset.GetProjection()),
                         'GEOGCS["WGS 84",DATUM["WGS_1984",SPHEROID["WGS 84",6378137,298.257223563,AUTHORITY["EPSG","7030"]],AUTHORITY["EPSG","6326"]],PRIMEM["Greenwich",0,AUTHORITY["EPSG","8901"]],UNIT["degree",0.0174532925199433,AUTHORITY["EPSG","9122"]],AUTHORITY["EPSG","4326"]]')

        if DEBUG:
            print('Size: ', dataset.RasterXSize, 'x', dataset.RasterYSize, 'x', dataset.RasterCount)
        self.assertEqual(dataset.RasterXSize, 40960, "Size does not match")
        self.assertEqual(dataset.RasterYSize, 20480, "Size does not match")
        self.assertEqual(dataset.RasterCount, 1, "Number of bands do not match")

        geotransform = dataset.GetGeoTransform()
        if DEBUG:
            print('Origin: (', geotransform[0], ',', geotransform[3], ')')
        self.assertEqual(geotransform[0], -180.0, "Origin does not match")
        self.assertEqual(geotransform[3], 90.0, "Origin does not match")
        if DEBUG:
            print('Pixel Size: (', geotransform[1], ',', geotransform[5], ')')
        self.assertEqual(float(geotransform[1]), 0.0087890625, "Pixel size does not match")
        self.assertEqual(float(geotransform[5]), -0.0087890625, "Pixel size does not match")

        band = dataset.GetRasterBand(1)
        if DEBUG:
            print('Overviews:', band.GetOverviewCount())
        self.assertEqual(band.GetOverviewCount(), 7, "Overview count does not match")

        # Convert and compare MRF
        img = gdal.Open(self.output_img_d)
        if DEBUG:
            print('Size: ', img.RasterXSize, 'x', img.RasterYSize, 'x', img.RasterCount)
            print("Comparing: " + self.output_img_d + " to " + self.compare_img_d)
        self.assertTrue(filecmp.cmp(self.output_img_d, self.compare_img_d), "Output granule image does not match")


        img = None
        
        # Test ZDB
        if DEBUG:
            print("Checking " + self.output_zdb)
        con = sqlite3.connect(self.output_zdb)
        cur = con.cursor()
        # Check for existing key
        cur.execute("SELECT COUNT(*) FROM ZINDEX;")
        lid = int(cur.fetchone()[0])
        if DEBUG:
            print("Number of records: " + str(lid))
        self.assertEqual(lid, 3, "Number of records not matching in ZDB")
        # Check for matching keys
        cur.execute("SELECT key_str FROM ZINDEX where z=0;")
        key_str = cur.fetchone()[0]
        if DEBUG:
            print(key_str)
        self.assertEqual(key_str, '20151202', "Time for Z=0 does not match in ZDB")
        cur.execute("SELECT key_str FROM ZINDEX where z=1;")
        key_str = cur.fetchone()[0]
        if DEBUG:
            print(key_str)
        self.assertEqual(key_str, '20151202100000', "Time for Z=1 does not match in ZDB")
        if con:
            con.close()

    def tearDown(self):
        if not SAVE_RESULTS:
            [os.remove(os.path.join(self.input_dir, file)) for file in os.listdir(self.input_dir) if not file.endswith('.tiff')]
            shutil.rmtree(self.staging_area)
        else:
            print("Leaving test results in : " + self.staging_area)

class TestMRFGeneration_granule_webmerc(unittest.TestCase):
    
    def setUp(self):
        testdata_path = os.path.join(os.getcwd(), 'mrfgen_files')
        self.input_dir = os.path.join(testdata_path, 'obpg')
        self.staging_area = os.path.join(os.getcwd(), 'mrfgen_test_data')
        test_config = os.path.join(testdata_path, "mrfgen_test_config5.xml")

        # Make source image dir
        make_dir_tree(self.input_dir, ignore_existing=True)

        # Make empty dirs for mrfgen output
        mrfgen_dirs = ('output_dir', 'working_dir', 'logfile_dir')
        [make_dir_tree(os.path.join(self.staging_area, path)) for path in mrfgen_dirs]

        # Copy empty output tile
        shutil.copytree(os.path.join(testdata_path, 'empty_tiles'), os.path.join(self.staging_area, 'empty_tiles'))

        self.output_mrf = os.path.join(self.staging_area, "output_dir/OBPG_webmerc2015336_.mrf")
        self.output_ppg = os.path.join(self.staging_area, "output_dir/OBPG_webmerc2015336_.ppg")
        self.output_idx = os.path.join(self.staging_area, "output_dir/OBPG_webmerc2015336_.idx")
        self.output_zdb = os.path.join(self.staging_area, "output_dir/OBPG_webmerc2015336_.zdb")
        self.output_img = os.path.join(self.staging_area, "output_dir/OBPG_webmerc2015336_.png")
        self.compare_img = os.path.join(testdata_path, "test_comp5.png")

        # create copy of colormap
        shutil.copy2(os.path.join(testdata_path, "colormaps/MODIS_Aqua_Chlorophyll_A.xml"), os.path.join(self.staging_area, 'working_dir'))
        
        if DEBUG:
            print("Generating global Web Mercator image with granules ")
        #pdb.set_trace()
        run_command("mrfgen -c " + test_config, show_output=DEBUG)
        run_command('gdal_translate -of PNG -outsize 1024 1024 ' + self.output_mrf+':MRF:Z0 ' + self.output_img, show_output=DEBUG)
           
    def test_generate_mrf(self):
        '''
        This covers the following test cases:        
            Test auto creation of empty MRF
            Test using existing MRF with reprojection with z-level
            Test non-merging of input images with transparency
        '''
        # Check MRF generation succeeded
        self.assertTrue(os.path.isfile(self.output_mrf), "MRF generation failed")
        
        # Read MRF
        dataset = gdal.Open(self.output_mrf)
        driver = dataset.GetDriver()
        if DEBUG:
            print('Driver:', str(driver.LongName))
        self.assertEqual(str(driver.LongName), "Meta Raster Format", "Driver is not Meta Raster Format")

        # This part of the test previously looked for a triplet of files in dataset.GetFileList().         
        if DEBUG:
            print('Files: {0}, {1}'.format(self.output_ppg, self.output_idx))
        self.assertTrue(os.path.isfile(self.output_ppg), "MRF PPG generation failed")
        self.assertTrue(os.path.isfile(self.output_idx), "MRF IDX generation failed")
        self.assertTrue(os.path.isfile(self.output_zdb), "MRF ZDB generation failed")
        
        if DEBUG:
            print('Projection:', str(dataset.GetProjection()))
        self.assertEqual(str(dataset.GetProjection().replace('  ',' ')),'PROJCS["WGS 84 / Pseudo-Mercator",GEOGCS["WGS 84",DATUM["WGS_1984",SPHEROID["WGS 84",6378137,298.257223563,AUTHORITY["EPSG","7030"]],AUTHORITY["EPSG","6326"]],PRIMEM["Greenwich",0,AUTHORITY["EPSG","8901"]],UNIT["degree",0.0174532925199433,AUTHORITY["EPSG","9122"]],AUTHORITY["EPSG","4326"]],PROJECTION["Mercator_1SP"],PARAMETER["central_meridian",0],PARAMETER["scale_factor",1],PARAMETER["false_easting",0],PARAMETER["false_northing",0],UNIT["metre",1,AUTHORITY["EPSG","9001"]],AXIS["X",EAST],AXIS["Y",NORTH],EXTENSION["PROJ4","+proj=merc +a=6378137 +b=6378137 +lat_ts=0.0 +lon_0=0.0 +x_0=0.0 +y_0=0 +k=1.0 +units=m +nadgrids=@null +wktext +no_defs"],AUTHORITY["EPSG","3857"]]')
        
        if DEBUG:
            print('Size: ',dataset.RasterXSize,'x',dataset.RasterYSize, 'x',dataset.RasterCount)
        self.assertEqual(dataset.RasterXSize, 32768, "Size does not match")
        self.assertEqual(dataset.RasterYSize, 32768, "Size does not match")
        self.assertEqual(dataset.RasterCount, 1, "Number of bands do not match")
        
        geotransform = dataset.GetGeoTransform()
        if DEBUG:
            print('Origin: (',geotransform[0], ',',geotransform[3],')')
        self.assertEqual(geotransform[0], -20037508.34, "Origin does not match")
        self.assertEqual(geotransform[3], 20037508.34, "Origin does not match")
        if DEBUG:
            print('Pixel Size: (',geotransform[1], ',',geotransform[5],')')
        self.assertEqual(float(geotransform[1]), 1222.9924523925781, "Pixel size does not match")
        self.assertEqual(float(geotransform[5]), -1222.9924523925781, "Pixel size does not match")
        
        band = dataset.GetRasterBand(1)
        if DEBUG:
            print('Overviews:', band.GetOverviewCount())
        self.assertEqual(band.GetOverviewCount(), 7, "Overview count does not match")
        
        # Compare MRF
        img = gdal.Open(self.output_img)
        if DEBUG:
            print('Size: ',img.RasterXSize,'x',img.RasterYSize, 'x',img.RasterCount)        
            print("Comparing: " + self.output_img + " to " + self.compare_img)
        self.assertTrue(filecmp.cmp(self.output_img, self.compare_img), "Output composite image does not match")        
        
        img = None
        
        # Test ZDB
        if DEBUG:
            print("Checking " + self.output_zdb)
        con = sqlite3.connect(self.output_zdb)
        cur = con.cursor()
        # Check for existing key
        cur.execute("SELECT COUNT(*) FROM ZINDEX;")
        lid = int(cur.fetchone()[0])
        if DEBUG:
            print("Number of records: " + str(lid))
        self.assertEqual(lid, 1, "Number of records not matching in ZDB")
        # Check for matching keys
        cur.execute("SELECT key_str FROM ZINDEX where z=0;")
        key_str = cur.fetchone()[0]
        if DEBUG:
            print(key_str)
        self.assertEqual(key_str, '20151202', "Time for Z=0 does not match in ZDB")
        if con:
            con.close()

    def tearDown(self):
        if not SAVE_RESULTS:
            [os.remove(os.path.join(self.input_dir, file)) for file in os.listdir(self.input_dir) if not file.endswith('.tiff')]
            shutil.rmtree(self.staging_area)
        else:
            print("Leaving test results in : " + self.staging_area)

class TestMRFGeneration_tiled_z(unittest.TestCase):
    '''
    This covers the following test cases:
        Test using tiled images with Z-level        
        Test MRF generation with date and time
    '''
    def setUp(self):
        testdata_path = os.path.join(os.getcwd(), 'mrfgen_files')
        self.staging_area = os.path.join(os.getcwd(), 'mrfgen_test_data')
        test_config = os.path.join(testdata_path, "mrfgen_test_config6.xml")

        # Make source image dir
        make_dir_tree(os.path.join(testdata_path, 'MORCR143LLDY'), ignore_existing=True)

        # Make empty dirs for mrfgen output
        mrfgen_dirs = ('output_dir', 'working_dir', 'logfile_dir')
        [make_dir_tree(os.path.join(self.staging_area, path)) for path in mrfgen_dirs]

        # Copy empty output tile
        shutil.copytree(os.path.join(testdata_path, 'empty_tiles'), os.path.join(self.staging_area, 'empty_tiles'))

        self.output_mrf = os.path.join(self.staging_area, "output_dir/MORCR143LLDY2016024000000_.mrf")
        self.output_pjg = os.path.join(self.staging_area, "output_dir/MORCR143LLDY2016024000000_.pjg")
        self.output_idx = os.path.join(self.staging_area, "output_dir/MORCR143LLDY2016024000000_.idx")
        self.output_zdb = os.path.join(self.staging_area, "output_dir/MORCR143LLDY2016024000000_.zdb")
        self.output_img = os.path.join(self.staging_area, "output_dir/MORCR143LLDY2016024000000_.jpg")
        self.compare_img = os.path.join(testdata_path, "test_comp6.jpg")

        #pdb.set_trace()
        #generate MRF
        run_command("mrfgen -c " + test_config, show_output=DEBUG)
        run_command('gdal_translate -of JPEG -outsize 1024 512 -projwin -10018754.1713946 5621521.48619207 -8015003.3371157 4300621.37204427 ' + self.output_mrf+':MRF:Z0 ' + self.output_img, show_output=DEBUG)
        
    def test_generate_mrf_tiled_z(self):
        # Check MRF generation succeeded
        self.assertTrue(os.path.isfile(self.output_mrf), "MRF generation failed")
        
        # Read MRF
        dataset = gdal.Open(self.output_mrf+":MRF:Z0")
        driver = dataset.GetDriver()
        if DEBUG:
            print('Driver:', str(driver.LongName))
        self.assertEqual(str(driver.LongName), "Meta Raster Format", "Driver is not Meta Raster Format")
        
        # This part of the test previously looked for a triplet of files in dataset.GetFileList(). 
        if DEBUG:
            print('Files: {0}, {1}'.format(self.output_pjg, self.output_idx))
        self.assertTrue(os.path.isfile(self.output_pjg), "MRF PJG generation failed")
        self.assertTrue(os.path.isfile(self.output_idx), "MRF IDX generation failed")
        self.assertTrue(os.path.isfile(self.output_zdb), "MRF ZDB generation failed")
        
        if DEBUG:
            print('Projection:', str(dataset.GetProjection()))
        self.assertEqual(str(dataset.GetProjection().replace('  ',' ')),'PROJCS["WGS 84 / Pseudo-Mercator",GEOGCS["WGS 84",DATUM["WGS_1984",SPHEROID["WGS 84",6378137,298.257223563,AUTHORITY["EPSG","7030"]],AUTHORITY["EPSG","6326"]],PRIMEM["Greenwich",0,AUTHORITY["EPSG","8901"]],UNIT["degree",0.0174532925199433,AUTHORITY["EPSG","9122"]],AUTHORITY["EPSG","4326"]],PROJECTION["Mercator_1SP"],PARAMETER["central_meridian",0],PARAMETER["scale_factor",1],PARAMETER["false_easting",0],PARAMETER["false_northing",0],UNIT["metre",1,AUTHORITY["EPSG","9001"]],AXIS["X",EAST],AXIS["Y",NORTH],EXTENSION["PROJ4","+proj=merc +a=6378137 +b=6378137 +lat_ts=0.0 +lon_0=0.0 +x_0=0.0 +y_0=0 +k=1.0 +units=m +nadgrids=@null +wktext +no_defs"],AUTHORITY["EPSG","3857"]]')
        
        if DEBUG:
            print('Size: ',dataset.RasterXSize,'x',dataset.RasterYSize, 'x',dataset.RasterCount)
        self.assertEqual(dataset.RasterXSize, 163840, "Size does not match")
        self.assertEqual(dataset.RasterYSize, 163840, "Size does not match")
        self.assertEqual(dataset.RasterCount, 3, "Size does not match")
        
        geotransform = dataset.GetGeoTransform()
        if DEBUG:
            print('Origin: (',geotransform[0], ',',geotransform[3],')')
        self.assertEqual(geotransform[0], -20037508.34, "Origin does not match")
        self.assertEqual(geotransform[3], 20037508.34, "Origin does not match")
        if DEBUG:
            print('Pixel Size: (',geotransform[1], ',',geotransform[5],')')
        self.assertEqual(str(geotransform[1]), '244.59849047851563', "Pixel size does not match")
        self.assertEqual(str(geotransform[5]), '-244.59849047851563', "Pixel size does not match")
        
        band = dataset.GetRasterBand(1)
        if DEBUG:
            print('Overviews:', band.GetOverviewCount())
        self.assertEqual(band.GetOverviewCount(), 10, "Overview count does not match")
        
        # Compare MRF
        img = gdal.Open(self.output_img)
        if DEBUG:
            print('Size: ',img.RasterXSize,'x',img.RasterYSize, 'x',img.RasterCount)        
            print("Comparing: " + self.output_img + " to " + self.compare_img)
        self.assertTrue(filecmp.cmp(self.output_img, self.compare_img), "Output composite image does not match")        
        
        img = None
        
        # Test ZDB
        if DEBUG:
            print("Checking " + self.output_zdb)
        con = sqlite3.connect(self.output_zdb)
        cur = con.cursor()
        # Check for existing key
        cur.execute("SELECT COUNT(*) FROM ZINDEX;")
        lid = int(cur.fetchone()[0])
        if DEBUG:
            print("Number of records: " + str(lid))
        self.assertEqual(lid, 1, "Number of records not matching in ZDB")
        # Check for matching keys
        cur.execute("SELECT key_str FROM ZINDEX where z=0;")
        key_str = cur.fetchone()[0]
        if DEBUG:
            print(key_str)
        self.assertEqual(key_str, 'test', "Time for Z=0 does not match in ZDB")
        if con:
            con.close()

    def tearDown(self):
        if not SAVE_RESULTS:
            shutil.rmtree(self.staging_area)
        else:
            print("Leaving test results in : " + self.staging_area)


class TestMRFGeneration_nonpaletted_colormap(unittest.TestCase):

    def setUp(self):
        testdata_path = os.path.join(os.getcwd(), 'mrfgen_files')
        self.staging_area = os.path.join(os.getcwd(), 'mrfgen_test_data')
        test_config7a = os.path.join(testdata_path, "mrfgen_test_config7a.xml")

        # Make empty dirs for mrfgen output
        mrfgen_dirs = ('output_dir', 'working_dir', 'logfile_dir')
        [make_dir_tree(os.path.join(self.staging_area, path)) for path in mrfgen_dirs]

        # create copy of colormap
        shutil.copy2(os.path.join(testdata_path, "colormaps/MODIS_Combined_Flood.xml"), os.path.join(self.staging_area, 'working_dir'))

        # Copy empty output tile and input imagery
        shutil.copytree(os.path.join(testdata_path, 'empty_tiles'), os.path.join(self.staging_area, 'empty_tiles'))
        shutil.copytree(os.path.join(testdata_path, 'flood'), os.path.join(self.staging_area, 'flood'))

        self.output_mrf = os.path.join(self.staging_area, "output_dir/Flood_webmerc2019268_.mrf")
        self.output_ppg = os.path.join(self.staging_area, "output_dir/Flood_webmerc2019268_.ppg")
        self.output_idx = os.path.join(self.staging_area, "output_dir/Flood_webmerc2019268_.idx")
        self.output_img = os.path.join(self.staging_area, "output_dir/Flood_webmerc2019268_.png")
        self.compare_img = os.path.join(testdata_path, "test_comp7a.png")

        # generate MRF
        #pdb.set_trace()
        cmd = "mrfgen -c " + test_config7a + " -s --email_logging_level WARN"
        run_command(cmd, show_output=DEBUG)
        run_command('gdal_translate -of PNG -outsize 2048 2048 ' + self.output_mrf + ' ' + self.output_img, show_output=DEBUG)
   
    def test_generate_mrf(self):
        # Check MRF generation succeeded
        self.assertTrue(os.path.isfile(self.output_mrf), "MRF generation failed")

        # Read MRF
        dataset = gdal.Open(self.output_mrf)
        driver = dataset.GetDriver()
        if DEBUG:
            print('Driver:', str(driver.LongName))
        self.assertEqual(str(driver.LongName), "Meta Raster Format", "Driver is not Meta Raster Format")

        # This part of the test previously looked for a triplet of files in dataset.GetFileList().
        if DEBUG:
            print('Files: {0}, {1}'.format(self.output_ppg, self.output_idx))
        self.assertTrue(os.path.isfile(self.output_ppg), "MRF PPG generation failed")
        self.assertTrue(os.path.isfile(self.output_idx), "MRF IDX generation failed")

        if DEBUG:
            print('Projection:', str(dataset.GetProjection()))
        self.assertEqual(str(dataset.GetProjection().replace('  ', ' ')),
                         'PROJCS["WGS 84 / Pseudo-Mercator",GEOGCS["WGS 84",DATUM["WGS_1984",SPHEROID["WGS 84",6378137,298.257223563,AUTHORITY["EPSG","7030"]],AUTHORITY["EPSG","6326"]],PRIMEM["Greenwich",0,AUTHORITY["EPSG","8901"]],UNIT["degree",0.0174532925199433,AUTHORITY["EPSG","9122"]],AUTHORITY["EPSG","4326"]],PROJECTION["Mercator_1SP"],PARAMETER["central_meridian",0],PARAMETER["scale_factor",1],PARAMETER["false_easting",0],PARAMETER["false_northing",0],UNIT["metre",1,AUTHORITY["EPSG","9001"]],AXIS["X",EAST],AXIS["Y",NORTH],EXTENSION["PROJ4","+proj=merc +a=6378137 +b=6378137 +lat_ts=0.0 +lon_0=0.0 +x_0=0.0 +y_0=0 +k=1.0 +units=m +nadgrids=@null +wktext +no_defs"],AUTHORITY["EPSG","3857"]]')

        if DEBUG:
            print('Size: ', dataset.RasterXSize, 'x', dataset.RasterYSize, 'x', dataset.RasterCount)
        self.assertEqual(dataset.RasterXSize, 32768, "Size does not match")
        self.assertEqual(dataset.RasterYSize, 32768, "Size does not match")
        self.assertEqual(dataset.RasterCount, 1, "Size does not match")

        geotransform = dataset.GetGeoTransform()
        if DEBUG:
            print('Origin: (', geotransform[0], ',', geotransform[3], ')')
        self.assertEqual(geotransform[0], -20037508.34, "Origin does not match")
        self.assertEqual(geotransform[3], 20037508.34, "Origin does not match")
        if DEBUG:
            print('Pixel Size: (', geotransform[1], ',', geotransform[5], ')')
        self.assertEqual(str(geotransform[1]), '1222.9924523925781', "Pixel size does not match")
        self.assertEqual(str(geotransform[5]), '-1222.9924523925781', "Pixel size does not match")

        band = dataset.GetRasterBand(1)
        if DEBUG:
            print('Overviews:', band.GetOverviewCount())
        self.assertEqual(band.GetOverviewCount(), 7, "Overview count does not match")

        # Convert and compare MRF
        if DEBUG:
            print("Comparing: " + self.output_img + " to " + self.compare_img)
        self.assertTrue(filecmp.cmp(self.output_img, self.compare_img), "Output image does not match")

        img = None
        mrf = None

    def tearDown(self):
        if not SAVE_RESULTS:
            shutil.rmtree(self.staging_area)
        else:
            print("Leaving test results in : " + self.staging_area)


class TestMRFGeneration_email_notification(unittest.TestCase):

    def setUp(self):
        testdata_path = os.path.join(os.getcwd(), 'mrfgen_files')
        self.staging_area = os.path.join(os.getcwd(), 'mrfgen_test_data')
        self.tmp_area = os.path.join(self.staging_area, 'tmp')
        test_config7a = os.path.join(testdata_path, "mrfgen_test_config7a.xml")
        test_config7b = os.path.join(testdata_path, "mrfgen_test_config7b.xml")

        # Make empty dirs for mrfgen output
        mrfgen_dirs = ('output_dir', 'working_dir', 'logfile_dir')
        [make_dir_tree(os.path.join(self.staging_area, path)) for path in mrfgen_dirs]

        # create copy of colormap
        shutil.copy2(os.path.join(testdata_path, "colormaps/MODIS_Combined_Flood.xml"), os.path.join(self.staging_area, 'working_dir'))
        shutil.copy2(os.path.join(testdata_path, "colormaps/ColorMap_v1.2_Sample.xml"), os.path.join(self.staging_area, 'working_dir'))

        # Copy empty output tile and input imagery
        shutil.copytree(os.path.join(testdata_path, 'empty_tiles'), os.path.join(self.staging_area, 'empty_tiles'))
        shutil.copytree(os.path.join(testdata_path, 'flood'), os.path.join(self.staging_area, 'flood'))

        self.output_mrf = os.path.join(self.staging_area, "output_dir/Flood_webmerc2019268_.mrf")
        self.output_ppg = os.path.join(self.staging_area, "output_dir/Flood_webmerc2019268_.ppg")
        self.output_idx = os.path.join(self.staging_area, "output_dir/Flood_webmerc2019268_.idx")
        self.output_img = os.path.join(self.staging_area, "output_dir/Flood_webmerc2019268_.png")

        # Set up SMTP server
        server = DebuggingServerThread()
        server.start()
        old_stdout = sys.stdout
        sys.stdout = new_stdout = StringIO()

        # generate MRF
        cmd = "mrfgen -c " + test_config7a + " -s --email_logging_level WARN"
        run_command(cmd, show_output=DEBUG)

        # Take down SMTP server
        sys.stdout = old_stdout
        result = new_stdout.getvalue()
        server.stop()

        # Check result
#         self.assertTrue("Subject: [WARN/ONEARTH] triggered by mrfgen" in result)
#         self.assertTrue("From: earth@localhost.test" in result)
#         self.assertTrue("To: space@localhost.test" in result)
#         self.assertTrue("category: mrfgen" in result)
      
        # Set up SMTP server
        server = DebuggingServerThread()
        server.start()
        old_stdout = sys.stdout
        sys.stdout = new_stdout = StringIO()

        # generate MRF
        cmd = "mrfgen -c " + test_config7b + " -s --email_server=localhost:1025 --email_sender=earth@localhost.test --email_recipient=space@localhost.test --email_logging_level ERROR"
        run_command(cmd, show_output=DEBUG)

        # Take down SMTP server
        sys.stdout = old_stdout
        result2 = new_stdout.getvalue()
        server.stop()

        # Check result
        self.assertTrue("Subject: [ERROR/ONEARTH] triggered by mrfgen" in result2)
        self.assertTrue("From: earth@localhost.test" in result2)
        self.assertTrue("To: space@localhost.test" in result2)
        self.assertTrue("category: mrfgen" in result2)
   
    def test_generate_mrf(self):
        # Check MRF generation succeeded
        self.assertTrue(os.path.isfile(self.output_mrf), "MRF generation failed")

    def tearDown(self):
        if not SAVE_RESULTS:
            shutil.rmtree(self.staging_area)
        else:
            print("Leaving test results in : " + self.staging_area)

        
class TestMRFGeneration_mixed_projections(unittest.TestCase):
    
    def setUp(self):
        testdata_path = os.path.join(os.getcwd(), 'mrfgen_files')
        self.staging_area = os.path.join(os.getcwd(), 'mrfgen_test_data')
        test_config = os.path.join(testdata_path, "mrfgen_test_config8.xml")

        # Make source image dir
        input_dir = os.path.join(testdata_path, 'mixed_projections')
        make_dir_tree(os.path.join(input_dir), ignore_existing=True)
        
        # Make empty dirs for mrfgen output
        mrfgen_dirs = ('output_dir', 'working_dir', 'logfile_dir')
        [make_dir_tree(os.path.join(self.staging_area, path)) for path in mrfgen_dirs]

        # Copy empty output tile
        shutil.copytree(os.path.join(testdata_path, 'empty_tiles'), os.path.join(self.staging_area, 'empty_tiles'))

        self.output_mrf = os.path.join(self.staging_area, "output_dir/sst2019231_.mrf")
        self.output_ppg = os.path.join(self.staging_area, "output_dir/sst2019231_.ppg")
        self.output_idx = os.path.join(self.staging_area, "output_dir/sst2019231_.idx")
        self.output_img = os.path.join(self.staging_area, "output_dir/sst2019231_.png")
        self.compare_img = os.path.join(testdata_path, "test_comp8.png")
            
        # generate MRF
        print("mrfgen -c " + test_config)
        run_command("mrfgen -c " + test_config)
           
    def test_generate_mixed_projections(self):
        # Check MRF generation succeeded
        self.assertTrue(os.path.isfile(self.output_mrf), "MRF generation failed")
        
        # Read MRF
        dataset = gdal.Open(self.output_mrf)
        driver = dataset.GetDriver()
        if DEBUG:
            print('Driver:', str(driver.LongName))
        self.assertEqual(str(driver.LongName), "Meta Raster Format", "Driver is not Meta Raster Format")

        # This part of the test previously looked for a triplet of files in dataset.GetFileList().         
        if DEBUG:
            print('Files: {0}, {1}'.format(self.output_ppg, self.output_idx))
        self.assertTrue(os.path.isfile(self.output_ppg), "MRF PPG generation failed")
        self.assertTrue(os.path.isfile(self.output_idx), "MRF IDX generation failed")
        
        if DEBUG:
            print('Projection:', str(dataset.GetProjection()))
        self.assertEqual(str(dataset.GetProjection()),'GEOGCS["WGS 84",DATUM["WGS_1984",SPHEROID["WGS 84",6378137,298.257223563,AUTHORITY["EPSG","7030"]],AUTHORITY["EPSG","6326"]],PRIMEM["Greenwich",0,AUTHORITY["EPSG","8901"]],UNIT["degree",0.0174532925199433,AUTHORITY["EPSG","9122"]],AUTHORITY["EPSG","4326"]]')

        
        if DEBUG:
            print('Size: ',dataset.RasterXSize,'x',dataset.RasterYSize, 'x',dataset.RasterCount)
        self.assertEqual(dataset.RasterXSize, 2048, "Size does not match")
        self.assertEqual(dataset.RasterYSize, 1024, "Size does not match")
        self.assertEqual(dataset.RasterCount, 4, "Size does not match")
        
        geotransform = dataset.GetGeoTransform()
        if DEBUG:
            print('Origin: (',geotransform[0], ',',geotransform[3],')')
        self.assertEqual(geotransform[0], -180.0, "Origin does not match")
        self.assertEqual(geotransform[3], 90.0, "Origin does not match")
        if DEBUG:
            print('Pixel Size: (',geotransform[1], ',',geotransform[5],')')
        self.assertEqual(float(geotransform[1]), 0.17578125, "Pixel size does not match")
        self.assertEqual(float(geotransform[5]), -0.17578125, "Pixel size does not match")
        
        band = dataset.GetRasterBand(1)
        if DEBUG:
            print('Overviews:', band.GetOverviewCount())
        self.assertEqual(band.GetOverviewCount(), 2, "Overview count does not match")
        
        # Convert and compare MRF
        mrf = gdal.Open(self.output_mrf)
        driver = gdal.GetDriverByName("PNG")       
        img = driver.CreateCopy(self.output_img, mrf, 0 )
        
        if DEBUG:
            print('Generated: ' + ' '.join(img.GetFileList()))
            print('Size: ',img.RasterXSize,'x',img.RasterYSize, 'x',img.RasterCount)
        self.assertEqual(img.RasterXSize, dataset.RasterXSize, "Size does not match")
        self.assertEqual(img.RasterYSize, dataset.RasterYSize, "Size does not match")
        self.assertEqual(img.RasterCount, dataset.RasterCount, "Size does not match")
        
        if DEBUG:
            print("Comparing: " + self.output_img + " to " + self.compare_img)
        self.assertTrue(filecmp.cmp(self.output_img, self.compare_img), "Output image does not match")
        
        img = None
        mrf = None
        
    def tearDown(self):
        if not SAVE_RESULTS:
            shutil.rmtree(self.staging_area)
        else:
            print("Leaving test results in : " + self.staging_area)

class TestMRFGeneration_antimeridian_crossing(unittest.TestCase):
    
    def setUp(self):
        testdata_path = os.path.join(os.getcwd(), 'mrfgen_files')
        self.staging_area = os.path.join(os.getcwd(), 'mrfgen_test_data')
        test_config = os.path.join(testdata_path, "mrfgen_test_config9.xml")

        # Make source image dir
        input_dir = os.path.join(testdata_path, 'antimeridian_crossing')
        make_dir_tree(os.path.join(input_dir), ignore_existing=True)
        
        # Make empty dirs for mrfgen output
        mrfgen_dirs = ('output_dir', 'working_dir', 'logfile_dir')
        [make_dir_tree(os.path.join(self.staging_area, path)) for path in mrfgen_dirs]

        # Copy empty output tile
        shutil.copytree(os.path.join(testdata_path, 'empty_tiles'), os.path.join(self.staging_area, 'empty_tiles'))

        self.output_mrf = os.path.join(self.staging_area, "output_dir/vns2019270_.mrf")
        self.output_ppg = os.path.join(self.staging_area, "output_dir/vns2019270_.ppg")
        self.output_idx = os.path.join(self.staging_area, "output_dir/vns2019270_.idx")
        self.output_img = os.path.join(self.staging_area, "output_dir/vns2019270_.png")
        self.compare_img = os.path.join(testdata_path, "test_comp9.png")

        # generate MRF
        print("mrfgen -c " + test_config)
        run_command("mrfgen -c " + test_config)

    def test_generate_antimeridian_crossing(self):
        # Check MRF generation succeeded
        self.assertTrue(os.path.isfile(self.output_mrf), "MRF generation failed")
        
        # Read MRF
        dataset = gdal.Open(self.output_mrf)
        driver = dataset.GetDriver()
        if DEBUG:
            print('Driver:', str(driver.LongName))
        self.assertEqual(str(driver.LongName), "Meta Raster Format", "Driver is not Meta Raster Format")

        # This part of the test previously looked for a triplet of files in dataset.GetFileList().         
        if DEBUG:
            print('Files: {0}, {1}'.format(self.output_ppg, self.output_idx))
        self.assertTrue(os.path.isfile(self.output_ppg), "MRF PPG generation failed")
        self.assertTrue(os.path.isfile(self.output_idx), "MRF IDX generation failed")
        
        if DEBUG:
            print('Projection:', str(dataset.GetProjection()))
        self.assertEqual(str(dataset.GetProjection()),'GEOGCS["WGS 84",DATUM["WGS_1984",SPHEROID["WGS 84",6378137,298.257223563,AUTHORITY["EPSG","7030"]],AUTHORITY["EPSG","6326"]],PRIMEM["Greenwich",0,AUTHORITY["EPSG","8901"]],UNIT["degree",0.0174532925199433,AUTHORITY["EPSG","9122"]],AUTHORITY["EPSG","4326"]]')

        
        if DEBUG:
            print('Size: ',dataset.RasterXSize,'x',dataset.RasterYSize, 'x',dataset.RasterCount)
        self.assertEqual(dataset.RasterXSize, 2048, "Size does not match")
        self.assertEqual(dataset.RasterYSize, 1024, "Size does not match")
        self.assertEqual(dataset.RasterCount, 1, "Size does not match")
        
        geotransform = dataset.GetGeoTransform()
        if DEBUG:
            print('Origin: (',geotransform[0], ',',geotransform[3],')')
        self.assertEqual(geotransform[0], -180.0, "Origin does not match")
        self.assertEqual(geotransform[3], 90.0, "Origin does not match")
        if DEBUG:
            print('Pixel Size: (',geotransform[1], ',',geotransform[5],')')
        self.assertEqual(float(geotransform[1]), 0.17578125, "Pixel size does not match")
        self.assertEqual(float(geotransform[5]), -0.17578125, "Pixel size does not match")
        
        band = dataset.GetRasterBand(1)
        if DEBUG:
            print('Overviews:', band.GetOverviewCount())
        self.assertEqual(band.GetOverviewCount(), 2, "Overview count does not match")
        
        # Convert and compare MRF
        mrf = gdal.Open(self.output_mrf)
        driver = gdal.GetDriverByName("PNG")       
        img = driver.CreateCopy(self.output_img, mrf, 0 )
        
        if DEBUG:
            print('Generated: ' + ' '.join(img.GetFileList()))
            print('Size: ',img.RasterXSize,'x',img.RasterYSize, 'x',img.RasterCount)
        self.assertEqual(img.RasterXSize, dataset.RasterXSize, "Size does not match")
        self.assertEqual(img.RasterYSize, dataset.RasterYSize, "Size does not match")
        self.assertEqual(img.RasterCount, dataset.RasterCount, "Size does not match")
        
        if DEBUG:
            print("Comparing: " + self.output_img + " to " + self.compare_img)
        self.assertTrue(filecmp.cmp(self.output_img, self.compare_img), "Output image does not match")
        
        img = None
        mrf = None
        
    def tearDown(self):
        if not SAVE_RESULTS:
            shutil.rmtree(self.staging_area)
        else:
            print("Leaving test results in : " + self.staging_area)
            
class TestRGBA2Pal(unittest.TestCase):

    def setUp(self):
        testdata_path = os.path.join(os.getcwd(), 'mrfgen_files')
        self.staging_area = os.path.join(os.getcwd(), 'mrfgen_test_data')  

        # Make source image dir
        input_dir = os.path.join(testdata_path, 'AIRS')
        make_dir_tree(os.path.join(input_dir), ignore_existing=True)
        
        # Make empty dir for output
        make_dir_tree(os.path.join(self.staging_area, 'output_dir'))

        self.output_img = os.path.join(self.staging_area, "output_dir/AIRS_L2_SST_A_LL_v6_NRT_2019344_indexed.png")
        self.compare_img = os.path.join(testdata_path, "test_comp10.png")
            
        # generate indexed PNG image
        cmd = "RGBApng2Palpng -v -lut=" + testdata_path + "/colormaps/AIRS_Temperature.xml -fill=0 -of=" + self.output_img + " " + input_dir + "/AIRS_L2_SST_A_LL_v6_NRT_2019344.png"
        print(cmd)
        run_command(cmd)

    def test_rgba2pal(self):
        # Check indexed PNG generation matches expected        
        if DEBUG:
            print("Comparing: " + self.output_img + " to " + self.compare_img)
        self.assertTrue(filecmp.cmp(self.output_img, self.compare_img), "Output image does not match")
        
    def tearDown(self):
        if not SAVE_RESULTS:
            shutil.rmtree(self.staging_area)
        else:
            print("Leaving test results in : " + self.staging_area)



class TestMRFGeneration_jpng(unittest.TestCase):

    def setUp(self):
        testdata_path = os.path.join(os.getcwd(), 'mrfgen_files')
        self.staging_area = os.path.join(os.getcwd(), 'mrfgen_test_data')
        self.tmp_area = os.path.join(self.staging_area, 'tmp')
        test_config = os.path.join(testdata_path, "mrfgen_test_config10.xml")

        # Make empty dirs for mrfgen output
        mrfgen_dirs = ('output_dir', 'working_dir', 'logfile_dir')
        [make_dir_tree(os.path.join(self.staging_area, path)) for path in mrfgen_dirs]

        # Copy empty output tile
        shutil.copytree(os.path.join(testdata_path, 'empty_tiles'), os.path.join(self.staging_area, 'empty_tiles'))

        self.output_mrf = os.path.join(self.staging_area, "output_dir/GOES-East_B13_LL_v0_NRT_JPNG2021100000000.mrf")
        self.output_pjp = os.path.join(self.staging_area, "output_dir/GOES-East_B13_LL_v0_NRT_JPNG2021100000000.pjp")
        self.output_idx = os.path.join(self.staging_area, "output_dir/GOES-East_B13_LL_v0_NRT_JPNG2021100000000.idx")
        self.output_img_png = os.path.join(self.staging_area, "output_dir/GOES-East_B13_LL_v0_NRT_JPNG2021100000000.png")
        self.output_img_jpg = os.path.join(self.staging_area, "output_dir/GOES-East_B13_LL_v0_NRT_JPNG2021100000000.jpg")
        self.compare_img_png = os.path.join(testdata_path, "test_comp10.png")
        self.compare_img_jpg = os.path.join(testdata_path, "test_comp10.jpg")

        # generate MRF
        cmd = "mrfgen -c " + test_config
        run_command(cmd, show_output=DEBUG)
        shutil.copy(self.output_pjp, self.output_pjp.replace(".pjp", ".ppg"))
        run_command('mrf_read.py --input ' + self.output_mrf + ' --output ' + self.output_img_png + ' --tilematrix 4 --tilecol 5 --tilerow 3', show_output=DEBUG)
        run_command('mrf_read.py --input ' + self.output_mrf + ' --output ' + self.output_img_jpg + ' --tilematrix 5 --tilecol 5 --tilerow 3', show_output=DEBUG)

    def test_generate_mrf(self):
        # Check MRF generation succeeded
        self.assertTrue(os.path.isfile(self.output_mrf), "MRF generation failed")

        # Read MRF
        dataset = gdal.Open(self.output_mrf)
        driver = dataset.GetDriver()
        if DEBUG:
            print('Driver:', str(driver.LongName))
        self.assertEqual(str(driver.LongName), "Meta Raster Format", "Driver is not Meta Raster Format")

        # This part of the test previously looked for a triplet of files in dataset.GetFileList().
        if DEBUG:
            print('Files: {0}, {1}'.format(self.output_pjp, self.output_idx))
        self.assertTrue(os.path.isfile(self.output_pjp), "MRF PJP generation failed")
        self.assertTrue(os.path.isfile(self.output_idx), "MRF IDX generation failed")

        if DEBUG:
            print('Projection:', str(dataset.GetProjection()))
        self.assertEqual(str(dataset.GetProjection().replace('  ',' ')),'GEOGCS["WGS 84",DATUM["WGS_1984",SPHEROID["WGS 84",6378137,298.257223563,AUTHORITY["EPSG","7030"]],AUTHORITY["EPSG","6326"]],PRIMEM["Greenwich",0,AUTHORITY["EPSG","8901"]],UNIT["degree",0.0174532925199433,AUTHORITY["EPSG","9122"]],AUTHORITY["EPSG","4326"]]')

        if DEBUG:
            print('Size: ',dataset.RasterXSize,'x',dataset.RasterYSize, 'x',dataset.RasterCount)
        self.assertEqual(dataset.RasterXSize, 20480, "Size does not match")
        self.assertEqual(dataset.RasterYSize, 10240, "Size does not match")
        self.assertEqual(dataset.RasterCount, 4, "Size does not match")

        geotransform = dataset.GetGeoTransform()
        if DEBUG:
            print('Origin: (',geotransform[0], ',',geotransform[3],')')
        self.assertEqual(geotransform[0], -180.0, "Origin does not match")
        self.assertEqual(geotransform[3], 90.0, "Origin does not match")

        band = dataset.GetRasterBand(1)
        if DEBUG:
            print('Overviews:', band.GetOverviewCount())
        self.assertEqual(band.GetOverviewCount(), 6, "Overview count does not match")

        if DEBUG:
            print("Comparing: " + self.output_img_png + " to " + self.compare_img_png)
        self.assertTrue(filecmp.cmp(self.output_img_png, self.compare_img_png), "PNG output image does not match")

        if DEBUG:
            print("Comparing: " + self.output_img_jpg + " to " + self.compare_img_jpg)
        self.assertTrue(filecmp.cmp(self.output_img_jpg, self.compare_img_jpg), "JPEG output image does not match")

    def tearDown(self):
        if not SAVE_RESULTS:
            shutil.rmtree(self.staging_area)
        else:
            print("Leaving test results in : " + self.staging_area)


if __name__ == '__main__':
    # Parse options before running tests
<<<<<<< HEAD
    available_tests = {
        'mrf_generation_paletted': TestMRFGeneration_paletted,
        'mrf_generation_paletted_nnb': TestMRFGeneration_paletted_nnb,
        'mrf_generation_nonpaletted': TestMRFGeneration_nonpaletted,
        'polar_mrf': TestMRFGeneration_polar,
        'polar_mrf_avg': TestMRFGeneration_polar_avg,
        'mercator_mrf': TestMRFGeneration_mercator,
        'mercator_mrf_avg': TestMRFGeneration_mercator_avg,
        'geo_granule': TestMRFGeneration_granule,
        'mercator_granule': TestMRFGeneration_granule_webmerc,
        'tiled_z': TestMRFGeneration_tiled_z,
        'mrf_generation_nonpaletted_colormap': TestMRFGeneration_nonpaletted_colormap,
        'email_notification': TestMRFGeneration_email_notification,
        'mixed_projections': TestMRFGeneration_mixed_projections,
        'antimeridian_crossing': TestMRFGeneration_antimeridian_crossing,
        'jpng': TestMRFGeneration_jpng
    }
=======
    available_tests = {'mrf_generation_paletted': TestMRFGeneration_paletted,
                       'mrf_generation_paletted_nnb': TestMRFGeneration_paletted_nnb,
                       'mrf_generation_nonpaletted': TestMRFGeneration_nonpaletted,
                       'polar_mrf': TestMRFGeneration_polar,
                       'polar_mrf_avg': TestMRFGeneration_polar_avg,
                       'mercator_mrf': TestMRFGeneration_mercator,
                       'mercator_mrf_avg': TestMRFGeneration_mercator_avg,
                       'geo_granule': TestMRFGeneration_granule,
                       'mercator_granule': TestMRFGeneration_granule_webmerc,
                       'tiled_z': TestMRFGeneration_tiled_z,
                       'mrf_generation_nonpaletted_colormap': TestMRFGeneration_nonpaletted_colormap,
                       'email_notification': TestMRFGeneration_email_notification,
                       'mixed_projections': TestMRFGeneration_mixed_projections,
                       'antimeridian_crossing': TestMRFGeneration_antimeridian_crossing,
                       'rgba2pal': TestRGBA2Pal
                       }
>>>>>>> ed2c04de
    test_help_text = 'Specify a specific test to run. Available tests: {0}'.format(list(available_tests.keys()))
    parser = OptionParser()
    parser.add_option('-o', '--output', action='store', type='string', dest='outfile', default='test_mrfgen_results.xml',
                      help='Specify XML output file (default is test_mrfgen_results.xml')
    parser.add_option('-d', '--debug', action='store_true', dest='debug', help='Display verbose debugging messages')
    parser.add_option('-t', '--test', action='append', type='choice', dest='test', choices=list(available_tests.keys()), help=test_help_text)
    parser.add_option('-s', '--save-results', action='store_true', dest='save_results', help='Save staging area results')
    (options, args) = parser.parse_args()
    DEBUG = options.debug
    SAVE_RESULTS = options.save_results

    # Have to delete the arguments as they confuse unittest
    del sys.argv[1:]

    # If the user has selected individual tests to run, add them to the main suite.
    main_test_suite = unittest.TestSuite()
    test_loader = unittest.TestLoader()
    if options.test:
        [main_test_suite.addTests(test_loader.loadTestsFromTestCase(available_tests[test])) for test in options.test]
    else:
        # Run all tests if none specified
        [main_test_suite.addTests(test_loader.loadTestsFromTestCase(test_case)) for test_case in list(available_tests.values())]

    with open(options.outfile, 'wb') as f:
        print('\nStoring test results in "{0}"'.format(options.outfile))
        test_runner = xmlrunner.XMLTestRunner(output=f)
        test_runner.run(main_test_suite)<|MERGE_RESOLUTION|>--- conflicted
+++ resolved
@@ -1356,7 +1356,6 @@
         else:
             print("Leaving test results in : " + self.staging_area)
 
-
 class TestMRFGeneration_email_notification(unittest.TestCase):
 
     def setUp(self):
@@ -1627,40 +1626,6 @@
             shutil.rmtree(self.staging_area)
         else:
             print("Leaving test results in : " + self.staging_area)
-            
-class TestRGBA2Pal(unittest.TestCase):
-
-    def setUp(self):
-        testdata_path = os.path.join(os.getcwd(), 'mrfgen_files')
-        self.staging_area = os.path.join(os.getcwd(), 'mrfgen_test_data')  
-
-        # Make source image dir
-        input_dir = os.path.join(testdata_path, 'AIRS')
-        make_dir_tree(os.path.join(input_dir), ignore_existing=True)
-        
-        # Make empty dir for output
-        make_dir_tree(os.path.join(self.staging_area, 'output_dir'))
-
-        self.output_img = os.path.join(self.staging_area, "output_dir/AIRS_L2_SST_A_LL_v6_NRT_2019344_indexed.png")
-        self.compare_img = os.path.join(testdata_path, "test_comp10.png")
-            
-        # generate indexed PNG image
-        cmd = "RGBApng2Palpng -v -lut=" + testdata_path + "/colormaps/AIRS_Temperature.xml -fill=0 -of=" + self.output_img + " " + input_dir + "/AIRS_L2_SST_A_LL_v6_NRT_2019344.png"
-        print(cmd)
-        run_command(cmd)
-
-    def test_rgba2pal(self):
-        # Check indexed PNG generation matches expected        
-        if DEBUG:
-            print("Comparing: " + self.output_img + " to " + self.compare_img)
-        self.assertTrue(filecmp.cmp(self.output_img, self.compare_img), "Output image does not match")
-        
-    def tearDown(self):
-        if not SAVE_RESULTS:
-            shutil.rmtree(self.staging_area)
-        else:
-            print("Leaving test results in : " + self.staging_area)
-
 
 
 class TestMRFGeneration_jpng(unittest.TestCase):
@@ -1745,10 +1710,42 @@
         else:
             print("Leaving test results in : " + self.staging_area)
 
+class TestRGBA2Pal(unittest.TestCase):
+
+    def setUp(self):
+        testdata_path = os.path.join(os.getcwd(), 'mrfgen_files')
+        self.staging_area = os.path.join(os.getcwd(), 'mrfgen_test_data')  
+
+        # Make source image dir
+        input_dir = os.path.join(testdata_path, 'AIRS')
+        make_dir_tree(os.path.join(input_dir), ignore_existing=True)
+        
+        # Make empty dir for output
+        make_dir_tree(os.path.join(self.staging_area, 'output_dir'))
+
+        self.output_img = os.path.join(self.staging_area, "output_dir/AIRS_L2_SST_A_LL_v6_NRT_2019344_indexed.png")
+        self.compare_img = os.path.join(testdata_path, "test_comp11.png")
+            
+        # generate indexed PNG image
+        cmd = "RGBApng2Palpng -v -lut=" + testdata_path + "/colormaps/AIRS_Temperature.xml -fill=0 -of=" + self.output_img + " " + input_dir + "/AIRS_L2_SST_A_LL_v6_NRT_2019344.png"
+        print(cmd)
+        run_command(cmd)
+
+    def test_rgba2pal(self):
+        # Check indexed PNG generation matches expected        
+        if DEBUG:
+            print("Comparing: " + self.output_img + " to " + self.compare_img)
+        self.assertTrue(filecmp.cmp(self.output_img, self.compare_img), "Output image does not match")
+        
+    def tearDown(self):
+        if not SAVE_RESULTS:
+            shutil.rmtree(self.staging_area)
+        else:
+            print("Leaving test results in : " + self.staging_area)
+
 
 if __name__ == '__main__':
     # Parse options before running tests
-<<<<<<< HEAD
     available_tests = {
         'mrf_generation_paletted': TestMRFGeneration_paletted,
         'mrf_generation_paletted_nnb': TestMRFGeneration_paletted_nnb,
@@ -1764,26 +1761,9 @@
         'email_notification': TestMRFGeneration_email_notification,
         'mixed_projections': TestMRFGeneration_mixed_projections,
         'antimeridian_crossing': TestMRFGeneration_antimeridian_crossing,
+        'rgba2pal': TestRGBA2Pal,
         'jpng': TestMRFGeneration_jpng
     }
-=======
-    available_tests = {'mrf_generation_paletted': TestMRFGeneration_paletted,
-                       'mrf_generation_paletted_nnb': TestMRFGeneration_paletted_nnb,
-                       'mrf_generation_nonpaletted': TestMRFGeneration_nonpaletted,
-                       'polar_mrf': TestMRFGeneration_polar,
-                       'polar_mrf_avg': TestMRFGeneration_polar_avg,
-                       'mercator_mrf': TestMRFGeneration_mercator,
-                       'mercator_mrf_avg': TestMRFGeneration_mercator_avg,
-                       'geo_granule': TestMRFGeneration_granule,
-                       'mercator_granule': TestMRFGeneration_granule_webmerc,
-                       'tiled_z': TestMRFGeneration_tiled_z,
-                       'mrf_generation_nonpaletted_colormap': TestMRFGeneration_nonpaletted_colormap,
-                       'email_notification': TestMRFGeneration_email_notification,
-                       'mixed_projections': TestMRFGeneration_mixed_projections,
-                       'antimeridian_crossing': TestMRFGeneration_antimeridian_crossing,
-                       'rgba2pal': TestRGBA2Pal
-                       }
->>>>>>> ed2c04de
     test_help_text = 'Specify a specific test to run. Available tests: {0}'.format(list(available_tests.keys()))
     parser = OptionParser()
     parser.add_option('-o', '--output', action='store', type='string', dest='outfile', default='test_mrfgen_results.xml',
