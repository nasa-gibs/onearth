--- conflicted
+++ resolved
@@ -366,12 +366,8 @@
         if DEBUG:
             print "Comparing: " + self.output_img + " to " + self.compare_img
         self.assertTrue(filecmp.cmp(self.output_img, self.compare_img), "Output image does not match")
-<<<<<<< HEAD
-
-
-=======
-        
->>>>>>> 680f33a9
+
+
         img = None
         mrf = None
         
@@ -1122,18 +1118,12 @@
         self.assertTrue(os.path.isfile(self.output_mrf), "MRF generation failed")
 
     def tearDown(self):
-        shutil.rmtree(self.staging_area)
-
-
-<<<<<<< HEAD
-=======
-    def tearDown(self):
         if not SAVE_RESULTS:
             shutil.rmtree(self.staging_area)
         else:
             print "Leaving test results in : " + self.staging_area
-        
->>>>>>> 680f33a9
+
+        
 class TestMRFGeneration_mixed_projections(unittest.TestCase):
     
     def setUp(self):
