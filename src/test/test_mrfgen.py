--- conflicted
+++ resolved
@@ -1,4 +1,4 @@
-#!/usr/bin/env python
+#!/bin/env python
 
 # Copyright (c) 2002-2016, California Institute of Technology.
 # All rights reserved.  Based on Government Sponsored Research under contracts NAS7-1407 and/or NAS7-03001.
@@ -456,17 +456,10 @@
         self.assertEqual(img.RasterYSize, dataset.RasterYSize, "Size does not match")
         self.assertEqual(img.RasterCount, dataset.RasterCount, "Size does not match")
         
-<<<<<<< HEAD
-        filesize = os.path.getsize(self.output_img)
-        print "Comparing file size: " + self.output_img + " " + str(filesize) + " bytes"
-        self.assertEqual(filesize, 758560, "Output image does not match")
-        
-=======
         if DEBUG:
             print "Comparing: " + self.output_img + " to " + self.compare_img
         self.assertTrue(filecmp.cmp(self.output_img, self.compare_img), "Output image does not match")
 
->>>>>>> 529cc05a
         img = None
         mrf = None
         
@@ -923,8 +916,7 @@
         if DEBUG:
             print 'Size: ',img.RasterXSize,'x',img.RasterYSize, 'x',img.RasterCount        
             print "Comparing: " + self.output_img_b + " to " + self.compare_img_b
-        # GITC-1053 will look at z-level support with GDAL >= 2.4.0
-        # self.assertTrue(filecmp.cmp(self.output_img_b, self.compare_img_b), "Output composite image does not match")
+        self.assertTrue(filecmp.cmp(self.output_img_b, self.compare_img_b), "Output composite image does not match")
 
         '''
         This portion covers the following test cases:        
@@ -1312,9 +1304,6 @@
         run_command('gdal_translate -of PNG -outsize 2048 2048 ' + self.output_mrf + ' ' + self.output_img, show_output=DEBUG)
    
     def test_generate_mrf(self):
-        # GITC-1053 will look at z-level support with GDAL >= 2.4.0
-        return 0
-            
         # Check MRF generation succeeded
         self.assertTrue(os.path.isfile(self.output_mrf), "MRF generation failed")
 
