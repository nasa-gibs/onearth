<<<<<<< HEAD
#!/usr/bin/env python
=======
#!/usr/bin/env python3
>>>>>>> e30bcd17

# Copyright (c) 2002-2018, California Institute of Technology.
# All rights reserved.  Based on Government Sponsored Research under contracts NAS7-1407 and/or NAS7-03001.
#
# Redistribution and use in source and binary forms, with or without modification, are permitted provided that the following conditions are met:
#   1. Redistributions of source code must retain the above copyright notice, this list of conditions and the following disclaimer.
#   2. Redistributions in binary form must reproduce the above copyright notice,
#      this list of conditions and the following disclaimer in the documentation and/or other materials provided with the distribution.
#   3. Neither the name of the California Institute of Technology (Caltech), its operating division the Jet Propulsion Laboratory (JPL),
#      the National Aeronautics and Space Administration (NASA), nor the names of its contributors may be used to
#      endorse or promote products derived from this software without specific prior written permission.
#
# THIS SOFTWARE IS PROVIDED BY THE COPYRIGHT HOLDERS AND CONTRIBUTORS "AS IS" AND ANY EXPRESS OR IMPLIED WARRANTIES,
# INCLUDING, BUT NOT LIMITED TO, THE IMPLIED WARRANTIES OF MERCHANTABILITY AND FITNESS FOR A PARTICULAR PURPOSE ARE DISCLAIMED.
# IN NO EVENT SHALL THE CALIFORNIA INSTITUTE OF TECHNOLOGY BE LIABLE FOR ANY DIRECT, INDIRECT, INCIDENTAL, SPECIAL,
# EXEMPLARY, OR CONSEQUENTIAL DAMAGES (INCLUDING, BUT NOT LIMITED TO, PROCUREMENT OF SUBSTITUTE GOODS OR SERVICES;
# LOSS OF USE, DATA, OR PROFITS; OR BUSINESS INTERRUPTION) HOWEVER CAUSED AND ON ANY THEORY OF LIABILITY, WHETHER IN CONTRACT,
# STRICT LIABILITY, OR TORT (INCLUDING NEGLIGENCE OR OTHERWISE) ARISING IN ANY WAY OUT OF THE USE OF THIS SOFTWARE,
# EVEN IF ADVISED OF THE POSSIBILITY OF SUCH DAMAGE.
#
# Licensed under the Apache License, Version 2.0 (the "License");
# you may not use this file except in compliance with the License.
# You may obtain a copy of the License at
#
# http://www.apache.org/licenses/LICENSE-2.0
#
# Unless required by applicable law or agreed to in writing, software
# distributed under the License is distributed on an "AS IS" BASIS,
# WITHOUT WARRANTIES OR CONDITIONS OF ANY KIND, either express or implied.
# See the License for the specific language governing permissions and
# limitations under the License.

#
# Tests for mod_reproject
#

import os
import sys
import unittest2 as unittest
import xmlrunner
from optparse import OptionParser
<<<<<<< HEAD
from oe_test_utils import restart_apache, make_dir_tree, get_file_hash, check_tile_request
import shutil

APACHE_CONFIG_DIR = "/etc/httpd/conf.d"

START_SERVER = False

MOD_MRF_APACHE_TEMPLATE = """<IfModule !mrf_module>
   LoadModule mrf_module modules/mod_mrf.so
</IfModule>

<IfModule !receive_module>
    LoadModule receive_module modules/mod_receive.so
</IfModule>

<Directory /build/test/ci_tests/tmp>
 Require all granted
</Directory>

Alias /{alias} {config_path}

<Directory {config_path}>
    MRF On
    MRF_ConfigurationFile {config_file_path}
    MRF_RegExp {alias}
</Directory>
"""

MOD_REPROJECT_APACHE_TEMPLATE = """<IfModule !reproject_module>
   LoadModule reproject_module modules/mod_reproject.so
</IfModule>

Alias /{alias} {config_path}

<Directory {config_path}>
    Reproject_ConfigurationFiles {src_config} {dest_config}
    Reproject_RegExp {alias}
</Directory>
"""

MOD_MRF_CONFIG_TEMPLATE = """Size {size_x} {size_y} 1 {bands}
    PageSize {tile_size_x} {tile_size_y} 1 {bands}
    SkippedLevels {skipped_levels}
    IndexFile {idx_path}
    {data_config}
"""

MOD_REPROJECT_SRC_CONFIG_TEMPLATE = """Size {size_x} {size_y} 1 {bands}
    PageSize {tile_size_x} {tile_size_y} 1 {bands}
    SkippedLevels {skipped_levels}
    Projection {projection}
    BoundingBox {bbox}
"""

MOD_REPROJECT_DEST_CONFIG_TEMPLATE = """Size {size_x} {size_y} 1 {bands}
    Nearest Off
    PageSize {tile_size_x} {tile_size_y} 1 {bands}
    SkippedLevels {skipped_levels}
    Projection {projection}
    BoundingBox {bbox}
    SourcePath /{source_path}
    SourcePostfix {source_postfix}
    MimeType {mime}    
    Oversample On
    ExtraLevels 3
"""

TILE_REF = {
    0: {
        0: {
            0: '5f7056b7b8c98fa736231364f4058859'
        }
    },
    1: {
        0: {
            0: '1af170cdf1f7e29f8a595b392a24dc97',
            1: '3208e7745f7323a38d05d5a53ae5124b'
        },
        1: {
            0: '1b151324b1079c362786283d2170aa7e',
            1: '015a227e52a8d50b4ed54d2b14f4c67d'
        }
    },
    2: {
        0: {
            0: '8de85756af92a3e3fa8c997d208c59db',
            1: 'df5a72b66d02e797dbda12f5899ad8f9',
            2: '7791a01e047ebbe71a43167761975824',
            3: 'd3fa6c2849dd58884faf6625098b0f01'
        },
        1: {
            0: 'bea9f3b7d6c74200be0a59ff05f9b2a1',
            1: 'cf1959fd14e658e75ed12f107f005147',
            2: '228cdb6d42ca752279adfe267ea178d3',
            3: '78e3dd6084f74fdf06901a14c14ba19f'
        },
        2: {
            0: '8cf1b00f3bbaf19eea5023b65f672385',
            1: 'd5c7d591a9c1074c6dcc50e6c8a97844',
            2: '99a139cbd3d3a08d7094afd176c39c0e',
            3: '5645b1e0be0757b9f390c7a65bb8a295'
        },
        3: {
            0: 'a9c735589d1460558fb1ec576ff691a3',
            1: '4358188d6b274c9e2b806bdf49f590bf',
            2: 'eae5e32cdd508a3876f296cd07185a49',
            3: '5efa21b5c8f76f41cfa8a62ce24fcb04'
        }
    },
    3: {
        0: {
            0: 'a1d0cfaaedfcb8d1961437d6d76b36c2',
            1: '11e991ae67b71c0191f847c966010ed3',
            2: '5c90d660d218ea250b4b2b9a0af3df57',
            3: '5f8aed249a57d9c1cdb69ccd735bbea1',
            4: 'c6817ad226c09fceea25b5ac6975e922',
            5: '2319c7adce7b80e1712916eb55d5e14a',
            6: '44e0628006805898aa5b199a8d9d6763',
            7: '2190d818b401ad9322017ef98e7e6df8'
        },
        1: {
            0: '9fe0523963b98cea21f52ad3b04e4b68',
            1: '670a4a2c4511aa7dcb830907302c2f8f',
            2: '750c725a90a80a9be6ab8104b2a0b7b5',
            3: 'c2fe267497806c057932f6d1ef4ef1fe',
            4: 'e09130069c364a106915ebb37ad76685',
            5: '4990766aace05b2a90d1798c10c15c94',
            6: 'dde74eb535a0042450893db518c3cc2b',
            7: '7a50c24bf10e27acf0f523b8a3aefdfc'
        },
        2: {
            0: '0ce5ff3f2ddce554d614fd8538364766',
            1: 'b2cd4d7daea7c055b191bad602e64075',
            2: 'd49abaeeeff542e51f8b6c807b8a5b48',
            3: '65d7b5b1059e59bdb815a8a0048b6ce4',
            4: 'f118bff09f9350a76dec4a4b6414a628',
            5: '97c4f920f3a7dd4762c8728d13bdc3e5',
            6: 'c5baf2bf89bf4bb6ec08aabb02d140df',
            7: 'afec3d8757a41f0652de35551da57e0d'
        },
        3: {
            0: '06b00da9b3aca40db86af0803141a1d5',
            1: 'e9f06bb7ea5b2db749c22a5e974e96fb',
            2: 'a9b9834dc0ec65dc6c35f26b61c2e6a9',
            3: 'c5a68b04aed3f4447996a29f24ec279e',
            4: '478901ac3038249f6d017f7ccf665bd1',
            5: '06d85ed3b76da2df4fa64e4ab52db816',
            6: '8bfdbcbe5d167fd2fcf900e15080cc20',
            7: '7c685ee561a2d42d1cacc665fe6ea711'
        },
        4: {
            0: 'd2b493ad9484ebe4b50babd7937e2105',
            1: 'dea08ef8686b9783cd79b79b361c7dbd',
            2: 'b5fce883b0f812a6b436713c53ab9cd7',
            3: 'c2bde3ad67004cea728af3ce8b0cedf3',
            4: '6617a26e02dec80fd15230aa1cfdb83c',
            5: 'ee14b7c910bc7766d6fed672dc0d2d73',
            6: 'fb5f5c8fe1ece02e21dd1b85c5e913ef',
            7: '188299db721809096dccec94be50dc5c'
        },
        5: {
            0: '400ecd853db0fa5e72baa7cde406d532',
            1: 'a53cf6e7d92190fc6626874b700753c5',
            2: 'fa9a4afd82fbb6adb1d72fc26a8a3a27',
            3: '304e5e08e11549eb5c61adb58468d65a',
            4: '38c735c094c387af4811db59aa653bbd',
            5: 'cb4b90ed0e9ddad9420613887c435a06',
            6: '64a72d44670805716d99b402a51cc91d',
            7: '681365328983749c836d5740c91b66de'
        },
        6: {
            0: '271b7f83a557bfc6db2aab0b80f92220',
            1: '84f5d7ccecc73b6b2e4f30f5cc01de5d',
            2: 'a2d36cb92b4593824227b6fc718d6b47',
            3: '17d554bf7cdc53b59f28b7c13b5d6107',
            4: 'fbf81484b14577dea0941dc791ed935d',
            5: 'e774c7bcb1bbddef65c46dca93c9c441',
            6: 'ccfec62798e131b7acc3601b40258cd6',
            7: '6191ddbc86403f496446f65a1718fd8a'
        },
        7: {
            0: '32974802f6f41d9d2b5c0e57897c7e79',
            1: '8cbaa0d5253713f8e859d6cbad08a62e',
            2: '4bb77b2f7701c8e14217f90aae82a9ff',
            3: 'e845b8a47cf24a8dd688fa625250cd5e',
            4: 'c5c6bc985657e1792fcee8fd10d44152',
            5: 'a3fe65cec2e370b66c869cc0e905121a',
            6: '6ae69b91722fee02b99696318767c52d',
            7: '448f58361a1d4a7120fd8ed262930d6b'
        }
    }
}


def bulk_replace(source_str, replace_list):
    out_str = source_str
    for item in replace_list:
        out_str = out_str.replace(item[0], str(item[1]))
    return out_str
=======
import datetime
from xml.etree import cElementTree as ElementTree
import urllib.request, urllib.error, urllib.parse
from oe_test_utils import check_tile_request, restart_apache, check_response_code, test_snap_request, file_text_replace, make_dir_tree, run_command, get_url, XmlDictConfig, check_dicts, check_valid_mvt

DEBUG = False
>>>>>>> e30bcd17


class TestModReproject(unittest.TestCase):
    @classmethod
    def setUpClass(self):
        # Set test paths and install base Apache configuration
        self.src_config_file_prefix = 'test_mod_reproject_src'
        self.test_mod_reproject_src_config_dest_path = '/build/test/ci_tests/tmp/mod_reproject_test_src'

        make_dir_tree(
            self.test_mod_reproject_src_config_dest_path, ignore_existing=True)

        # Add config for base imagery layer to be served by mod_reproject
        apache_config = bulk_replace(
            MOD_MRF_APACHE_TEMPLATE,
            [('{config_path}', self.test_mod_reproject_src_config_dest_path),
             ('{config_file_path}',
              os.path.join(self.test_mod_reproject_src_config_dest_path,
                           self.src_config_file_prefix + '.config')),
             ('{alias}', self.src_config_file_prefix)])

        self.mod_mrf_apache_config_path = os.path.join(
            APACHE_CONFIG_DIR, self.src_config_file_prefix + '.conf')
        with open(self.mod_mrf_apache_config_path, 'w+') as f:
            f.write(apache_config)

        # Add reproject config
        self.reproject_config_file_prefix = 'test_mod_reproject'
        self.test_mod_reproject_config_dest_path = '/build/test/ci_tests/tmp/mod_reproject_test'
        make_dir_tree(
            self.test_mod_reproject_config_dest_path, ignore_existing=True)

        self.reproj_src_config_path = os.path.join(
            self.test_mod_reproject_config_dest_path,
            self.reproject_config_file_prefix + '_src.config')
        self.reproj_dest_config_path = os.path.join(
            self.test_mod_reproject_config_dest_path,
            self.reproject_config_file_prefix + '_dest.config')

        apache_config = bulk_replace(
            MOD_REPROJECT_APACHE_TEMPLATE,
            [('{config_path}', self.test_mod_reproject_config_dest_path),
             ('{config_file_path}',
              os.path.join(self.test_mod_reproject_config_dest_path,
                           self.reproject_config_file_prefix + '.config')),
             ('{alias}', self.reproject_config_file_prefix),
             ('{src_config}', self.reproj_src_config_path),
             ('{dest_config}', self.reproj_dest_config_path)])

        self.apache_config_path = os.path.join(
            APACHE_CONFIG_DIR, self.reproject_config_file_prefix + '.conf')
        with open(self.apache_config_path, 'w+') as f:
            f.write(apache_config)

    def test_local_tile_request(self):
        size_x = 2560
        size_y = 1280
        tile_size = 512
        image_type = 'jpeg'
        test_name = 'test_local_tile_request'
        test_imagery_path = os.path.join(os.getcwd(),
                                         'mod_reproject_test_data')

        # Build mod_mrf config and restart Apache
        idx_path = os.path.join(self.test_mod_reproject_src_config_dest_path,
                                test_name + '.idx')
        data_path = os.path.join(self.test_mod_reproject_src_config_dest_path,
                                 test_name + '.pjg')

        data_config = 'DataFile ' + data_path

        mod_mrf_config = bulk_replace(
            MOD_MRF_CONFIG_TEMPLATE,
            [('{size_x}', size_x), ('{size_y}', size_y),
             ('{bands}', 4 if image_type == 'png' else 3),
             ('{tile_size_x}', tile_size), ('{tile_size_y}', tile_size),
             ('{idx_path}', idx_path), ('{data_config}', data_config),
             ('{skipped_levels}', '0' if size_x == size_y else '1')])

        mod_mrf_config_path = os.path.join(
            self.test_mod_reproject_src_config_dest_path,
            self.src_config_file_prefix + '.config')
        with open(mod_mrf_config_path, 'w+') as f:
            f.write(mod_mrf_config)

        # Copy test test_imagery_path
        shutil.copy(
            os.path.join(test_imagery_path,
                         self.src_config_file_prefix + '.idx'), idx_path)
        shutil.copy(
            os.path.join(test_imagery_path,
                         self.src_config_file_prefix + '.pjg'), data_path)

        # Now configure the reproject stuff.
        mod_reproject_src_config = bulk_replace(
            MOD_REPROJECT_SRC_CONFIG_TEMPLATE,
            [('{size_x}', size_x), ('{size_y}', size_y),
             ('{bands}', 4 if image_type == 'png' else 3),
             ('{tile_size_x}', tile_size), ('{tile_size_y}', tile_size),
             ('{skipped_levels}', '1'), ('{projection}', 'EPSG:4326'),
             ('{bbox}', '-180.0,-90.0,180.0,90.0')])

        with open(self.reproj_src_config_path, 'w+') as f:
            f.write(mod_reproject_src_config)

        reprojected_size = 2048
        reprojected_tile_size = 256
        mod_reproject_dest_config = bulk_replace(
            MOD_REPROJECT_DEST_CONFIG_TEMPLATE,
            [('{size_x}', reprojected_size), ('{size_y}', reprojected_size),
             ('{bands}', 4 if image_type == 'png' else 3),
             ('{tile_size_x}', reprojected_tile_size),
             ('{tile_size_y}', reprojected_tile_size),
             ('{skipped_levels}', '0'), ('{projection}', 'EPSG:3857'),
             ('{bbox}',
              '-20037508.34278925,-20037508.34278925,20037508.34278925,20037508.34278925'
              ), ('{source_path}', self.src_config_file_prefix),
             ('{source_postfix}', '.jpg'), ('{mime}', 'image/jpeg')])

        with open(self.reproj_dest_config_path, 'w+') as f:
            f.write(mod_reproject_dest_config)

        restart_apache()

<<<<<<< HEAD
        # Verify that the mod_mrf endpoint is set up and working
        ref_hash = '3f84501587adfe3006dcbf59e67cd0a3'
        tile_url = 'http://localhost/{}/{}/{}/{}.{}'.format(
            self.src_config_file_prefix, 0, 0, 0, image_type)
        errstring = 'Error setting up mod_mrf: Tile at URL:{} was not the same as what was expected. Check that mod_mrf is working.'.format(
            tile_url)
        self.assertTrue(check_tile_request(tile_url, ref_hash), errstring)

        # Test all tiles against hash reference
        for z in range(len(TILE_REF)):
            for y in range(len(TILE_REF[z])):
                for x in range(len(TILE_REF[z][y])):
                    tile_url = 'http://localhost/{}/{}/{}/{}.{}'.format(
                        self.reproject_config_file_prefix, z, y, x, image_type)

                    ref_hash = TILE_REF[z][y][x]

                    errstring = 'Tile at URL:{} was not the same as what was expected.'.format(
                        tile_url)
                    self.assertTrue(
                        check_tile_request(tile_url, ref_hash), errstring)
=======
        # Set some handy constant values
        self.tile_hashes = {'3d5280b13cbabc41676973d26844f310': '1948-03-01',
                            '210964547845bbeb357f62c214128215': '1990-01-01',
                            '403705d851af424b3bf9cafbbf869d0c': '2000-01-01',
                            '4832d6edeed31fad0bd59bbc26d92275': '2000-06-01',
                            '7ea2038a74af2988dc432a614ec94187': '2000-07-03',
                            '03b3cc7adc929dd605d617b7066b30ae': '2000-08-01',
                            '4f24774e71560e15b5ed43fcace2cb29': '2000-09-03',
                            'fd9e3aa7c12fbf823bd339b92920784e': '2000-12-01',
                            '24f90bd216f6b7ee25501155fcc8ece4': '2001-01-01',
                            '3d12e06c60b379efc41f4b8021ce1e29': '2001-05-09',
                            'e16d97b41cbb408d2a285788dfc9e3b8': '2002-01-01',
                            'b64066bafe897f0d2c0fc4a41ae7e052': '2002-12-27',
                            '21634316da8d6e0af3ee4f24643bd72c': '2002-12-01',
                            'b3639da9334ca5c13072012f9422a03c': '2003-12-01',
                            '172ba954906b3d4f5d6583b3ad88460f': '2004-12-01',
                            'f4426ab405ce748b57b34859b3811bf6': '2005-01-01',
                            '65e2446b2f779b963d0127f374a36fba': '2005-12-01',
                            'faf5788ab8e006bbcfe18be80d472840': '2006-12-01',
                            'd834056e48a95e39f55401eb61f710cd': '2007-12-01',
                            '9a3cf29a5df271c41eefc5c989fd690d': '2008-01-01',
                            'd03e3e3cdfef2b6e3d1870f26a88fe53': '2008-12-01',
                            '59692a541429c929117c854fe9e423c9': '2009-12-01',
                            '84eba8cdbb26444dbc97e119c0b76728': '2010-01-01',
                            '91206f8c5a4f6fcdcab366ea00a1f53c': '2010-01-09',
                            '9aa3115cde41a8b9c68433741d98a8b4': '2010-12-01',
                            'dae12a917a5d672c4cce4fdaf4788bf3': '2011-12-01',
                            '5346e958989b57c45919604ecf909f43': '2012-03-11',
                            '92e5d5eef4dc6866b636a49bfae3e463': '2015-01-01',
                            '5d91fa0c5273b2b58c486a15c91b2e78': '2015-01-02',
                            '81b8d855e38e6783f14899ff89a2c878': '2015-10-01',
                            '7f2992ac0986784c28d93840b1e984c4': '2016-02-29',
                            '1571c4d601dfd871e7680e279e6fd39c': '2015-01-12',
                            'b69307895d6cb654b98d247d710dd806': '2015-12-01',
                            'ba366ccd45a8f1ae0ed2b65cf67b9787': '2016-01-01',
                            '5e11f1220da2bb6f92d3e1c998f20bcf': 'black'}

    # DEFAULT TIME AND CURRENT TIME TESTS

    def test_request_wmts_no_time_jpg(self):
        """
        1. Request current (no time) JPG tile via WMTS

        All the tile tests follow this template.
        """
        # Reference MD5 hash value -- the one that we're testing against
        ref_hash = '4e34c9517e0c30b1253bd499de4f8d12'

        # The URL of the tile to be requested
        req_url = r'http://localhost/reproject/test/wmts/wmts.cgi?layer=test_weekly_jpg&tilematrixset=GoogleMapsCompatible_Level3&Service=WMTS&Request=GetTile&Version=1.0.0&Format=image%2Fjpeg&TileMatrix=0&TileCol=0&TileRow=0'

        # Debug message (if DEBUG is set)
        if DEBUG:
            print('\nTesting: Request current (no TIME) JPG tile via WMTS')
            print('URL: ' + req_url)

        # Downloads the tile and checks it against the reference hash.
        check_result = check_tile_request(req_url, ref_hash)
        self.assertTrue(check_result, 'Current (no TIME) WMTS JPG Tile Request does not match what\'s expected. URL: ' + req_url)

    def test_request_wmts_rest_no_time_jpg(self):
        """
        1B. Request current (no time) JPG tile via WMTS (REST)

        All the tile tests follow this template.
        """
        # Reference MD5 hash value -- the one that we're testing against
        ref_hash = '4e34c9517e0c30b1253bd499de4f8d12'

        # The URL of the tile to be requested
        # {wmtsBaseUrl}/{layer}/{style}/{dimension1}/.../{dimensionN}/{TileMatrixSet}/{TileMatrix}/{TileRow}/{TileCol}{formatExtension}
        req_url = r'http://localhost/reproject/test/wmts/test_weekly_jpg/default/GoogleMapsCompatible_Level3/0/0/0.jpeg'

        # Debug message (if DEBUG is set)
        if DEBUG:
            print('\nTesting: Request current (no TIME) JPG tile via WMTS REST')
            print('URL: ' + req_url)

        # Downloads the tile and checks it against the reference hash.
        check_result = check_tile_request(req_url, ref_hash)
        self.assertTrue(check_result, 'Current (no TIME) WMTS REST JPG Tile Request does not match what\'s expected. URL: ' + req_url)

    def test_request_wmts_no_time_png(self):
        """
        2 .Request current (no time) PNG tile via WMTS
        """
        ref_hash = '6df00a0095f3df8586572988f6cb7e84'
        req_url = r'http://localhost/reproject/test/wmts/wmts.cgi?layer=test_daily_png&tilematrixset=GoogleMapsCompatible_Level3&Service=WMTS&Request=GetTile&Version=1.0.0&Format=image%2Fpng&TileMatrix=0&TileCol=0&TileRow=0'
        # Debug message (if DEBUG is set)
        if DEBUG:
            print('\nTesting: Request current (no time) PNG tile via WMTS')
            print('URL: ' + req_url)
        check_result = check_tile_request(req_url, ref_hash)
        self.assertTrue(check_result, 'Current (no TIME) WMTS PNG Tile Request does not match what\'s expected. URL: ' + req_url)

    def test_request_wmts_rest_no_time_png(self):
        """
        2B. Request current (no time) PNG tile via WMTS REST
        """
        ref_hash = '6df00a0095f3df8586572988f6cb7e84'
        req_url = r'http://localhost/reproject/test/wmts/test_daily_png/default/GoogleMapsCompatible_Level3/0/0/0.png'
        # Debug message (if DEBUG is set)
        if DEBUG:
            print('\nTesting: Request current (no time) PNG tile via WMTS REST')
            print('URL: ' + req_url)
        check_result = check_tile_request(req_url, ref_hash)
        self.assertTrue(check_result, 'Current (no TIME) WMTS REST PNG Tile Request does not match what\'s expected. URL: ' + req_url)

    def test_request_wmts_no_time_ppng(self):
        """
        3. Request current (no time) PPNG tile via WMTS
        """
        ref_hash = '6df00a0095f3df8586572988f6cb7e84'
        req_url = r'http://localhost/reproject/test/wmts/wmts.cgi?layer=test_daily_png&tilematrixset=GoogleMapsCompatible_Level3&Service=WMTS&Request=GetTile&Version=1.0.0&Format=image%2Fpng&TileMatrix=0&TileCol=0&TileRow=0'
        # Debug message (if DEBUG is set)
        if DEBUG:
            print('\nTesting: Request current (no time) PPNG tile via WMTS')
            print('URL: ' + req_url)
        check_result = check_tile_request(req_url, ref_hash)
        self.assertTrue(check_result, 'Current (no TIME) WMTS PPNG Tile Request does not match what\'s expected. URL: ' + req_url)

    def test_request_wmts_rest_no_time_ppng(self):
        """
        3B. Request current (no time) PPNG tile via WMTS REST
        """
        ref_hash = '6df00a0095f3df8586572988f6cb7e84'
        req_url = r'http://localhost/reproject/test/wmts/test_daily_png/default/GoogleMapsCompatible_Level3/0/0/0.png'
        # Debug message (if DEBUG is set)
        if DEBUG:
            print('\nTesting: Request current (no time) PPNG tile via WMTS REST')
            print('URL: ' + req_url)
        check_result = check_tile_request(req_url, ref_hash)
        self.assertTrue(check_result, 'Current (no TIME) WMTS REST PPNG Tile Request does not match what\'s expected. URL: ' + req_url)

    def test_request_wmts_default_time_jpg(self):
        """
        4. Request current (time=default) JPEG tile via WMTS
        """
        ref_hash = '4e34c9517e0c30b1253bd499de4f8d12'
        req_url = r'http://localhost/reproject/test/wmts/wmts.cgi?layer=test_weekly_jpg&tilematrixset=GoogleMapsCompatible_Level3&Service=WMTS&Request=GetTile&Version=1.0.0&Format=image%2Fjpeg&TileMatrix=0&TileCol=0&TileRow=0&time=default'
        # Debug message (if DEBUG is set)
        if DEBUG:
            print('\nTesting: Request current (time=default) JPG tile via WMTS')
            print('URL: ' + req_url)
        check_result = check_tile_request(req_url, ref_hash)
        self.assertTrue(check_result, 'Current (TIME=default) WMTS JPG Tile Request does not match what\'s expected. URL: ' + req_url)

    def test_request_wmts_rest_default_time_jpg(self):
        """
        4B. Request current (time=default) JPEG tile via WMTS REST
        """
        ref_hash = '4e34c9517e0c30b1253bd499de4f8d12'
        # https://gibs/earrthdata.nasa.gov/wmts/epsg{EPSG:Code}/best/{ProductName}/default/{time}/{TileMatrixSet}/{ZoomLevel}/{TileRow}/{TileColumn}.png
        req_url = r'http://localhost/reproject/test/wmts/test_weekly_jpg/default/default/GoogleMapsCompatible_Level3/0/0/0.jpeg'
        # Debug message (if DEBUG is set)
        if DEBUG:
            print('\nTesting: Request current (time=default) JPG tile via WMTS REST')
            print('URL: ' + req_url)
        check_result = check_tile_request(req_url, ref_hash)
        self.assertTrue(check_result, 'Current (TIME=default) WMTS REST JPG Tile Request does not match what\'s expected. URL: ' + req_url)

    def test_request_wmts_default_time_png(self):
        """
        5. Request current (time=default) PNG tile via WMTS
        """
        ref_hash = '6df00a0095f3df8586572988f6cb7e84'
        req_url = r'http://localhost/reproject/test/wmts/wmts.cgi?layer=test_daily_png&tilematrixset=GoogleMapsCompatible_Level3&Service=WMTS&Request=GetTile&Version=1.0.0&Format=image%2Fpng&TileMatrix=0&TileCol=0&TileRow=0&TIME=default'
        if DEBUG:
            print('\nTesting: Request current (time=default) PNG tile via WMTS')
            print('URL: ' + req_url)
        check_result = check_tile_request(req_url, ref_hash)
        self.assertTrue(check_result, 'Current (TIME=default) WMTS PNG Tile Request does not match what\'s expected. URL: ' + req_url)

    def test_request_wmts_rest_default_time_png(self):
        """
        5B. Request current (time=default) PNG tile via WMTS REST
        """
        ref_hash = '6df00a0095f3df8586572988f6cb7e84'
        req_url = r'http://localhost/reproject/test/wmts/test_daily_png/default/default/GoogleMapsCompatible_Level3/0/0/0.png'
        if DEBUG:
            print('\nTesting: Request current (time=default) PNG tile via WMTS REST')
            print('URL: ' + req_url)
        check_result = check_tile_request(req_url, ref_hash)
        self.assertTrue(check_result, 'Current (TIME=default) WMTS REST PNG Tile Request does not match what\'s expected. URL: ' + req_url)

    def test_request_wmts_default_time_ppng(self):
        """
        6. Request current (time=default) PPNG tile via WMTS
        """
        ref_hash = '6df00a0095f3df8586572988f6cb7e84'
        req_url = r'http://localhost/reproject/test/wmts/wmts.cgi?layer=test_daily_png&tilematrixset=GoogleMapsCompatible_Level3&Service=WMTS&Request=GetTile&Version=1.0.0&Format=image%2Fpng&TileMatrix=0&TileCol=0&TileRow=0&TIME=default'
        if DEBUG:
            print('\nTesting: Request current (time=default) PPNG tile via WMTS')
            print('URL: ' + req_url)
        check_result = check_tile_request(req_url, ref_hash)
        self.assertTrue(check_result, 'Current (TIME=default) WMTS PPNG Tile Request does not match what\'s expected. URL: ' + req_url)

    def test_request_wmts_rest_default_time_ppng(self):
        """
        6B. Request current (time=default) PPNG tile via WMTS REST
        """
        ref_hash = '6df00a0095f3df8586572988f6cb7e84'
        req_url = r'http://localhost/reproject/test/wmts/test_daily_png/default/default/GoogleMapsCompatible_Level3/0/0/0.png'
        if DEBUG:
            print('\nTesting: Request current (time=default) PPNG tile via WMTS REST')
            print('URL: ' + req_url)
        check_result = check_tile_request(req_url, ref_hash)
        self.assertTrue(check_result, 'Current (TIME=default) WMTS REST PPNG Tile Request does not match what\'s expected. URL: ' + req_url)

    def test_request_twms_notime_jpg(self):
        """
        7. Request current (no time) JPEG tile via TWMS
        """
        ref_hash = '4e34c9517e0c30b1253bd499de4f8d12'
#http://localhost:4000/reproject/test/twms/twms.cgi?request=GetMap&layers=test_nonyear_jpg&srs=EPSG:3857&format=image/jpeg&styles=&width=256&height=256&bbox=-20037508.34278925,-20037508.34278925,20037508.34278925,20037508.34278925&time=2012-02-29
        req_url = r'http://localhost/reproject/test/twms/twms.cgi?request=GetMap&layers=test_nonyear_jpg&srs=EPSG:3857&format=image%2Fjpeg&styles=&width=256&height=256&bbox=-20037508.34278925,-20037508.34278925,20037508.34278925,20037508.34278925'
        if DEBUG:
            print('\nNEED TIME SPECIFIED!!! Testing: Request current (no TIME) JPG tile via TWMS')
            print('URL: ' + req_url)
        check_result = check_tile_request(req_url, ref_hash)
        self.assertTrue(check_result, 'TWMS current JPG request does not match what\'s expected. URL: ' + req_url)

    def test_request_twms_notime_png(self):
        """
        8. Request current (no time) PNG tile via TWMS
        """
        ref_hash = '6df00a0095f3df8586572988f6cb7e84'
        req_url = r'http://localhost/reproject/test/twms/twms.cgi?request=GetMap&layers=test_daily_png&srs=EPSG:3857&format=image%2Fpng&styles=&width=256&height=256&bbox=-20037508.34278925,-20037508.34278925,20037508.34278925,20037508.34278925'
        if DEBUG:
            print('\nTesting: Request current (no TIME) PNG tile via TWMS')
            print('URL: ' + req_url)
        check_result = check_tile_request(req_url, ref_hash)
        self.assertTrue(check_result, 'TWMS current PNG request does not match what\'s expected. URL: ' + req_url)

    def test_request_twms_notime_ppng(self):
        """
        9. Request current (no time) PPNG tile via TWMS
        """
        ref_hash = '6df00a0095f3df8586572988f6cb7e84'
        req_url = r'http://localhost/reproject/test/twms/twms.cgi?request=GetMap&layers=test_daily_png&srs=EPSG:3857&format=image%2Fpng&styles=&width=256&height=256&bbox=-20037508.34278925,-20037508.34278925,20037508.34278925,20037508.34278925'
        if DEBUG:
            print('\nTesting: Request current (no TIME) PPNG tile via TWMS')
            print('URL: ' + req_url)
        check_result = check_tile_request(req_url, ref_hash)
        self.assertTrue(check_result, 'TWMS current PPNG request does not match what\'s expected. URL: ' + req_url)

    # REQUEST WITH DATE/TIME AND STATIC TESTS

    def test_request_wmts_date_from_year_layer(self):
        """
        10. Request tile with date from "year" layer via WMTS
        """
        ref_hash = '7c7fcdfaea0faf91afdd690eb7fe4dea'
        req_url = r'http://localhost/reproject/test/wmts/wmts.cgi?layer=test_weekly_jpg&tilematrixset=GoogleMapsCompatible_Level3&Service=WMTS&Request=GetTile&Version=1.0.0&Format=image%2Fjpeg&TileMatrix=0&TileCol=0&TileRow=0&time=2012-02-22'
        if DEBUG:
            print('\nTesting: Request tile with date from "year" layer via WMTS')
            print('URL: ' + req_url)
        check_result = check_tile_request(req_url, ref_hash)
        self.assertTrue(check_result, 'WMTS date request from "year" layer does not match what\'s expected. URL: ' + req_url)

    def test_request_wmts_rest_date_from_year_layer(self):
        """
        10B. Request tile with date from "year" layer via WMTS (REST)
        """
        ref_hash = '7c7fcdfaea0faf91afdd690eb7fe4dea'
        req_url = r'http://localhost/reproject/test/wmts/test_weekly_jpg/default/2012-02-22/GoogleMapsCompatible_Level3/0/0/0.jpeg'
        if DEBUG:
            print('\nTesting: Request tile with date from "year" layer via WMTS (REST)')
            print('URL: ' + req_url)
        check_result = check_tile_request(req_url, ref_hash)
        self.assertTrue(check_result, 'WMTS (REST) date request from "year" layer does not match what\'s expected. URL: ' + req_url)

    def test_request_twms_date_from_year_layer(self):
        """
        10C. Request tile with date from "year" layer via TWMS
        """
        ref_hash = '7c7fcdfaea0faf91afdd690eb7fe4dea'
        req_url = r'http://localhost/reproject/test/twms/twms.cgi?request=GetMap&layers=test_weekly_jpg&srs=EPSG:3857&format=image%2Fjpeg&styles=&width=256&height=256&bbox=-20037508.34278925,-20037508.34278925,20037508.34278925,20037508.34278925&TIME=2012-02-22'
        if DEBUG:
            print('\nTesting: Request tile with date from "year" layer via TWMS')
            print('URL: ' + req_url)
        check_result = check_tile_request(req_url, ref_hash)
        self.assertTrue(check_result, 'TWMS date request from "year" layer does not match what\'s expected. URL: ' + req_url)

    def test_request_wmts_date_from_noyear_layer(self):
        """
        11. Request tile with date  from "non-year" layer via WMTS
        """
        ref_hash = '4e34c9517e0c30b1253bd499de4f8d12'
        req_url = r'http://localhost/reproject/test/wmts/wmts.cgi?layer=test_nonyear_jpg&tilematrixset=GoogleMapsCompatible_Level3&Service=WMTS&Request=GetTile&Version=1.0.0&Format=image%2Fjpeg&TileMatrix=0&TileCol=0&TileRow=0&TIME=2012-02-29'
        if DEBUG:
            print('\nTesting: Request tile with date  from "non-year layer via WMTS')
            print('URL: ' + req_url)
        check_result = check_tile_request(req_url, ref_hash)
        self.assertTrue(check_result, 'WMTS date request from "non-year" layer does not match what\'s expected. URL: ' + req_url)

    def test_request_wmts_rest_date_from_noyear_layer(self):
        """
        11B. Request tile with date  from "non-year" layer via WMTS (REST)
        """
        ref_hash = '4e34c9517e0c30b1253bd499de4f8d12'
        req_url = r'http://localhost/reproject/test/wmts/test_nonyear_jpg/default/2012-02-29/GoogleMapsCompatible_Level3/0/0/0.jpeg'
        if DEBUG:
            print('\nTesting: Request tile with date  from "non-year layer via WMTS (REST)')
            print('URL: ' + req_url)
        check_result = check_tile_request(req_url, ref_hash)
        self.assertTrue(check_result, 'WMTS (REST) date request from "non-year" layer does not match what\'s expected. URL: ' + req_url)

    def test_request_twms_date_from_noyear_layer(self):
        """
        11C. Request tile with date from "non-year" layer via TWMS
        """
        ref_hash = '4e34c9517e0c30b1253bd499de4f8d12'
##request=GetMap&layers=test_weekly_jpg&srs=EPSG:3857&format=image/jpeg&styles=&width=256&height=256&bbox=-20037508.34278925,-20037508.34278925,20037508.34278925,20037508.34278925
#request=GetMap&layers=test_nonyear_jpg&srs=EPSG:3857&format=image/jpeg&styles=&width=256&height=256&bbox=-20037508.34278925,-20037508.34278925,20037508.34278925,20037508.34278925
        req_url = r'http://localhost/reproject/test/twms/twms.cgi?request=GetMap&layers=test_nonyear_jpg&srs=EPSG:3857&format=image%2Fjpeg&styles=&width=256&height=256&bbox=-20037508.34278925,-20037508.34278925,20037508.34278925,20037508.34278925&TIME=2012-02-29'
        if DEBUG:
            print('\nTesting: Request tile with date from "non-year layer via TWMS')
            print('URL: ' + req_url)
        check_result = check_tile_request(req_url, ref_hash)
        self.assertTrue(check_result, 'TWMS date request from "non-year" layer does not match what\'s expected. URL: ' + req_url)

    def test_request_wmts_legacy_datetime_from_year_layer(self):
        """
        12. Request tile with date and time (sub-daily) from "year" layer via WMTS
        """
        ref_hash = 'fd4fe96d84e4f10e61029890293fa3c8'
        req_url = r'http://localhost/reproject/test/wmts/wmts.cgi?layer=test_legacy_subdaily_jpg&tilematrixset=GoogleMapsCompatible_Level3&Service=WMTS&Request=GetTile&Version=1.0.0&Format=image%2Fjpeg&TileMatrix=0&TileCol=0&TileRow=0&TIME=2012-02-29T12:00:00Z'
        if DEBUG:
            print('\nTesting: Request tile with date and time (legacy sub-daily) from "year" layer via WMTS')
            print('URL: ' + req_url)
        check_result = check_tile_request(req_url, ref_hash)
        self.assertTrue(check_result, 'WMTS legacy subdaily request does not match what\'s expected. URL: ' + req_url)

    def test_request_wmts_rest_legacy_datetime_from_year_layer(self):
        """
        12B. Request tile with date and time (sub-daily) from "year" layer via WMTS (REST)
        """
        ref_hash = 'fd4fe96d84e4f10e61029890293fa3c8'
        req_url = r'http://localhost/reproject/test/wmts/test_legacy_subdaily_jpg/default/2012-02-29T12:00:00Z/GoogleMapsCompatible_Level3/0/0/0.jpeg'
        if DEBUG:
            print('\nTesting: Request tile with date and time (legacy sub-daily) from "year" layer via WMTS (REST)')
            print('URL: ' + req_url)
        check_result = check_tile_request(req_url, ref_hash)
        self.assertTrue(check_result, 'WMTS (REST) legacy subdaily request does not match what\'s expected. URL: ' + req_url)

    def test_request_twms_legacy_datetime_from_year_layer(self):
        """
        12C. Request tile with date and time (sub-daily) from "year" layer via TWMS
        """
        ref_hash = 'fd4fe96d84e4f10e61029890293fa3c8'
        req_url = r'http://localhost/reproject/test/twms/twms.cgi?request=GetMap&layers=test_legacy_subdaily_jpg&srs=EPSG:3857&format=image%2Fjpeg&styles=&width=256&height=256&bbox=-20037508.34278925,-20037508.34278925,20037508.34278925,20037508.34278925&TIME=2012-02-29T12:00:00Z'
        if DEBUG:
            print('\nTesting: Request tile with date and time (legacy sub-daily) from "year" layer via TWMS')
            print('URL: ' + req_url)
        check_result = check_tile_request(req_url, ref_hash)
        self.assertTrue(check_result, 'TWMS legacy subdaily request does not match what\'s expected. URL: ' + req_url)

#    def test_request_wmts_year_zlevel(self):
        """
        13. Request tile with date and time (z-level) from "year" layer via WMTS
        """
#        ref_hash = '36bb79a33dbbe6173990103a8d6b67cb'
#        req_url = r'http://localhost/reproject/test/wmts/wmts.cgi?layer=test_zindex_jpg&tilematrixset=GoogleMapsCompatible_Level3&Service=WMTS&Request=GetTile&Version=1.0.0&Format=image%2Fjpeg&TileMatrix=0&TileCol=0&TileRow=0&TIME=2012-02-29T16:00:00Z'
#        if DEBUG:
#            print '\nTIME FORMAT!!! Testing: Request tile with date and time (z-level) from "year" layer via WMTS'
#            print 'URL: ' + req_url
#        check_result = check_tile_request(req_url, ref_hash)
#        self.assertTrue(check_result, 'WMTS Z-Level JPG Tile Request does not match what\'s expected. URL: ' + req_url)

#    def test_request_wmts_rest_year_zlevel(self):
        """
        13B. Request tile with date and time (z-level) from "year" layer via WMTS (REST)
        """
#        ref_hash = '36bb79a33dbbe6173990103a8d6b67cb'
#        req_url = r'http://localhost/reproject/test/wmts/test_zindex_jpg/default/2012-02-29T16:00:00Z/GoogleMapsCompatible_Level3/0/0/0.jpeg'
#        if DEBUG:
#            print '\nTesting: Request tile with date and time (z-level) from "year" layer via WMTS (REST)'
#            print 'URL: ' + req_url
#        check_result = check_tile_request(req_url, ref_hash)
#        self.assertTrue(check_result, 'WMTS (REST) Z-Level JPG Tile Request does not match what\'s expected. URL: ' + req_url)

#    def test_request_twms_year_zlevel(self):
        """
        13C. Request tile with date and time (z-level) from "year" layer via TWMS
        """
#        ref_hash = '36bb79a33dbbe6173990103a8d6b67cb'
#        req_url = r'http://localhost/reproject/test/twms/twms.cgi?request=GetMap&layers=test_zindex_jpg&srs=EPSG:3857&format=image%2Fjpeg&styles=&time=2012-02-29T16:00:00Z&width=256&height=256&bbox=-20037508.34278925,-20037508.34278925,20037508.34278925,20037508.34278925'
#        check_result = check_tile_request(req_url, ref_hash)
#        self.assertTrue(check_result, 'TWMS Z-Level JPEG Tile request does not match what\'s expected. URL: ' + req_url)

    def test_request_wmts_nodate_from_year_layer(self):
        """
        14. Request tile with no date from "year" layer via WMTS
        """
        ref_hash = '4e34c9517e0c30b1253bd499de4f8d12'
        req_url = r'http://localhost/reproject/test/wmts/wmts.cgi?layer=test_weekly_jpg&tilematrixset=GoogleMapsCompatible_Level3&Service=WMTS&Request=GetTile&Version=1.0.0&Format=image%2Fjpeg&TileMatrix=0&TileCol=0&TileRow=0'
        if DEBUG:
            print('\nTesting: Request tile with no date from "year" layer via WMTS')
            print('URL: ' + req_url)
        check_result = check_tile_request(req_url, ref_hash)
        self.assertTrue(check_result, 'WMTS no date request from "year" layer does not match what\'s expected. URL: ' + req_url)

    def test_request_wmts_rest_nodate_from_year_layer(self):
        """
        14B. Request tile with no date from "year" layer via WMTS (REST)
        """
        ref_hash = '4e34c9517e0c30b1253bd499de4f8d12'
        req_url = r'http://localhost/reproject/test/wmts/test_weekly_jpg/default/GoogleMapsCompatible_Level3/0/0/0.jpeg'
        if DEBUG:
            print('\nTesting: Request tile with no date from "year" layer via WMTS (REST)')
            print('URL: ' + req_url)
        check_result = check_tile_request(req_url, ref_hash)
        self.assertTrue(check_result, 'WMTS (REST) no date request from "year" layer does not match what\'s expected. URL: ' + req_url)

    def test_request_twms_nodate_from_year_layer(self):
        """
        14C. Request tile with no date from "year" layer via TWMS
        """
        ref_hash = '4e34c9517e0c30b1253bd499de4f8d12'
        req_url = r'http://localhost/reproject/test/twms/twms.cgi?request=GetMap&layers=test_weekly_jpg&srs=EPSG:3857&format=image%2Fjpeg&styles=&width=256&height=256&bbox=-20037508.34278925,-20037508.34278925,20037508.34278925,20037508.34278925'
        if DEBUG:
            print('\nTesting: Request tile with no date from "year" layer via TWMS')
            print('URL: ' + req_url)
        check_result = check_tile_request(req_url, ref_hash)
        self.assertTrue(check_result, 'TWMS no date request from "year" layer does not match what\'s expected. URL: ' + req_url)

    def test_request_wmts_nodate_from_noyear_layer(self):
        """
        15. Request tile with no date from "non-year" layer via WMTS
        """
        ref_hash = '4e34c9517e0c30b1253bd499de4f8d12'
        req_url = r'http://localhost/reproject/test/wmts/wmts.cgi?layer=test_nonyear_jpg&tilematrixset=GoogleMapsCompatible_Level3&Service=WMTS&Request=GetTile&Version=1.0.0&Format=image%2Fjpeg&TileMatrix=0&TileCol=0&TileRow=0'
        if DEBUG:
            print('\nTIME NEEDED!!! Testing: Request tile with no date from "non-year layer via WMTS')
            print('URL: ' + req_url)
        check_result = check_tile_request(req_url, ref_hash)
        self.assertTrue(check_result, 'WMTS no date request from "non-year" layer does not match what\'s expected. URL: ' + req_url)

    def test_request_wmts_rest_nodate_from_noyear_layer(self):
        """
        15B. Request tile with no date from "non-year" layer via WMTS (REST)
        """
        ref_hash = '4e34c9517e0c30b1253bd499de4f8d12'
        req_url = r'http://localhost/reproject/test/wmts/test_nonyear_jpg/default/GoogleMapsCompatible_Level3/0/0/0.jpeg'
        if DEBUG:
            print('\nTIME NEEDED!!! Testing: Request tile with no date from "non-year layer via WMTS (REST)')
            print('URL: ' + req_url)
        check_result = check_tile_request(req_url, ref_hash)
        self.assertTrue(check_result, 'WMTS (REST) no date request from "non-year" layer does not match what\'s expected. URL: ' + req_url)

    def test_request_twms_nodate_from_noyear_layer(self):
        """
        15C. Request tile with no date from "non-year" layer via TWMS
        """
        ref_hash = '4e34c9517e0c30b1253bd499de4f8d12'
        req_url = r'http://localhost/reproject/test/twms/twms.cgi?request=GetMap&layers=test_nonyear_jpg&srs=EPSG:3857&format=image%2Fjpeg&styles=&width=256&height=256&bbox=-20037508.34278925,-20037508.34278925,20037508.34278925,20037508.34278925'
        if DEBUG:
            print('\nTIME NEEDED!!! Testing: Request tile with no date from "non-year layer via TWMS')
            print('URL: ' + req_url)
        check_result = check_tile_request(req_url, ref_hash)
        self.assertTrue(check_result, 'TWMS no date request from "non-year" layer does not match what\'s expected. URL: ' + req_url)

    def test_request_wmts_legacy_nodate_from_year_layer(self):
        """
        16. Request tile with no date and time (sub-daily) from "year" layer via WMTS
        """
        ref_hash = 'fd81999878be17f66c28b18c3cce3179'
        req_url = r'http://localhost/reproject/test/wmts/wmts.cgi?layer=test_legacy_subdaily_jpg&tilematrixset=GoogleMapsCompatible_Level3&Service=WMTS&Request=GetTile&Version=1.0.0&Format=image%2Fjpeg&TileMatrix=0&TileCol=0&TileRow=0'
        if DEBUG:
            print('\nERROR!!! Testing: Request tile with no date and time (legacy sub-daily) from "year" layer via WMTS')
            print('URL: ' + req_url)
        check_result = check_tile_request(req_url, ref_hash)
        self.assertTrue(check_result, 'WMTS legacy no date and time subdaily request does not match what\'s expected. URL: ' + req_url)

    def test_request_wmts_rest_legacy_nodate_from_year_layer(self):
        """
        16B. Request tile with no date and time (sub-daily) from "year" layer via WMTS (REST)
        """
        ref_hash = 'fd81999878be17f66c28b18c3cce3179'
        req_url = r'http://localhost/reproject/test/wmts/test_legacy_subdaily_jpg/default/GoogleMapsCompatible_Level3/0/0/0.jpeg'
        if DEBUG:
            print('\nERROR!!! Testing: Request tile with no date and time (legacy sub-daily) from "year" layer via WMTS (REST)')
            print('URL: ' + req_url)
        check_result = check_tile_request(req_url, ref_hash)
        self.assertTrue(check_result, 'WMTS (REST) legacy no date and time subdaily request does not match what\'s expected. URL: ' + req_url)

    def test_request_twms_legacy_nodate_from_year_layer(self):
        """
        16C. Request tile with no date and time (sub-daily) from "year" layer via TWMS
        """
        ref_hash = 'fd81999878be17f66c28b18c3cce3179'
        req_url = r'http://localhost/reproject/test/twms/twms.cgi?request=GetMap&layers=test_legacy_subdaily_jpg&srs=EPSG:3857&format=image%2Fjpeg&styles=&width=256&height=256&bbox=-20037508.34278925,-20037508.34278925,20037508.34278925,20037508.34278925'
        if DEBUG:
            print('\nERROR!!! Testing: Request tile with no date and time (legacy sub-daily) from "year" layer via TWMS')
            print('URL: ' + req_url)
        check_result = check_tile_request(req_url, ref_hash)
        self.assertTrue(check_result, 'TWMS legacy no date and time subdaily request does not match what\'s expected. URL: ' + req_url)

#    def test_request_wmts_nodate_year_zlevel(self):
        """
        17. Request tile with no date and time (z-level) from "year" layer via WMTS
        """
#        ref_hash = '36bb79a33dbbe6173990103a8d6b67cb'
#        req_url = r'http://localhost/reproject/test/wmts/wmts.cgi?layer=test_zindex_jpg&tilematrixset=GoogleMapsCompatible_Level3&Service=WMTS&Request=GetTile&Version=1.0.0&Format=image%2Fjpeg&TileMatrix=0&TileCol=0&TileRow=0'
#        if DEBUG:
#            print '\nERROR!!! Testing: Request tile with no date and time (z-level) from "year" layer via WMTS'
#            print 'URL: ' + req_url
#        check_result = check_tile_request(req_url, ref_hash)
#        self.assertTrue(check_result, 'WMTS Z-Level JPG Tile Request does not match what\'s expected. URL: ' + req_url)

#    def test_request_wmts_rest_nodate_year_zlevel(self):
        """
        17B. Request tile with no date and time (z-level) from "year" layer via WMTS (REST)
        """
#        ref_hash = '36bb79a33dbbe6173990103a8d6b67cb'
#        req_url = r'http://localhost/reproject/test/wmts/test_zindex_jpg/default/GoogleMapsCompatible_Level3/0/0/0.jpeg'
#        if DEBUG:
#            print '\nERROR!!! Testing: Request tile with no date and time (z-level) from "year" layer via WMTS (REST)'
#            print 'URL: ' + req_url
#        check_result = check_tile_request(req_url, ref_hash)
#        self.assertTrue(check_result, 'WMTS (REST) Z-Level JPG Tile Request does not match what\'s expected. URL: ' + req_url)

#    def test_request_twms_nodate_year_zlevel(self):
        """
        17C. Request tile with no date and time (z-level) from "year" layer via TWMS
        """
#        ref_hash = '36bb79a33dbbe6173990103a8d6b67cb'
#        req_url = r'http://localhost/reproject/test/twms/twms.cgi?request=GetMap&layers=test_zindex_jpg&srs=EPSG:3857&format=image%2Fjpeg&styles=&width=256&height=256&bbox=-20037508.34278925,-20037508.34278925,20037508.34278925,20037508.34278925'
#        check_result = check_tile_request(req_url, ref_hash)
#        self.assertTrue(check_result, 'TWMS Z-Level no date and time JPEG Tile request does not match what\'s expected. URL: ' + req_url)

    def test_request_wmts_static_notime(self):
        """
        18. Request tile from static layer with no time via WMTS
        """
        ref_hash = '4e34c9517e0c30b1253bd499de4f8d12'
        req_url = r'http://localhost/reproject/test/wmts/wmts.cgi?layer=test_static_jpg&tilematrixset=GoogleMapsCompatible_Level3&Service=WMTS&Request=GetTile&Version=1.0.0&Format=image%2Fjpeg&TileMatrix=0&TileCol=0&TileRow=0'
        if DEBUG:
            print('\nTesting: Request tile from static layer with no time via WMTS')
            print('URL: ' + req_url)
        check_result = check_tile_request(req_url, ref_hash)
        self.assertTrue(check_result, 'WMTS static notime request does not match what\'s expected. URL: ' + req_url)

    def test_request_wmts_rest_static_notime(self):
        """
        18B. Request tile from static layer with no time via WMTS (REST)
        """
        ref_hash = '4e34c9517e0c30b1253bd499de4f8d12'
        req_url = r'http://localhost/reproject/test/wmts/test_static_jpg/default/GoogleMapsCompatible_Level3/0/0/0.jpeg'
        if DEBUG:
            print('\nTesting: Request tile from static layer with no time via WMTS (REST)')
            print('URL: ' + req_url)
        check_result = check_tile_request(req_url, ref_hash)
        self.assertTrue(check_result, 'WMTS (REST) static notime request does not match what\'s expected. URL: ' + req_url)

    def test_request_twms_static_notime(self):
        """
        18C. Request tile from static layer with no time via TWMS
        """
        ref_hash = '4e34c9517e0c30b1253bd499de4f8d12'
        req_url = r'http://localhost/reproject/test/twms/twms.cgi?request=GetMap&layers=test_static_jpg&srs=EPSG:3857&format=image%2Fjpeg&styles=&width=256&height=256&bbox=-20037508.34278925,-20037508.34278925,20037508.34278925,20037508.34278925'
        if DEBUG:
            print('\nTesting: Request tile from static layer with no time via TWMS')
            print('URL: ' + req_url)
        check_result = check_tile_request(req_url, ref_hash)
        self.assertTrue(check_result, 'TWMS static notime request does not match what\'s expected. URL: ' + req_url)

    def test_request_twms_default_jpg(self):
        """
        19. Request current (default time) JPEG tile via TWMS
        """
        ref_hash = '4e34c9517e0c30b1253bd499de4f8d12'
        req_url = r'http://localhost/reproject/test/twms/twms.cgi?request=GetMap&layers=test_weekly_jpg&srs=EPSG:3857&format=image%2Fjpeg&styles=&width=256&height=256&bbox=-20037508.34278925,-20037508.34278925,20037508.34278925,20037508.34278925&time=default'
        if DEBUG:
            print('\nTesting: Request current (default TIME) JPG tile via TWMS')
            print('URL: ' + req_url)
        check_result = check_tile_request(req_url, ref_hash)
        self.assertTrue(check_result, 'TWMS current JPG request does not match what\'s expected. URL: ' + req_url)

    def test_request_twms_default_png(self):
        """
        20. Request current (default time) PNG tile via TWMS
        """
        ref_hash = '6df00a0095f3df8586572988f6cb7e84'
        req_url = r'http://localhost/reproject/test/twms/twms.cgi?request=GetMap&layers=test_daily_png&srs=EPSG:3857&format=image%2Fpng&styles=&width=256&height=256&bbox=-20037508.34278925,-20037508.34278925,20037508.34278925,20037508.34278925&time=default'
        if DEBUG:
            print('\nTesting: Request current (default TIME) PNG tile via TWMS')
            print('URL: ' + req_url)
        check_result = check_tile_request(req_url, ref_hash)
        self.assertTrue(check_result, 'TWMS current PNG request does not match what\'s expected. URL: ' + req_url)

    def test_request_twms_default_ppng(self):
        """
        21. Request current (no time) PPNG tile via TWMS
        """
        ref_hash = '6df00a0095f3df8586572988f6cb7e84'
        req_url = r'http://localhost/reproject/test/twms/twms.cgi?request=GetMap&layers=test_daily_png&srs=EPSG:3857&format=image%2Fpng&styles=&width=256&height=256&bbox=-20037508.34278925,-20037508.34278925,20037508.34278925,20037508.34278925&time=default'
        if DEBUG:
            print('\nTesting: Request current (default TIME) PPNG tile via TWMS')
            print('URL: ' + req_url)
        check_result = check_tile_request(req_url, ref_hash)
        self.assertTrue(check_result, 'TWMS current PPNG request does not match what\'s expected. URL: ' + req_url)

    def test_request_twms_date_png(self):
        """
        19. Request tile with date via TWMS
        """
        ref_hash = '6df00a0095f3df8586572988f6cb7e84'
        req_url = r'http://localhost/reproject/test/twms/twms.cgi?request=GetMap&layers=test_daily_png&srs=EPSG:3857&format=image%2Fpng&styles=&width=256&height=256&bbox=-20037508.34278925,-20037508.34278925,20037508.34278925,20037508.34278925&TIME=2012-02-29'
        if DEBUG:
            print('\nTesting: Request tile with date via TWMS')
            print('URL: ' + req_url)
        check_result = check_tile_request(req_url, ref_hash)
        self.assertTrue(check_result, 'TWMS PNG request with date does not match what\'s expected. URL: ' + req_url)

    # GETCAPABILITIES AND GETTILESERVICE REQUEST TESTS

    def test_wmts_get_capabilities(self):
        """
        20. Request WMTS GetCapabilities
        """
        ref_hash = 'b49538ed143340f11230eac8b8f9ecca'
        req_url = r'http://localhost/reproject/test/wmts/wmts.cgi?Request=GetCapabilities'
        if DEBUG:
            print('\nTesting WMTS GetCapablities')
            print('URL: ' + req_url)
        response = get_url(req_url)

        # Check if the response is valid XML
        try:
            XMLroot = ElementTree.XML(response.read())
            XMLdict = XmlDictConfig(XMLroot)
            xml_check = True
        except:
            xml_check = False
        self.assertTrue(xml_check, 'GetCapabilities response is not a valid XML file. URL: ' + req_url)

        refXMLtree = ElementTree.parse(os.path.join(os.getcwd(), 'mod_reproject_test_data/GetCapabilities.1.0.0.xml'))
        refXMLroot = refXMLtree.getroot()
        refXMLdict = XmlDictConfig(refXMLroot)

        check_result = check_dicts(XMLdict, refXMLdict)
        #check_result = check_tile_request(req_url, ref_hash)
        self.assertTrue(check_result, 'WTMTS Get GetCapabilities Request does not match what\'s expected. URL: ' + req_url)

    def test_wmts_rest_get_capabilities(self):
        """
        21. ERROR!!! Request WMTS (REST) GetCapabilities
        """
        ref_hash = 'b49538ed143340f11230eac8b8f9ecca'
        req_url = r'http://localhost/reproject/test/wmts/1.0.0/WMTSCapabilities.xml'
        if DEBUG:
            print('\nTesting WMTS (REST) GetCapablities')
            print('URL: ' + req_url)
        response = get_url(req_url)

        # Check if the response is valid XML
        try:
            XMLroot = ElementTree.XML(response.read())
            XMLdict = XmlDictConfig(XMLroot)
            xml_check = True
        except:
            xml_check = False
        self.assertTrue(xml_check, 'GetCapabilities response is not a valid XML file. URL: ' + req_url)

        refXMLtree = ElementTree.parse(os.path.join(os.getcwd(), 'mod_reproject_test_data/wmts_endpoint/1.0.0/WMTSCapabilities.xml'))
        refXMLroot = refXMLtree.getroot()
        refXMLdict = XmlDictConfig(refXMLroot)

        check_result = check_dicts(XMLdict, refXMLdict)
        self.assertTrue(check_result, 'WTMTS (REST) Get Capabilities Request does not match what\'s expected. URL: ' + req_url)

    def test_twms_get_capabilities(self):
        """
        22. Request TWMS GetCapabilities
        """
        ref_hash = '8663c1e1d45e4be1cdaefc8e6749ead4'
        req_url = r'http://localhost/reproject/test/twms/twms.cgi?Request=GetCapabilities'
        if DEBUG:
            print('\nTesting TWMS GetCapablities')
            print('URL: ' + req_url)
        response = get_url(req_url)

        # Check if the response is valid XML
        try:
            XMLroot = ElementTree.XML(response.read())
            XMLdict = XmlDictConfig(XMLroot)
            xml_check = True
        except:
            xml_check = False
        self.assertTrue(xml_check, 'GetCapabilities response is not a valid XML file. URL: ' + req_url)

        refXMLtree = ElementTree.parse(os.path.join(os.getcwd(), 'mod_reproject_test_data/GetCapabilities.1.1.1.xml'))
        refXMLroot = refXMLtree.getroot()
        refXMLdict = XmlDictConfig(refXMLroot)

        check_result = check_dicts(XMLdict, refXMLdict)
        #check_result = check_tile_request(req_url, ref_hash)
        self.assertTrue(check_result, 'TWMS Get GetCapabilities Request does not match what\'s expected. URL: ' + req_url)

    def test_twms_get_tile_service(self):
        """
        23. Request TWMS GetTileService
        """
        ref_hash = '7555d5ad3cca96aa8cbc8a36f5e04f19'
        req_url = r'http://localhost/reproject/test/twms/twms.cgi?Request=GetTileService'
        if DEBUG:
            print('\nTesting TWMS GetTileService')
            print('URL: ' + req_url)
        response = get_url(req_url)

        # Check if the response is valid XML
        try:
            XMLroot = ElementTree.XML(response.read())
            XMLdict = XmlDictConfig(XMLroot)
            xml_check = True
        except:
            xml_check = False
        self.assertTrue(xml_check, 'GetTileService response is not a valid XML file. URL: ' + req_url)

        refXMLtree = ElementTree.parse(os.path.join(os.getcwd(), 'mod_reproject_test_data/GetTileService.xml'))
        refXMLroot = refXMLtree.getroot()
        refXMLdict = XmlDictConfig(refXMLroot)

        check_result = check_dicts(XMLdict, refXMLdict)
        self.assertTrue(check_result, 'TWMS Get GetTileService Request does not match what\'s expected. URL: ' + req_url)

    # REQUEST SYNTAX TESTS (capitalization, parameter ordering, error handling, REST)

    def test_url_parameter_case_insensitivity(self):
        """
        24. URL Parameter Case Insensitivity
        """
        # Randomly capitalizes and lower-cases parameters and checks the tile resulting from the request. Tries 10 different combinations.
        ref_hash = '4e34c9517e0c30b1253bd499de4f8d12'
        params = ('layer=test_weekly_jpg', 'TileMatrix=0', 'Service=WMTS', 'request=GetTile', 'version=1.0.0',
                  'time=default', 'TileMatrixSet=GoogleMapsCompatible_Level3', 'format=image%2Fjpeg', 'tilecol=0', 'tilerow=0')
        if DEBUG:
            print('\nTesting URL Parameter Insensitivity')
        for _ in range(10):
            test_params = []
            for param in params:
                param_split = param.split('=')
                case = random.randint(0, 1)
                if case:
                    param_split[0] = param_split[0].upper()
                else:
                    param_split[0] = param_split[0].lower()
                test_params.append('='.join(param_split))
            req_url = r'http://localhost/reproject/test/wmts/wmts.cgi?' + '&'.join(test_params)
            if DEBUG:
                print('Trying URL: ' + req_url)
            check_result = check_tile_request(req_url, ref_hash)
            self.assertTrue(check_result, 'URL parameter case insensitivity request does not match what\'s expected. URL: ' + req_url)

    def test_url_parameter_reordering(self):
        """
        25. URL Parameter Reordering
        """
        # Test 20 random permutations of the given param strings
        ref_hash = '4e34c9517e0c30b1253bd499de4f8d12'
        params = ['layer=test_weekly_jpg', 'TileMatrix=0', 'Service=WMTS', 'request=GetTile', 'version=1.0.0',
                  'time=default', 'TileMatrixSet=GoogleMapsCompatible_Level3', 'format=image%2Fjpeg', 'tilecol=0', 'tilerow=0']
        if DEBUG:
            print('Testing URL Parameter Reordering')
        for _ in range(20):
            random.shuffle(params)
            param_string = '&'.join(params)
            req_url = r'http://localhost/reproject/test/wmts/wmts.cgi?' + param_string
            if DEBUG:
                print('Trying URL: ' + req_url)
            check_result = check_tile_request(req_url, ref_hash)
            self.assertTrue(check_result, 'URL parameter case insensitivity request does not match what\'s expected. URL: ' + req_url)

    def test_wmts_error_handling(self):
        """
        26. WMTS Error handling
        """
        # MissingParameterValue test
        params = ('layer=test_weekly_jpg', 'TileMatrix=0', 'Service=WMTS', 'version=1.0.0',
                  'TileMatrixSet=GoogleMapsCompatible_Level3', 'format=image%2Fjpeg', 'tilecol=0', 'tilerow=0')
        if DEBUG:
            print('\nTesting WMTS Error Handling')
        for i in range(len(params)):
            param_list = list(params)
            param_list.pop(i)
            req_url = r'http://localhost/reproject/test/wmts/wmts.cgi?request=GetTile&time=default&' + '&'.join(param_list)
            response_code = 400
            response_value = 'MissingParameterValue'
            if DEBUG:
                print('Using URL: {0}, expecting response code of {1} and response value of {2}'.format(req_url, response_code, response_value))
            check_code = check_response_code(req_url, response_code, response_value)
            error = 'The WMTS response code does not match what\'s expected. URL: {0}, Expected Response Code: {1}'.format(req_url, response_code)
            self.assertTrue(check_code, error)

        # InvalidParameterValue tests
        response_code = 400
        response_value = 'InvalidParameterValue'
        invalid_parameter_urls = (
            # Bad SERVICE value
            r'http://localhost/reproject/test/wmts/wmts.cgi?layer=test_weekly_jpg&tilematrixset=GoogleMapsCompatible_Level3&Request=GetTile&Version=1.0.0&Format=image%2Fjpeg&TileMatrix=0&TileCol=0&TileRow=0&time=default&Service=bad_value',
            # Bad VERSION value
            r'http://localhost/reproject/test/wmts/wmts.cgi?layer=test_weekly_jpg&tilematrixset=GoogleMapsCompatible_Level3&Service=WMTS&Request=GetTile&Format=image%2Fjpeg&TileMatrix=0&TileCol=0&TileRow=0&time=default&Version=bad_value',
            # Bad LAYER value
            r'http://localhost/reproject/test/wmts/wmts.cgi?tilematrixset=GoogleMapsCompatible_Level3&Service=WMTS&Request=GetTile&Version=1.0.0&Format=image%2Fjpeg&TileMatrix=0&TileCol=0&TileRow=0&time=default&layer=bad_layer_value',
            # Bad STYLE value
            r'http://localhost/reproject/test/wmts/wmts.cgi?layer=test_weekly_jpg&tilematrixset=GoogleMapsCompatible_Level3&Service=WMTS&Request=GetTile&Version=1.0.0&Format=image%2Fjpeg&TileMatrix=0&TileCol=0&TileRow=0&time=default&style=bad_value',
            # Bad FORMAT value
            r'http://localhost/reproject/test/wmts/wmts.cgi?layer=test_weekly_jpg&tilematrixset=GoogleMapsCompatible_Level3&Service=WMTS&Request=GetTile&Version=1.0.0&TileMatrix=0&TileCol=0&TileRow=0&time=default&Format=fake_image',
            # Bad TILEMATRIXSET value
            r'http://localhost/reproject/test/wmts/wmts.cgi?layer=test_weekly_jpg&Service=WMTS&Request=GetTile&Version=1.0.0&Format=image%2Fjpeg&TileMatrix=0&TileCol=0&TileRow=0&time=default&tilematrixset=fake_tilematrixset',
            # Bad (non-positive integer) TILEMATRIX value
            r'http://localhost/reproject/test/wmts/wmts.cgi?layer=test_weekly_jpg&tilematrixset=GoogleMapsCompatible_Level3&Service=WMTS&Request=GetTile&Version=1.0.0&Format=image%2Fjpeg&TileCol=0&TileRow=0&time=default&TileMatrix=-20',
            # Bad (non-positive integer) TILEROW value
            r'http://localhost/reproject/test/wmts/wmts.cgi?layer=test_weekly_jpg&tilematrixset=GoogleMapsCompatible_Level3&Service=WMTS&Request=GetTile&Version=1.0.0&Format=image%2Fjpeg&TileMatrix=0&TileCol=0&time=default&TileRow=-20',
            # Bad (non-positive integer) TILECOL value
            r'http://localhost/reproject/test/wmts/wmts.cgi?layer=test_weekly_jpg&tilematrixset=GoogleMapsCompatible_Level3&Service=WMTS&Request=GetTile&Version=1.0.0&Format=image%2Fjpeg&TileMatrix=0&TileRow=0&time=default&TileCol=-20',
            # Invalid TILEMATRIX value
            r'http://localhost/reproject/test/wmts/wmts.cgi?layer=test_weekly_jpg&tilematrixset=GoogleMapsCompatible_Level3&Service=WMTS&Request=GetTile&Version=1.0.0&Format=image%2Fjpeg&TileCol=0&TileRow=0&time=default&TileMatrix=20',
            # Invalid TIME format
            r'http://localhost/reproject/test/wmts/wmts.cgi?layer=test_weekly_jpg&tilematrixset=GoogleMapsCompatible_Level3&Service=WMTS&Request=GetTile&Version=1.0.0&Format=image%2Fjpeg&TileMatrix=0&TileCol=0&TileRow=0&time=2012-02-290'
        )
        for req_url in invalid_parameter_urls:
            if DEBUG:
                print('Using URL: {0}, expecting response code of {1} and response value of {2}'.format(req_url, response_code, response_value))
            check_code = check_response_code(req_url, response_code, response_value)
            error = 'The WMTS response code does not match what\'s expected. URL: {0}, Expected Response Code: {1}'.format(req_url, response_code)
            self.assertTrue(check_code, error)

        # OperationNotSupported tests
        response_code = 501
        response_value = 'OperationNotSupported'
        req_url = r'http://localhost/reproject/test/wmts/wmts.cgi?layer=test_weekly_jpg&tilematrixset=GoogleMapsCompatible_Level3&Service=WMTS&Request=GetLegendGraphic&Version=1.0.0&Format=image%2Fjpeg&TileMatrix=0&TileCol=0&TileRow=0&time=default'
        if DEBUG:
            print('Using URL: {0}, expecting response code of {1} and response value of {2}'.format(req_url, response_code, response_value))
        check_code = check_response_code(req_url, response_code, response_value)
        error = 'The WMTS response code does not match what\'s expected. URL: {0}, Expected Response Code: {1}'.format(req_url, response_code)
        self.assertTrue(check_code, error)

        # TileOutOfRange tests
        response_code = 400
        response_value = 'TileOutOfRange'
        tile_outofrange_urls = (
            # TileCol out of range
            r'http://localhost/reproject/test/wmts/wmts.cgi?layer=test_weekly_jpg&tilematrixset=GoogleMapsCompatible_Level3&Service=WMTS&Request=GetTile&Version=1.0.0&Format=image%2Fjpeg&TileMatrix=0&TileCol=50&TileRow=0&time=default',
            # TileRow out of range
            r'http://localhost/reproject/test/wmts/wmts.cgi?layer=test_weekly_jpg&tilematrixset=GoogleMapsCompatible_Level3&Service=WMTS&Request=GetTile&Version=1.0.0&Format=image%2Fjpeg&TileMatrix=0&TileCol=0&TileRow=50&time=default'
        )
        for req_url in tile_outofrange_urls:
            if DEBUG:
                print('Using URL: {0}, expecting response code of {1} and response value of {2}'.format(req_url, response_code, response_value))
            check_code = check_response_code(req_url, response_code, response_value)
            error = 'The WMTS response code does not match what\'s expected. URL: {0}, Expected Response Code: {1}'.format(req_url, response_code)
            self.assertTrue(check_code, error)

        # Test if empty tile is served for out of time bounds request
        ref_hash = 'e45470d7b683503c43ca819a674fdc9e'
        empty_urls = (  # Date before range
            r'http://localhost/reproject/test/wmts/wmts.cgi?layer=test_weekly_jpg&tilematrixset=GoogleMapsCompatible_Level3&Service=WMTS&Request=GetTile&Version=1.0.0&Format=image%2Fjpeg&TileMatrix=0&TileCol=0&TileRow=0&time=2012-01-01',
            # Date after range
            r'http://localhost/reproject/test/wmts/wmts.cgi?layer=test_weekly_jpg&tilematrixset=GoogleMapsCompatible_Level3&Service=WMTS&Request=GetTile&Version=1.0.0&Format=image%2Fjpeg&TileMatrix=0&TileCol=0&TileRow=0&time=2012-03-07'
        )
        for url in empty_urls:
            if DEBUG:
                print('Using URL: {0}, expecting empty tile'.format(url))
            check_result = check_tile_request(url, ref_hash)
            self.assertTrue(check_result, 'Request for empty tile outside date range does not match what\'s expected. URL: ' + url)

        # Test if unknown parameter is ignored
        ref_hash = '4e34c9517e0c30b1253bd499de4f8d12'
        req_url = r'http://localhost/reproject/test/wmts/wmts.cgi?layer=test_weekly_jpg&tilematrixset=GoogleMapsCompatible_Level3&Service=WMTS&Request=GetTile&Version=1.0.0&Format=image%2Fjpeg&TileMatrix=0&TileCol=0&TileRow=0&time=2012-02-29&twoplustwo=five'
        if DEBUG:
            print('Using URL: {0}, expecting bad parameter will be ignored')
        check_result = check_tile_request(req_url, ref_hash)
        self.assertTrue(check_result, 'Bad parameter request is not ignored. URL: ' + url)

    def test_wmts_rest_error_handling(self):
        """
        27. WMTS REST requests
        """
        # MissingParameterValue test
        params = ('test_weekly_jpg', 'default', 'GoogleMapsCompatible_Level3', '0', '0', '0.jpeg')
        if DEBUG:
            print('\nTesting WMTS REST Error Handling')
        for i in range(len(params)):
            param_list = list(params)
            param_list.pop(i)
            req_url = r'http://localhost/reproject/test/wmts/' + '/'.join(param_list)
            #response_code = 400
            response_value = 'InvalidParameterValue'
            if DEBUG:
                print('Using URL: {0}, expecting response value of {1}'.format(req_url, response_value))
            try:
                response = urllib.request.urlopen(req_url)
            except urllib.error.HTTPError as e:
                response = e

            # Check if the response is valid XML
            try:
                XMLroot = ElementTree.XML(response.read())
                xml_check = True
            except:
                xml_check = False
            self.assertTrue(xml_check, 'WMTS REST response is not a valid XML file. URL: ' + req_url)

            try:
                exception = XMLroot.find('exceptionCode').text
            except AttributeError:
                exception = ''
            check_str = exception.find(response_value)
            error = 'The WMTS REST response does not match what\'s expected. URL: {0}'.format(req_url)
            self.assertTrue(check_str, error)

            #check_code = check_response_code(req_url, response_code, response_value)
            #error = 'The WMTS REST response code does not match what\'s expected. URL: {0}, Expected Response Code: {1}'.format(req_url, response_code)
            #self.assertTrue(check_code, error)

        # InvalidParameterValue tests
        response_code = 400
        response_value = 'InvalidParameterValue'
        invalid_parameter_urls = (
            # Bad LAYER value
            r'http://localhost/reproject/test/wmts/bad_layer_value/default/default/GoogleMapsCompatible_Level3/0/0/0.jpeg',
            # Bad STYLE value
            r'http://localhost/reproject/test/wmts/test_weekly_jpg/bad_value/default/GoogleMapsCompatible_Level3/0/0/0.jpeg',
            # Bad FORMAT value
            r'http://localhost/reproject/test/wmts/test_weekly_jpg/default/GoogleMapsCompatible_Level3/0/0/0.fake',
            # Bad TILEMATRIXSET value
            r'http://localhost/reproject/test/wmts/test_weekly_jpg/default/fake_tilematrixset/0/0/0.jpeg',
            # Bad (non-positive integer) TILEMATRIX value
            r'http://localhost/reproject/test/wmts/test_weekly_jpg/default/GoogleMapsCompatible_Level3/-20/0/0.jpeg',
            # Bad (non-positive integer) TILEROW value
            r'http://localhost/reproject/test/wmts/test_weekly_jpg/default/GoogleMapsCompatible_Level3/0/-20/0.jpeg',
            # Bad (non-positive integer) TILECOL value
            r'http://localhost/reproject/test/wmts/test_weekly_jpg/default/GoogleMapsCompatible_Level3/0/0/-20.jpeg',
            # Invalid TILEMATRIX value
            r'http://localhost/reproject/test/wmts/test_weekly_jpg/default/GoogleMapsCompatible_Level3/20/0/0.jpeg',
            # Invalid TIME format
            r'http://localhost/reproject/test/wmts/test_weekly_jpg/default/2012-02-290/GoogleMapsCompatible_Level3/0/0/0.jpeg'
        )
        for req_url in invalid_parameter_urls:
            #if DEBUG:
                #print 'Using URL: {0}, expecting response code of {1} and response value of {2}'.format(req_url, response_code, response_value)
            if DEBUG:
                print('\nTesting WTMS REST Error Invalid Parameters')

            try:
                response = urllib.request.urlopen(req_url)
            except urllib.error.HTTPError as e:
                response = e

            # Check if the response is valid XML
            try:
                XMLroot = ElementTree.XML(response.read())
                xml_check = True
            except:
                xml_check = False
            self.assertTrue(xml_check, 'WMTS REST response is not a valid XML file. URL: ' + req_url)

            try:
                exception = XMLroot.find('exceptionCode').text
            except AttributeError:
                exception = ''
            check_str = exception.find('InvalidParameterValue')
            error = 'The WMTS REST response does not match what\'s expected. URL: {0}'.format(req_url)
            self.assertTrue(check_str, error)

            #check_code = check_response_code(req_url, response_code, response_value)
            #error = 'The WMTS REST response code does not match what\'s expected. URL: {0}, Expected Response Code: {1}'.format(req_url, response_code)
            #self.assertTrue(check_code, error)

        # TileOutOfRange tests
        response_code = 400
        response_value = 'TileOutOfRange'
        tile_outofrange_urls = (
            # TileCol out of range
            r'http://localhost/reproject/test/wmts/test_weekly_jpg/default/default/GoogleMapsCompatible_Level3/0/50/0.jpeg',
            # TileRow out of range
            r'http://localhost/reproject/test/wmts/test_weekly_jpg/default/default/GoogleMapsCompatible_Level3/0/0/50.jpeg'
        )
        for req_url in tile_outofrange_urls:
            if DEBUG:
                print('Using URL: {0}, expecting response code of {1} and response value of {2}'.format(req_url, response_code, response_value))
            check_code = check_response_code(req_url, response_code, response_value)
            error = 'The WMTS REST response code does not match what\'s expected. URL: {0}, Expected Response Code: {1}'.format(req_url, response_code)
            self.assertTrue(check_code, error)

        # Test if empty tile is served for out of time bounds request
        ref_hash = 'e45470d7b683503c43ca819a674fdc9e'
        empty_urls = (  # Date before range
            r'http://localhost/reproject/test/wmts/test_weekly_jpg/default/2012-01-01/GoogleMapsCompatible_Level3/0/0/0.jpeg',
            # Date after range
            r'http://localhost/reproject/test/wmts/test_weekly_jpg/default/2012-03-07/GoogleMapsCompatible_Level3/0/0/0.jpeg'
        )
        for url in empty_urls:
            if DEBUG:
                print('Using URL: {0}, expecting empty tile'.format(url))
            check_result = check_tile_request(url, ref_hash)
            self.assertTrue(check_result, 'Request for empty tile outside date range does not match what\'s expected. URL: ' + url)

        # Test unknown parameter
        req_url = r'http://localhost/reproject/test/wmts/test_weekly_jpg/default/2012-02-29/GoogleMapsCompatible_Level3/0/0/0/five.jpeg'
        if DEBUG:
            print('Using URL: {0}, expecting bad parameter will return XML'.format(req_url))
        try:
            response = urllib.request.urlopen(req_url)
        except urllib.error.HTTPError as e:
            response = e

        # Check if the response is valid XML
        try:
            XMLroot = ElementTree.XML(response.read())
            xml_check = True
        except:
            xml_check = False
        self.assertTrue(xml_check, 'The WMTS REST unknown parameter response is not a valid XML file. URL: ' + req_url)

        try:
            exception = XMLroot.find('exceptionCode').text
        except AttributeError:
            exception = ''
        check_str = exception.find(response_value)
        error = 'The WMTS REST unknown parameter response for does not match what\'s expected. URL: {0}'.format(req_url)
        self.assertTrue(check_str, error)

    def test_twms_error_handling(self):
        """
        28. TWMS requests
        """
        # MissingParameterValue test
#request=GetMap&layers=test_weekly_jpg&srs=EPSG:3857&format=image%2Fjpeg&styles=&width=256&height=256&bbox=-20037508.34278925,-20037508.34278925,20037508.34278925,20037508.34278925&TIME=2012-02-29
        params = ('layers=test_weekly_jpg', 'srs=EPSG:3857', 'format=image%2Fjpeg', 'styles=', 'width=256', 'height=256', 'bbox=-20037508.34278925,-20037508.34278925,20037508.34278925,20037508.34278925')
        if DEBUG:
            print('\nTesting TWMS Error Handling')
        for i in range(len(params)):
            param_list = list(params)
            param_list.pop(i)
            req_url = r'http://localhost/reproject/test/twms/twms.cgi?request=GetMap&time=default&' + '&'.join(param_list)
            if 'srs' not in req_url or 'format' not in req_url or 'styles' not in req_url or 'width' not in req_url or 'height' not in req_url:
                # expected tile
                ref_hash = '4e34c9517e0c30b1253bd499de4f8d12'
                if DEBUG:
                    print('Using URL: {0}, expecting tile'.format(req_url))
                check_result = check_tile_request(req_url, ref_hash)
                self.assertTrue(check_result, 'The TWMS response for missing parameter does not match what\'s expected. URL: ' + req_url)
            else:
                response_code = 400
                #response_value = 'MissingParameterValue'
                response_value = 'Bad'
                if DEBUG:
                    print('Using URL: {0}, expecting response code of {1} and response value of {2}'.format(req_url, response_code, response_value))
                check_code = check_response_code(req_url, response_code, response_value)
                error = 'The TWMS response code does not match what\'s expected. URL: {0}, Expected Response Code: {1}'.format(req_url, response_code)
                self.assertTrue(check_code, error)

        # InvalidParameterValue tests
        invalid_parameter_urls = (
            # Bad LAYER value
            r'http://localhost/reproject/test/twms/twms.cgi?request=GetMap&layers=bad_layer_value&srs=EPSG:3857&format=image%2Fjpeg&styles=&width=256&height=256&bbox=-20037508.34278925,-20037508.34278925,20037508.34278925,20037508.34278925',
            # Bad STYLE value
            r'http://localhost/reproject/test/twms/twms.cgi?request=GetMap&layers=test_weekly_jpg&srs=EPSG:3857&format=image%2Fjpeg&styles=bad_value&width=256&height=256&bbox=-20037508.34278925,-20037508.34278925,20037508.34278925,20037508.34278925',
            # Bad FORMAT value
            r'http://localhost/reproject/test/twms/twms.cgi?request=GetMap&layers=test_weekly_jpg&srs=EPSG:3857&format=fake_image&styles=&width=256&height=256&bbox=-20037508.34278925,-20037508.34278925,20037508.34278925,20037508.34278925',
            # Bad SRS value
            r'http://localhost/reproject/test/twms/twms.cgi?request=GetMap&layers=test_weekly_jpg&srs=fake_tilematrixset&format=image%2Fjpeg&styles=&width=256&height=256&bbox=-20037508.34278925,-20037508.34278925,20037508.34278925,20037508.34278925',
            # Bad (non-positive integer) WIDTH value
            r'http://localhost/reproject/test/twms/twms.cgi?request=GetMap&layers=test_weekly_jpg&srs=EPSG:3857&format=image%2Fjpeg&styles=&width=-256&height=256&bbox=-20037508.34278925,-20037508.34278925,20037508.34278925,20037508.34278925',
            # Bad (non-positive integer) HEIGHT value
            r'http://localhost/reproject/test/twms/twms.cgi?request=GetMap&layers=test_weekly_jpg&srs=EPSG:3857&format=image%2Fjpeg&styles=&width=256&height=-256&bbox=-20037508.34278925,-20037508.34278925,20037508.34278925,20037508.34278925',
            # Bad (large integer) BBOX value
            r'http://localhost/reproject/test/twms/twms.cgi?request=GetMap&layers=test_weekly_jpg&srs=EPSG:3857&format=image%2Fjpeg&styles=&width=256&height=256&bbox=-20037508.34278925,-20037508.34278925,2003750800.34278925,20037508.34278925'
            # Invalid TIME format
            r'http://localhost/reproject/test/twms/twms.cgi?request=GetMap&layers=test_weekly_jpg&srs=EPSG:3857&format=image%2Fjpeg&styles=&width=256&height=256&bbox=-20037508.34278925,-20037508.34278925,20037508.34278925,20037508.34278925&time=2012-02-290'
        )
        for req_url in invalid_parameter_urls:
            if 'bad_value' in req_url or 'fake' in req_url or '-256' in req_url:
                # expected tile
                ref_hash = '4e34c9517e0c30b1253bd499de4f8d12'
                if DEBUG:
                    print('Using URL: {0}, expecting tile'.format(req_url))
                check_result = check_tile_request(req_url, ref_hash)
                self.assertTrue(check_result, 'The TWMS response for missing parameter does not match what\'s expected. URL: ' + req_url)
            else:
                response_code = 400
                response_value = 'Bad'
                if DEBUG:
                    print('Using URL: {0}, expecting response code of {1} and response value of {2}'.format(req_url, response_code, response_value))
                check_code = check_response_code(req_url, response_code, response_value)
                error = 'The TWMS response code does not match what\'s expected. URL: {0}, Expected Response Code: {1}'.format(req_url, response_code)
                self.assertTrue(check_code, error)

    # TEARDOWN
>>>>>>> e30bcd17

    @classmethod
    def tearDownClass(self):
        if not START_SERVER:
            os.remove(self.mod_mrf_apache_config_path)
            os.remove(self.apache_config_path)
            shutil.rmtree(self.test_mod_reproject_src_config_dest_path)
            shutil.rmtree(self.test_mod_reproject_config_dest_path)


if __name__ == '__main__':
    # Parse options before running tests
    parser = OptionParser()
    parser.add_option(
        '-o',
        '--output',
        action='store',
        type='string',
        dest='outfile',
        default='test_mod_reproject_results.xml',
        help='Specify XML output file (default is test_mod_reproject_results.xml'
    )

    parser.add_option(
        '-s',
        '--start_server',
        action='store_true',
        dest='start_server',
        help='Start server but do not clean up')
    (options, args) = parser.parse_args()

    START_SERVER = options.start_server

    # Have to delete the arguments as they confuse unittest
    del sys.argv[1:]

    with open(options.outfile, 'wb') as f:
<<<<<<< HEAD
        print '\nStoring test results in "{0}"'.format(options.outfile)
        unittest.main(testRunner=xmlrunner.XMLTestRunner(output=f))
=======
        print('\nStoring test results in "{0}"'.format(options.outfile))
        unittest.main(
            testRunner=xmlrunner.XMLTestRunner(output=f)
        )
>>>>>>> e30bcd17
<|MERGE_RESOLUTION|>--- conflicted
+++ resolved
@@ -1,8 +1,4 @@
-<<<<<<< HEAD
-#!/usr/bin/env python
-=======
 #!/usr/bin/env python3
->>>>>>> e30bcd17
 
 # Copyright (c) 2002-2018, California Institute of Technology.
 # All rights reserved.  Based on Government Sponsored Research under contracts NAS7-1407 and/or NAS7-03001.
@@ -44,7 +40,6 @@
 import unittest2 as unittest
 import xmlrunner
 from optparse import OptionParser
-<<<<<<< HEAD
 from oe_test_utils import restart_apache, make_dir_tree, get_file_hash, check_tile_request
 import shutil
 
@@ -244,14 +239,6 @@
     for item in replace_list:
         out_str = out_str.replace(item[0], str(item[1]))
     return out_str
-=======
-import datetime
-from xml.etree import cElementTree as ElementTree
-import urllib.request, urllib.error, urllib.parse
-from oe_test_utils import check_tile_request, restart_apache, check_response_code, test_snap_request, file_text_replace, make_dir_tree, run_command, get_url, XmlDictConfig, check_dicts, check_valid_mvt
-
-DEBUG = False
->>>>>>> e30bcd17
 
 
 class TestModReproject(unittest.TestCase):
@@ -376,7 +363,6 @@
 
         restart_apache()
 
-<<<<<<< HEAD
         # Verify that the mod_mrf endpoint is set up and working
         ref_hash = '3f84501587adfe3006dcbf59e67cd0a3'
         tile_url = 'http://localhost/{}/{}/{}/{}.{}'.format(
@@ -398,1101 +384,6 @@
                         tile_url)
                     self.assertTrue(
                         check_tile_request(tile_url, ref_hash), errstring)
-=======
-        # Set some handy constant values
-        self.tile_hashes = {'3d5280b13cbabc41676973d26844f310': '1948-03-01',
-                            '210964547845bbeb357f62c214128215': '1990-01-01',
-                            '403705d851af424b3bf9cafbbf869d0c': '2000-01-01',
-                            '4832d6edeed31fad0bd59bbc26d92275': '2000-06-01',
-                            '7ea2038a74af2988dc432a614ec94187': '2000-07-03',
-                            '03b3cc7adc929dd605d617b7066b30ae': '2000-08-01',
-                            '4f24774e71560e15b5ed43fcace2cb29': '2000-09-03',
-                            'fd9e3aa7c12fbf823bd339b92920784e': '2000-12-01',
-                            '24f90bd216f6b7ee25501155fcc8ece4': '2001-01-01',
-                            '3d12e06c60b379efc41f4b8021ce1e29': '2001-05-09',
-                            'e16d97b41cbb408d2a285788dfc9e3b8': '2002-01-01',
-                            'b64066bafe897f0d2c0fc4a41ae7e052': '2002-12-27',
-                            '21634316da8d6e0af3ee4f24643bd72c': '2002-12-01',
-                            'b3639da9334ca5c13072012f9422a03c': '2003-12-01',
-                            '172ba954906b3d4f5d6583b3ad88460f': '2004-12-01',
-                            'f4426ab405ce748b57b34859b3811bf6': '2005-01-01',
-                            '65e2446b2f779b963d0127f374a36fba': '2005-12-01',
-                            'faf5788ab8e006bbcfe18be80d472840': '2006-12-01',
-                            'd834056e48a95e39f55401eb61f710cd': '2007-12-01',
-                            '9a3cf29a5df271c41eefc5c989fd690d': '2008-01-01',
-                            'd03e3e3cdfef2b6e3d1870f26a88fe53': '2008-12-01',
-                            '59692a541429c929117c854fe9e423c9': '2009-12-01',
-                            '84eba8cdbb26444dbc97e119c0b76728': '2010-01-01',
-                            '91206f8c5a4f6fcdcab366ea00a1f53c': '2010-01-09',
-                            '9aa3115cde41a8b9c68433741d98a8b4': '2010-12-01',
-                            'dae12a917a5d672c4cce4fdaf4788bf3': '2011-12-01',
-                            '5346e958989b57c45919604ecf909f43': '2012-03-11',
-                            '92e5d5eef4dc6866b636a49bfae3e463': '2015-01-01',
-                            '5d91fa0c5273b2b58c486a15c91b2e78': '2015-01-02',
-                            '81b8d855e38e6783f14899ff89a2c878': '2015-10-01',
-                            '7f2992ac0986784c28d93840b1e984c4': '2016-02-29',
-                            '1571c4d601dfd871e7680e279e6fd39c': '2015-01-12',
-                            'b69307895d6cb654b98d247d710dd806': '2015-12-01',
-                            'ba366ccd45a8f1ae0ed2b65cf67b9787': '2016-01-01',
-                            '5e11f1220da2bb6f92d3e1c998f20bcf': 'black'}
-
-    # DEFAULT TIME AND CURRENT TIME TESTS
-
-    def test_request_wmts_no_time_jpg(self):
-        """
-        1. Request current (no time) JPG tile via WMTS
-
-        All the tile tests follow this template.
-        """
-        # Reference MD5 hash value -- the one that we're testing against
-        ref_hash = '4e34c9517e0c30b1253bd499de4f8d12'
-
-        # The URL of the tile to be requested
-        req_url = r'http://localhost/reproject/test/wmts/wmts.cgi?layer=test_weekly_jpg&tilematrixset=GoogleMapsCompatible_Level3&Service=WMTS&Request=GetTile&Version=1.0.0&Format=image%2Fjpeg&TileMatrix=0&TileCol=0&TileRow=0'
-
-        # Debug message (if DEBUG is set)
-        if DEBUG:
-            print('\nTesting: Request current (no TIME) JPG tile via WMTS')
-            print('URL: ' + req_url)
-
-        # Downloads the tile and checks it against the reference hash.
-        check_result = check_tile_request(req_url, ref_hash)
-        self.assertTrue(check_result, 'Current (no TIME) WMTS JPG Tile Request does not match what\'s expected. URL: ' + req_url)
-
-    def test_request_wmts_rest_no_time_jpg(self):
-        """
-        1B. Request current (no time) JPG tile via WMTS (REST)
-
-        All the tile tests follow this template.
-        """
-        # Reference MD5 hash value -- the one that we're testing against
-        ref_hash = '4e34c9517e0c30b1253bd499de4f8d12'
-
-        # The URL of the tile to be requested
-        # {wmtsBaseUrl}/{layer}/{style}/{dimension1}/.../{dimensionN}/{TileMatrixSet}/{TileMatrix}/{TileRow}/{TileCol}{formatExtension}
-        req_url = r'http://localhost/reproject/test/wmts/test_weekly_jpg/default/GoogleMapsCompatible_Level3/0/0/0.jpeg'
-
-        # Debug message (if DEBUG is set)
-        if DEBUG:
-            print('\nTesting: Request current (no TIME) JPG tile via WMTS REST')
-            print('URL: ' + req_url)
-
-        # Downloads the tile and checks it against the reference hash.
-        check_result = check_tile_request(req_url, ref_hash)
-        self.assertTrue(check_result, 'Current (no TIME) WMTS REST JPG Tile Request does not match what\'s expected. URL: ' + req_url)
-
-    def test_request_wmts_no_time_png(self):
-        """
-        2 .Request current (no time) PNG tile via WMTS
-        """
-        ref_hash = '6df00a0095f3df8586572988f6cb7e84'
-        req_url = r'http://localhost/reproject/test/wmts/wmts.cgi?layer=test_daily_png&tilematrixset=GoogleMapsCompatible_Level3&Service=WMTS&Request=GetTile&Version=1.0.0&Format=image%2Fpng&TileMatrix=0&TileCol=0&TileRow=0'
-        # Debug message (if DEBUG is set)
-        if DEBUG:
-            print('\nTesting: Request current (no time) PNG tile via WMTS')
-            print('URL: ' + req_url)
-        check_result = check_tile_request(req_url, ref_hash)
-        self.assertTrue(check_result, 'Current (no TIME) WMTS PNG Tile Request does not match what\'s expected. URL: ' + req_url)
-
-    def test_request_wmts_rest_no_time_png(self):
-        """
-        2B. Request current (no time) PNG tile via WMTS REST
-        """
-        ref_hash = '6df00a0095f3df8586572988f6cb7e84'
-        req_url = r'http://localhost/reproject/test/wmts/test_daily_png/default/GoogleMapsCompatible_Level3/0/0/0.png'
-        # Debug message (if DEBUG is set)
-        if DEBUG:
-            print('\nTesting: Request current (no time) PNG tile via WMTS REST')
-            print('URL: ' + req_url)
-        check_result = check_tile_request(req_url, ref_hash)
-        self.assertTrue(check_result, 'Current (no TIME) WMTS REST PNG Tile Request does not match what\'s expected. URL: ' + req_url)
-
-    def test_request_wmts_no_time_ppng(self):
-        """
-        3. Request current (no time) PPNG tile via WMTS
-        """
-        ref_hash = '6df00a0095f3df8586572988f6cb7e84'
-        req_url = r'http://localhost/reproject/test/wmts/wmts.cgi?layer=test_daily_png&tilematrixset=GoogleMapsCompatible_Level3&Service=WMTS&Request=GetTile&Version=1.0.0&Format=image%2Fpng&TileMatrix=0&TileCol=0&TileRow=0'
-        # Debug message (if DEBUG is set)
-        if DEBUG:
-            print('\nTesting: Request current (no time) PPNG tile via WMTS')
-            print('URL: ' + req_url)
-        check_result = check_tile_request(req_url, ref_hash)
-        self.assertTrue(check_result, 'Current (no TIME) WMTS PPNG Tile Request does not match what\'s expected. URL: ' + req_url)
-
-    def test_request_wmts_rest_no_time_ppng(self):
-        """
-        3B. Request current (no time) PPNG tile via WMTS REST
-        """
-        ref_hash = '6df00a0095f3df8586572988f6cb7e84'
-        req_url = r'http://localhost/reproject/test/wmts/test_daily_png/default/GoogleMapsCompatible_Level3/0/0/0.png'
-        # Debug message (if DEBUG is set)
-        if DEBUG:
-            print('\nTesting: Request current (no time) PPNG tile via WMTS REST')
-            print('URL: ' + req_url)
-        check_result = check_tile_request(req_url, ref_hash)
-        self.assertTrue(check_result, 'Current (no TIME) WMTS REST PPNG Tile Request does not match what\'s expected. URL: ' + req_url)
-
-    def test_request_wmts_default_time_jpg(self):
-        """
-        4. Request current (time=default) JPEG tile via WMTS
-        """
-        ref_hash = '4e34c9517e0c30b1253bd499de4f8d12'
-        req_url = r'http://localhost/reproject/test/wmts/wmts.cgi?layer=test_weekly_jpg&tilematrixset=GoogleMapsCompatible_Level3&Service=WMTS&Request=GetTile&Version=1.0.0&Format=image%2Fjpeg&TileMatrix=0&TileCol=0&TileRow=0&time=default'
-        # Debug message (if DEBUG is set)
-        if DEBUG:
-            print('\nTesting: Request current (time=default) JPG tile via WMTS')
-            print('URL: ' + req_url)
-        check_result = check_tile_request(req_url, ref_hash)
-        self.assertTrue(check_result, 'Current (TIME=default) WMTS JPG Tile Request does not match what\'s expected. URL: ' + req_url)
-
-    def test_request_wmts_rest_default_time_jpg(self):
-        """
-        4B. Request current (time=default) JPEG tile via WMTS REST
-        """
-        ref_hash = '4e34c9517e0c30b1253bd499de4f8d12'
-        # https://gibs/earrthdata.nasa.gov/wmts/epsg{EPSG:Code}/best/{ProductName}/default/{time}/{TileMatrixSet}/{ZoomLevel}/{TileRow}/{TileColumn}.png
-        req_url = r'http://localhost/reproject/test/wmts/test_weekly_jpg/default/default/GoogleMapsCompatible_Level3/0/0/0.jpeg'
-        # Debug message (if DEBUG is set)
-        if DEBUG:
-            print('\nTesting: Request current (time=default) JPG tile via WMTS REST')
-            print('URL: ' + req_url)
-        check_result = check_tile_request(req_url, ref_hash)
-        self.assertTrue(check_result, 'Current (TIME=default) WMTS REST JPG Tile Request does not match what\'s expected. URL: ' + req_url)
-
-    def test_request_wmts_default_time_png(self):
-        """
-        5. Request current (time=default) PNG tile via WMTS
-        """
-        ref_hash = '6df00a0095f3df8586572988f6cb7e84'
-        req_url = r'http://localhost/reproject/test/wmts/wmts.cgi?layer=test_daily_png&tilematrixset=GoogleMapsCompatible_Level3&Service=WMTS&Request=GetTile&Version=1.0.0&Format=image%2Fpng&TileMatrix=0&TileCol=0&TileRow=0&TIME=default'
-        if DEBUG:
-            print('\nTesting: Request current (time=default) PNG tile via WMTS')
-            print('URL: ' + req_url)
-        check_result = check_tile_request(req_url, ref_hash)
-        self.assertTrue(check_result, 'Current (TIME=default) WMTS PNG Tile Request does not match what\'s expected. URL: ' + req_url)
-
-    def test_request_wmts_rest_default_time_png(self):
-        """
-        5B. Request current (time=default) PNG tile via WMTS REST
-        """
-        ref_hash = '6df00a0095f3df8586572988f6cb7e84'
-        req_url = r'http://localhost/reproject/test/wmts/test_daily_png/default/default/GoogleMapsCompatible_Level3/0/0/0.png'
-        if DEBUG:
-            print('\nTesting: Request current (time=default) PNG tile via WMTS REST')
-            print('URL: ' + req_url)
-        check_result = check_tile_request(req_url, ref_hash)
-        self.assertTrue(check_result, 'Current (TIME=default) WMTS REST PNG Tile Request does not match what\'s expected. URL: ' + req_url)
-
-    def test_request_wmts_default_time_ppng(self):
-        """
-        6. Request current (time=default) PPNG tile via WMTS
-        """
-        ref_hash = '6df00a0095f3df8586572988f6cb7e84'
-        req_url = r'http://localhost/reproject/test/wmts/wmts.cgi?layer=test_daily_png&tilematrixset=GoogleMapsCompatible_Level3&Service=WMTS&Request=GetTile&Version=1.0.0&Format=image%2Fpng&TileMatrix=0&TileCol=0&TileRow=0&TIME=default'
-        if DEBUG:
-            print('\nTesting: Request current (time=default) PPNG tile via WMTS')
-            print('URL: ' + req_url)
-        check_result = check_tile_request(req_url, ref_hash)
-        self.assertTrue(check_result, 'Current (TIME=default) WMTS PPNG Tile Request does not match what\'s expected. URL: ' + req_url)
-
-    def test_request_wmts_rest_default_time_ppng(self):
-        """
-        6B. Request current (time=default) PPNG tile via WMTS REST
-        """
-        ref_hash = '6df00a0095f3df8586572988f6cb7e84'
-        req_url = r'http://localhost/reproject/test/wmts/test_daily_png/default/default/GoogleMapsCompatible_Level3/0/0/0.png'
-        if DEBUG:
-            print('\nTesting: Request current (time=default) PPNG tile via WMTS REST')
-            print('URL: ' + req_url)
-        check_result = check_tile_request(req_url, ref_hash)
-        self.assertTrue(check_result, 'Current (TIME=default) WMTS REST PPNG Tile Request does not match what\'s expected. URL: ' + req_url)
-
-    def test_request_twms_notime_jpg(self):
-        """
-        7. Request current (no time) JPEG tile via TWMS
-        """
-        ref_hash = '4e34c9517e0c30b1253bd499de4f8d12'
-#http://localhost:4000/reproject/test/twms/twms.cgi?request=GetMap&layers=test_nonyear_jpg&srs=EPSG:3857&format=image/jpeg&styles=&width=256&height=256&bbox=-20037508.34278925,-20037508.34278925,20037508.34278925,20037508.34278925&time=2012-02-29
-        req_url = r'http://localhost/reproject/test/twms/twms.cgi?request=GetMap&layers=test_nonyear_jpg&srs=EPSG:3857&format=image%2Fjpeg&styles=&width=256&height=256&bbox=-20037508.34278925,-20037508.34278925,20037508.34278925,20037508.34278925'
-        if DEBUG:
-            print('\nNEED TIME SPECIFIED!!! Testing: Request current (no TIME) JPG tile via TWMS')
-            print('URL: ' + req_url)
-        check_result = check_tile_request(req_url, ref_hash)
-        self.assertTrue(check_result, 'TWMS current JPG request does not match what\'s expected. URL: ' + req_url)
-
-    def test_request_twms_notime_png(self):
-        """
-        8. Request current (no time) PNG tile via TWMS
-        """
-        ref_hash = '6df00a0095f3df8586572988f6cb7e84'
-        req_url = r'http://localhost/reproject/test/twms/twms.cgi?request=GetMap&layers=test_daily_png&srs=EPSG:3857&format=image%2Fpng&styles=&width=256&height=256&bbox=-20037508.34278925,-20037508.34278925,20037508.34278925,20037508.34278925'
-        if DEBUG:
-            print('\nTesting: Request current (no TIME) PNG tile via TWMS')
-            print('URL: ' + req_url)
-        check_result = check_tile_request(req_url, ref_hash)
-        self.assertTrue(check_result, 'TWMS current PNG request does not match what\'s expected. URL: ' + req_url)
-
-    def test_request_twms_notime_ppng(self):
-        """
-        9. Request current (no time) PPNG tile via TWMS
-        """
-        ref_hash = '6df00a0095f3df8586572988f6cb7e84'
-        req_url = r'http://localhost/reproject/test/twms/twms.cgi?request=GetMap&layers=test_daily_png&srs=EPSG:3857&format=image%2Fpng&styles=&width=256&height=256&bbox=-20037508.34278925,-20037508.34278925,20037508.34278925,20037508.34278925'
-        if DEBUG:
-            print('\nTesting: Request current (no TIME) PPNG tile via TWMS')
-            print('URL: ' + req_url)
-        check_result = check_tile_request(req_url, ref_hash)
-        self.assertTrue(check_result, 'TWMS current PPNG request does not match what\'s expected. URL: ' + req_url)
-
-    # REQUEST WITH DATE/TIME AND STATIC TESTS
-
-    def test_request_wmts_date_from_year_layer(self):
-        """
-        10. Request tile with date from "year" layer via WMTS
-        """
-        ref_hash = '7c7fcdfaea0faf91afdd690eb7fe4dea'
-        req_url = r'http://localhost/reproject/test/wmts/wmts.cgi?layer=test_weekly_jpg&tilematrixset=GoogleMapsCompatible_Level3&Service=WMTS&Request=GetTile&Version=1.0.0&Format=image%2Fjpeg&TileMatrix=0&TileCol=0&TileRow=0&time=2012-02-22'
-        if DEBUG:
-            print('\nTesting: Request tile with date from "year" layer via WMTS')
-            print('URL: ' + req_url)
-        check_result = check_tile_request(req_url, ref_hash)
-        self.assertTrue(check_result, 'WMTS date request from "year" layer does not match what\'s expected. URL: ' + req_url)
-
-    def test_request_wmts_rest_date_from_year_layer(self):
-        """
-        10B. Request tile with date from "year" layer via WMTS (REST)
-        """
-        ref_hash = '7c7fcdfaea0faf91afdd690eb7fe4dea'
-        req_url = r'http://localhost/reproject/test/wmts/test_weekly_jpg/default/2012-02-22/GoogleMapsCompatible_Level3/0/0/0.jpeg'
-        if DEBUG:
-            print('\nTesting: Request tile with date from "year" layer via WMTS (REST)')
-            print('URL: ' + req_url)
-        check_result = check_tile_request(req_url, ref_hash)
-        self.assertTrue(check_result, 'WMTS (REST) date request from "year" layer does not match what\'s expected. URL: ' + req_url)
-
-    def test_request_twms_date_from_year_layer(self):
-        """
-        10C. Request tile with date from "year" layer via TWMS
-        """
-        ref_hash = '7c7fcdfaea0faf91afdd690eb7fe4dea'
-        req_url = r'http://localhost/reproject/test/twms/twms.cgi?request=GetMap&layers=test_weekly_jpg&srs=EPSG:3857&format=image%2Fjpeg&styles=&width=256&height=256&bbox=-20037508.34278925,-20037508.34278925,20037508.34278925,20037508.34278925&TIME=2012-02-22'
-        if DEBUG:
-            print('\nTesting: Request tile with date from "year" layer via TWMS')
-            print('URL: ' + req_url)
-        check_result = check_tile_request(req_url, ref_hash)
-        self.assertTrue(check_result, 'TWMS date request from "year" layer does not match what\'s expected. URL: ' + req_url)
-
-    def test_request_wmts_date_from_noyear_layer(self):
-        """
-        11. Request tile with date  from "non-year" layer via WMTS
-        """
-        ref_hash = '4e34c9517e0c30b1253bd499de4f8d12'
-        req_url = r'http://localhost/reproject/test/wmts/wmts.cgi?layer=test_nonyear_jpg&tilematrixset=GoogleMapsCompatible_Level3&Service=WMTS&Request=GetTile&Version=1.0.0&Format=image%2Fjpeg&TileMatrix=0&TileCol=0&TileRow=0&TIME=2012-02-29'
-        if DEBUG:
-            print('\nTesting: Request tile with date  from "non-year layer via WMTS')
-            print('URL: ' + req_url)
-        check_result = check_tile_request(req_url, ref_hash)
-        self.assertTrue(check_result, 'WMTS date request from "non-year" layer does not match what\'s expected. URL: ' + req_url)
-
-    def test_request_wmts_rest_date_from_noyear_layer(self):
-        """
-        11B. Request tile with date  from "non-year" layer via WMTS (REST)
-        """
-        ref_hash = '4e34c9517e0c30b1253bd499de4f8d12'
-        req_url = r'http://localhost/reproject/test/wmts/test_nonyear_jpg/default/2012-02-29/GoogleMapsCompatible_Level3/0/0/0.jpeg'
-        if DEBUG:
-            print('\nTesting: Request tile with date  from "non-year layer via WMTS (REST)')
-            print('URL: ' + req_url)
-        check_result = check_tile_request(req_url, ref_hash)
-        self.assertTrue(check_result, 'WMTS (REST) date request from "non-year" layer does not match what\'s expected. URL: ' + req_url)
-
-    def test_request_twms_date_from_noyear_layer(self):
-        """
-        11C. Request tile with date from "non-year" layer via TWMS
-        """
-        ref_hash = '4e34c9517e0c30b1253bd499de4f8d12'
-##request=GetMap&layers=test_weekly_jpg&srs=EPSG:3857&format=image/jpeg&styles=&width=256&height=256&bbox=-20037508.34278925,-20037508.34278925,20037508.34278925,20037508.34278925
-#request=GetMap&layers=test_nonyear_jpg&srs=EPSG:3857&format=image/jpeg&styles=&width=256&height=256&bbox=-20037508.34278925,-20037508.34278925,20037508.34278925,20037508.34278925
-        req_url = r'http://localhost/reproject/test/twms/twms.cgi?request=GetMap&layers=test_nonyear_jpg&srs=EPSG:3857&format=image%2Fjpeg&styles=&width=256&height=256&bbox=-20037508.34278925,-20037508.34278925,20037508.34278925,20037508.34278925&TIME=2012-02-29'
-        if DEBUG:
-            print('\nTesting: Request tile with date from "non-year layer via TWMS')
-            print('URL: ' + req_url)
-        check_result = check_tile_request(req_url, ref_hash)
-        self.assertTrue(check_result, 'TWMS date request from "non-year" layer does not match what\'s expected. URL: ' + req_url)
-
-    def test_request_wmts_legacy_datetime_from_year_layer(self):
-        """
-        12. Request tile with date and time (sub-daily) from "year" layer via WMTS
-        """
-        ref_hash = 'fd4fe96d84e4f10e61029890293fa3c8'
-        req_url = r'http://localhost/reproject/test/wmts/wmts.cgi?layer=test_legacy_subdaily_jpg&tilematrixset=GoogleMapsCompatible_Level3&Service=WMTS&Request=GetTile&Version=1.0.0&Format=image%2Fjpeg&TileMatrix=0&TileCol=0&TileRow=0&TIME=2012-02-29T12:00:00Z'
-        if DEBUG:
-            print('\nTesting: Request tile with date and time (legacy sub-daily) from "year" layer via WMTS')
-            print('URL: ' + req_url)
-        check_result = check_tile_request(req_url, ref_hash)
-        self.assertTrue(check_result, 'WMTS legacy subdaily request does not match what\'s expected. URL: ' + req_url)
-
-    def test_request_wmts_rest_legacy_datetime_from_year_layer(self):
-        """
-        12B. Request tile with date and time (sub-daily) from "year" layer via WMTS (REST)
-        """
-        ref_hash = 'fd4fe96d84e4f10e61029890293fa3c8'
-        req_url = r'http://localhost/reproject/test/wmts/test_legacy_subdaily_jpg/default/2012-02-29T12:00:00Z/GoogleMapsCompatible_Level3/0/0/0.jpeg'
-        if DEBUG:
-            print('\nTesting: Request tile with date and time (legacy sub-daily) from "year" layer via WMTS (REST)')
-            print('URL: ' + req_url)
-        check_result = check_tile_request(req_url, ref_hash)
-        self.assertTrue(check_result, 'WMTS (REST) legacy subdaily request does not match what\'s expected. URL: ' + req_url)
-
-    def test_request_twms_legacy_datetime_from_year_layer(self):
-        """
-        12C. Request tile with date and time (sub-daily) from "year" layer via TWMS
-        """
-        ref_hash = 'fd4fe96d84e4f10e61029890293fa3c8'
-        req_url = r'http://localhost/reproject/test/twms/twms.cgi?request=GetMap&layers=test_legacy_subdaily_jpg&srs=EPSG:3857&format=image%2Fjpeg&styles=&width=256&height=256&bbox=-20037508.34278925,-20037508.34278925,20037508.34278925,20037508.34278925&TIME=2012-02-29T12:00:00Z'
-        if DEBUG:
-            print('\nTesting: Request tile with date and time (legacy sub-daily) from "year" layer via TWMS')
-            print('URL: ' + req_url)
-        check_result = check_tile_request(req_url, ref_hash)
-        self.assertTrue(check_result, 'TWMS legacy subdaily request does not match what\'s expected. URL: ' + req_url)
-
-#    def test_request_wmts_year_zlevel(self):
-        """
-        13. Request tile with date and time (z-level) from "year" layer via WMTS
-        """
-#        ref_hash = '36bb79a33dbbe6173990103a8d6b67cb'
-#        req_url = r'http://localhost/reproject/test/wmts/wmts.cgi?layer=test_zindex_jpg&tilematrixset=GoogleMapsCompatible_Level3&Service=WMTS&Request=GetTile&Version=1.0.0&Format=image%2Fjpeg&TileMatrix=0&TileCol=0&TileRow=0&TIME=2012-02-29T16:00:00Z'
-#        if DEBUG:
-#            print '\nTIME FORMAT!!! Testing: Request tile with date and time (z-level) from "year" layer via WMTS'
-#            print 'URL: ' + req_url
-#        check_result = check_tile_request(req_url, ref_hash)
-#        self.assertTrue(check_result, 'WMTS Z-Level JPG Tile Request does not match what\'s expected. URL: ' + req_url)
-
-#    def test_request_wmts_rest_year_zlevel(self):
-        """
-        13B. Request tile with date and time (z-level) from "year" layer via WMTS (REST)
-        """
-#        ref_hash = '36bb79a33dbbe6173990103a8d6b67cb'
-#        req_url = r'http://localhost/reproject/test/wmts/test_zindex_jpg/default/2012-02-29T16:00:00Z/GoogleMapsCompatible_Level3/0/0/0.jpeg'
-#        if DEBUG:
-#            print '\nTesting: Request tile with date and time (z-level) from "year" layer via WMTS (REST)'
-#            print 'URL: ' + req_url
-#        check_result = check_tile_request(req_url, ref_hash)
-#        self.assertTrue(check_result, 'WMTS (REST) Z-Level JPG Tile Request does not match what\'s expected. URL: ' + req_url)
-
-#    def test_request_twms_year_zlevel(self):
-        """
-        13C. Request tile with date and time (z-level) from "year" layer via TWMS
-        """
-#        ref_hash = '36bb79a33dbbe6173990103a8d6b67cb'
-#        req_url = r'http://localhost/reproject/test/twms/twms.cgi?request=GetMap&layers=test_zindex_jpg&srs=EPSG:3857&format=image%2Fjpeg&styles=&time=2012-02-29T16:00:00Z&width=256&height=256&bbox=-20037508.34278925,-20037508.34278925,20037508.34278925,20037508.34278925'
-#        check_result = check_tile_request(req_url, ref_hash)
-#        self.assertTrue(check_result, 'TWMS Z-Level JPEG Tile request does not match what\'s expected. URL: ' + req_url)
-
-    def test_request_wmts_nodate_from_year_layer(self):
-        """
-        14. Request tile with no date from "year" layer via WMTS
-        """
-        ref_hash = '4e34c9517e0c30b1253bd499de4f8d12'
-        req_url = r'http://localhost/reproject/test/wmts/wmts.cgi?layer=test_weekly_jpg&tilematrixset=GoogleMapsCompatible_Level3&Service=WMTS&Request=GetTile&Version=1.0.0&Format=image%2Fjpeg&TileMatrix=0&TileCol=0&TileRow=0'
-        if DEBUG:
-            print('\nTesting: Request tile with no date from "year" layer via WMTS')
-            print('URL: ' + req_url)
-        check_result = check_tile_request(req_url, ref_hash)
-        self.assertTrue(check_result, 'WMTS no date request from "year" layer does not match what\'s expected. URL: ' + req_url)
-
-    def test_request_wmts_rest_nodate_from_year_layer(self):
-        """
-        14B. Request tile with no date from "year" layer via WMTS (REST)
-        """
-        ref_hash = '4e34c9517e0c30b1253bd499de4f8d12'
-        req_url = r'http://localhost/reproject/test/wmts/test_weekly_jpg/default/GoogleMapsCompatible_Level3/0/0/0.jpeg'
-        if DEBUG:
-            print('\nTesting: Request tile with no date from "year" layer via WMTS (REST)')
-            print('URL: ' + req_url)
-        check_result = check_tile_request(req_url, ref_hash)
-        self.assertTrue(check_result, 'WMTS (REST) no date request from "year" layer does not match what\'s expected. URL: ' + req_url)
-
-    def test_request_twms_nodate_from_year_layer(self):
-        """
-        14C. Request tile with no date from "year" layer via TWMS
-        """
-        ref_hash = '4e34c9517e0c30b1253bd499de4f8d12'
-        req_url = r'http://localhost/reproject/test/twms/twms.cgi?request=GetMap&layers=test_weekly_jpg&srs=EPSG:3857&format=image%2Fjpeg&styles=&width=256&height=256&bbox=-20037508.34278925,-20037508.34278925,20037508.34278925,20037508.34278925'
-        if DEBUG:
-            print('\nTesting: Request tile with no date from "year" layer via TWMS')
-            print('URL: ' + req_url)
-        check_result = check_tile_request(req_url, ref_hash)
-        self.assertTrue(check_result, 'TWMS no date request from "year" layer does not match what\'s expected. URL: ' + req_url)
-
-    def test_request_wmts_nodate_from_noyear_layer(self):
-        """
-        15. Request tile with no date from "non-year" layer via WMTS
-        """
-        ref_hash = '4e34c9517e0c30b1253bd499de4f8d12'
-        req_url = r'http://localhost/reproject/test/wmts/wmts.cgi?layer=test_nonyear_jpg&tilematrixset=GoogleMapsCompatible_Level3&Service=WMTS&Request=GetTile&Version=1.0.0&Format=image%2Fjpeg&TileMatrix=0&TileCol=0&TileRow=0'
-        if DEBUG:
-            print('\nTIME NEEDED!!! Testing: Request tile with no date from "non-year layer via WMTS')
-            print('URL: ' + req_url)
-        check_result = check_tile_request(req_url, ref_hash)
-        self.assertTrue(check_result, 'WMTS no date request from "non-year" layer does not match what\'s expected. URL: ' + req_url)
-
-    def test_request_wmts_rest_nodate_from_noyear_layer(self):
-        """
-        15B. Request tile with no date from "non-year" layer via WMTS (REST)
-        """
-        ref_hash = '4e34c9517e0c30b1253bd499de4f8d12'
-        req_url = r'http://localhost/reproject/test/wmts/test_nonyear_jpg/default/GoogleMapsCompatible_Level3/0/0/0.jpeg'
-        if DEBUG:
-            print('\nTIME NEEDED!!! Testing: Request tile with no date from "non-year layer via WMTS (REST)')
-            print('URL: ' + req_url)
-        check_result = check_tile_request(req_url, ref_hash)
-        self.assertTrue(check_result, 'WMTS (REST) no date request from "non-year" layer does not match what\'s expected. URL: ' + req_url)
-
-    def test_request_twms_nodate_from_noyear_layer(self):
-        """
-        15C. Request tile with no date from "non-year" layer via TWMS
-        """
-        ref_hash = '4e34c9517e0c30b1253bd499de4f8d12'
-        req_url = r'http://localhost/reproject/test/twms/twms.cgi?request=GetMap&layers=test_nonyear_jpg&srs=EPSG:3857&format=image%2Fjpeg&styles=&width=256&height=256&bbox=-20037508.34278925,-20037508.34278925,20037508.34278925,20037508.34278925'
-        if DEBUG:
-            print('\nTIME NEEDED!!! Testing: Request tile with no date from "non-year layer via TWMS')
-            print('URL: ' + req_url)
-        check_result = check_tile_request(req_url, ref_hash)
-        self.assertTrue(check_result, 'TWMS no date request from "non-year" layer does not match what\'s expected. URL: ' + req_url)
-
-    def test_request_wmts_legacy_nodate_from_year_layer(self):
-        """
-        16. Request tile with no date and time (sub-daily) from "year" layer via WMTS
-        """
-        ref_hash = 'fd81999878be17f66c28b18c3cce3179'
-        req_url = r'http://localhost/reproject/test/wmts/wmts.cgi?layer=test_legacy_subdaily_jpg&tilematrixset=GoogleMapsCompatible_Level3&Service=WMTS&Request=GetTile&Version=1.0.0&Format=image%2Fjpeg&TileMatrix=0&TileCol=0&TileRow=0'
-        if DEBUG:
-            print('\nERROR!!! Testing: Request tile with no date and time (legacy sub-daily) from "year" layer via WMTS')
-            print('URL: ' + req_url)
-        check_result = check_tile_request(req_url, ref_hash)
-        self.assertTrue(check_result, 'WMTS legacy no date and time subdaily request does not match what\'s expected. URL: ' + req_url)
-
-    def test_request_wmts_rest_legacy_nodate_from_year_layer(self):
-        """
-        16B. Request tile with no date and time (sub-daily) from "year" layer via WMTS (REST)
-        """
-        ref_hash = 'fd81999878be17f66c28b18c3cce3179'
-        req_url = r'http://localhost/reproject/test/wmts/test_legacy_subdaily_jpg/default/GoogleMapsCompatible_Level3/0/0/0.jpeg'
-        if DEBUG:
-            print('\nERROR!!! Testing: Request tile with no date and time (legacy sub-daily) from "year" layer via WMTS (REST)')
-            print('URL: ' + req_url)
-        check_result = check_tile_request(req_url, ref_hash)
-        self.assertTrue(check_result, 'WMTS (REST) legacy no date and time subdaily request does not match what\'s expected. URL: ' + req_url)
-
-    def test_request_twms_legacy_nodate_from_year_layer(self):
-        """
-        16C. Request tile with no date and time (sub-daily) from "year" layer via TWMS
-        """
-        ref_hash = 'fd81999878be17f66c28b18c3cce3179'
-        req_url = r'http://localhost/reproject/test/twms/twms.cgi?request=GetMap&layers=test_legacy_subdaily_jpg&srs=EPSG:3857&format=image%2Fjpeg&styles=&width=256&height=256&bbox=-20037508.34278925,-20037508.34278925,20037508.34278925,20037508.34278925'
-        if DEBUG:
-            print('\nERROR!!! Testing: Request tile with no date and time (legacy sub-daily) from "year" layer via TWMS')
-            print('URL: ' + req_url)
-        check_result = check_tile_request(req_url, ref_hash)
-        self.assertTrue(check_result, 'TWMS legacy no date and time subdaily request does not match what\'s expected. URL: ' + req_url)
-
-#    def test_request_wmts_nodate_year_zlevel(self):
-        """
-        17. Request tile with no date and time (z-level) from "year" layer via WMTS
-        """
-#        ref_hash = '36bb79a33dbbe6173990103a8d6b67cb'
-#        req_url = r'http://localhost/reproject/test/wmts/wmts.cgi?layer=test_zindex_jpg&tilematrixset=GoogleMapsCompatible_Level3&Service=WMTS&Request=GetTile&Version=1.0.0&Format=image%2Fjpeg&TileMatrix=0&TileCol=0&TileRow=0'
-#        if DEBUG:
-#            print '\nERROR!!! Testing: Request tile with no date and time (z-level) from "year" layer via WMTS'
-#            print 'URL: ' + req_url
-#        check_result = check_tile_request(req_url, ref_hash)
-#        self.assertTrue(check_result, 'WMTS Z-Level JPG Tile Request does not match what\'s expected. URL: ' + req_url)
-
-#    def test_request_wmts_rest_nodate_year_zlevel(self):
-        """
-        17B. Request tile with no date and time (z-level) from "year" layer via WMTS (REST)
-        """
-#        ref_hash = '36bb79a33dbbe6173990103a8d6b67cb'
-#        req_url = r'http://localhost/reproject/test/wmts/test_zindex_jpg/default/GoogleMapsCompatible_Level3/0/0/0.jpeg'
-#        if DEBUG:
-#            print '\nERROR!!! Testing: Request tile with no date and time (z-level) from "year" layer via WMTS (REST)'
-#            print 'URL: ' + req_url
-#        check_result = check_tile_request(req_url, ref_hash)
-#        self.assertTrue(check_result, 'WMTS (REST) Z-Level JPG Tile Request does not match what\'s expected. URL: ' + req_url)
-
-#    def test_request_twms_nodate_year_zlevel(self):
-        """
-        17C. Request tile with no date and time (z-level) from "year" layer via TWMS
-        """
-#        ref_hash = '36bb79a33dbbe6173990103a8d6b67cb'
-#        req_url = r'http://localhost/reproject/test/twms/twms.cgi?request=GetMap&layers=test_zindex_jpg&srs=EPSG:3857&format=image%2Fjpeg&styles=&width=256&height=256&bbox=-20037508.34278925,-20037508.34278925,20037508.34278925,20037508.34278925'
-#        check_result = check_tile_request(req_url, ref_hash)
-#        self.assertTrue(check_result, 'TWMS Z-Level no date and time JPEG Tile request does not match what\'s expected. URL: ' + req_url)
-
-    def test_request_wmts_static_notime(self):
-        """
-        18. Request tile from static layer with no time via WMTS
-        """
-        ref_hash = '4e34c9517e0c30b1253bd499de4f8d12'
-        req_url = r'http://localhost/reproject/test/wmts/wmts.cgi?layer=test_static_jpg&tilematrixset=GoogleMapsCompatible_Level3&Service=WMTS&Request=GetTile&Version=1.0.0&Format=image%2Fjpeg&TileMatrix=0&TileCol=0&TileRow=0'
-        if DEBUG:
-            print('\nTesting: Request tile from static layer with no time via WMTS')
-            print('URL: ' + req_url)
-        check_result = check_tile_request(req_url, ref_hash)
-        self.assertTrue(check_result, 'WMTS static notime request does not match what\'s expected. URL: ' + req_url)
-
-    def test_request_wmts_rest_static_notime(self):
-        """
-        18B. Request tile from static layer with no time via WMTS (REST)
-        """
-        ref_hash = '4e34c9517e0c30b1253bd499de4f8d12'
-        req_url = r'http://localhost/reproject/test/wmts/test_static_jpg/default/GoogleMapsCompatible_Level3/0/0/0.jpeg'
-        if DEBUG:
-            print('\nTesting: Request tile from static layer with no time via WMTS (REST)')
-            print('URL: ' + req_url)
-        check_result = check_tile_request(req_url, ref_hash)
-        self.assertTrue(check_result, 'WMTS (REST) static notime request does not match what\'s expected. URL: ' + req_url)
-
-    def test_request_twms_static_notime(self):
-        """
-        18C. Request tile from static layer with no time via TWMS
-        """
-        ref_hash = '4e34c9517e0c30b1253bd499de4f8d12'
-        req_url = r'http://localhost/reproject/test/twms/twms.cgi?request=GetMap&layers=test_static_jpg&srs=EPSG:3857&format=image%2Fjpeg&styles=&width=256&height=256&bbox=-20037508.34278925,-20037508.34278925,20037508.34278925,20037508.34278925'
-        if DEBUG:
-            print('\nTesting: Request tile from static layer with no time via TWMS')
-            print('URL: ' + req_url)
-        check_result = check_tile_request(req_url, ref_hash)
-        self.assertTrue(check_result, 'TWMS static notime request does not match what\'s expected. URL: ' + req_url)
-
-    def test_request_twms_default_jpg(self):
-        """
-        19. Request current (default time) JPEG tile via TWMS
-        """
-        ref_hash = '4e34c9517e0c30b1253bd499de4f8d12'
-        req_url = r'http://localhost/reproject/test/twms/twms.cgi?request=GetMap&layers=test_weekly_jpg&srs=EPSG:3857&format=image%2Fjpeg&styles=&width=256&height=256&bbox=-20037508.34278925,-20037508.34278925,20037508.34278925,20037508.34278925&time=default'
-        if DEBUG:
-            print('\nTesting: Request current (default TIME) JPG tile via TWMS')
-            print('URL: ' + req_url)
-        check_result = check_tile_request(req_url, ref_hash)
-        self.assertTrue(check_result, 'TWMS current JPG request does not match what\'s expected. URL: ' + req_url)
-
-    def test_request_twms_default_png(self):
-        """
-        20. Request current (default time) PNG tile via TWMS
-        """
-        ref_hash = '6df00a0095f3df8586572988f6cb7e84'
-        req_url = r'http://localhost/reproject/test/twms/twms.cgi?request=GetMap&layers=test_daily_png&srs=EPSG:3857&format=image%2Fpng&styles=&width=256&height=256&bbox=-20037508.34278925,-20037508.34278925,20037508.34278925,20037508.34278925&time=default'
-        if DEBUG:
-            print('\nTesting: Request current (default TIME) PNG tile via TWMS')
-            print('URL: ' + req_url)
-        check_result = check_tile_request(req_url, ref_hash)
-        self.assertTrue(check_result, 'TWMS current PNG request does not match what\'s expected. URL: ' + req_url)
-
-    def test_request_twms_default_ppng(self):
-        """
-        21. Request current (no time) PPNG tile via TWMS
-        """
-        ref_hash = '6df00a0095f3df8586572988f6cb7e84'
-        req_url = r'http://localhost/reproject/test/twms/twms.cgi?request=GetMap&layers=test_daily_png&srs=EPSG:3857&format=image%2Fpng&styles=&width=256&height=256&bbox=-20037508.34278925,-20037508.34278925,20037508.34278925,20037508.34278925&time=default'
-        if DEBUG:
-            print('\nTesting: Request current (default TIME) PPNG tile via TWMS')
-            print('URL: ' + req_url)
-        check_result = check_tile_request(req_url, ref_hash)
-        self.assertTrue(check_result, 'TWMS current PPNG request does not match what\'s expected. URL: ' + req_url)
-
-    def test_request_twms_date_png(self):
-        """
-        19. Request tile with date via TWMS
-        """
-        ref_hash = '6df00a0095f3df8586572988f6cb7e84'
-        req_url = r'http://localhost/reproject/test/twms/twms.cgi?request=GetMap&layers=test_daily_png&srs=EPSG:3857&format=image%2Fpng&styles=&width=256&height=256&bbox=-20037508.34278925,-20037508.34278925,20037508.34278925,20037508.34278925&TIME=2012-02-29'
-        if DEBUG:
-            print('\nTesting: Request tile with date via TWMS')
-            print('URL: ' + req_url)
-        check_result = check_tile_request(req_url, ref_hash)
-        self.assertTrue(check_result, 'TWMS PNG request with date does not match what\'s expected. URL: ' + req_url)
-
-    # GETCAPABILITIES AND GETTILESERVICE REQUEST TESTS
-
-    def test_wmts_get_capabilities(self):
-        """
-        20. Request WMTS GetCapabilities
-        """
-        ref_hash = 'b49538ed143340f11230eac8b8f9ecca'
-        req_url = r'http://localhost/reproject/test/wmts/wmts.cgi?Request=GetCapabilities'
-        if DEBUG:
-            print('\nTesting WMTS GetCapablities')
-            print('URL: ' + req_url)
-        response = get_url(req_url)
-
-        # Check if the response is valid XML
-        try:
-            XMLroot = ElementTree.XML(response.read())
-            XMLdict = XmlDictConfig(XMLroot)
-            xml_check = True
-        except:
-            xml_check = False
-        self.assertTrue(xml_check, 'GetCapabilities response is not a valid XML file. URL: ' + req_url)
-
-        refXMLtree = ElementTree.parse(os.path.join(os.getcwd(), 'mod_reproject_test_data/GetCapabilities.1.0.0.xml'))
-        refXMLroot = refXMLtree.getroot()
-        refXMLdict = XmlDictConfig(refXMLroot)
-
-        check_result = check_dicts(XMLdict, refXMLdict)
-        #check_result = check_tile_request(req_url, ref_hash)
-        self.assertTrue(check_result, 'WTMTS Get GetCapabilities Request does not match what\'s expected. URL: ' + req_url)
-
-    def test_wmts_rest_get_capabilities(self):
-        """
-        21. ERROR!!! Request WMTS (REST) GetCapabilities
-        """
-        ref_hash = 'b49538ed143340f11230eac8b8f9ecca'
-        req_url = r'http://localhost/reproject/test/wmts/1.0.0/WMTSCapabilities.xml'
-        if DEBUG:
-            print('\nTesting WMTS (REST) GetCapablities')
-            print('URL: ' + req_url)
-        response = get_url(req_url)
-
-        # Check if the response is valid XML
-        try:
-            XMLroot = ElementTree.XML(response.read())
-            XMLdict = XmlDictConfig(XMLroot)
-            xml_check = True
-        except:
-            xml_check = False
-        self.assertTrue(xml_check, 'GetCapabilities response is not a valid XML file. URL: ' + req_url)
-
-        refXMLtree = ElementTree.parse(os.path.join(os.getcwd(), 'mod_reproject_test_data/wmts_endpoint/1.0.0/WMTSCapabilities.xml'))
-        refXMLroot = refXMLtree.getroot()
-        refXMLdict = XmlDictConfig(refXMLroot)
-
-        check_result = check_dicts(XMLdict, refXMLdict)
-        self.assertTrue(check_result, 'WTMTS (REST) Get Capabilities Request does not match what\'s expected. URL: ' + req_url)
-
-    def test_twms_get_capabilities(self):
-        """
-        22. Request TWMS GetCapabilities
-        """
-        ref_hash = '8663c1e1d45e4be1cdaefc8e6749ead4'
-        req_url = r'http://localhost/reproject/test/twms/twms.cgi?Request=GetCapabilities'
-        if DEBUG:
-            print('\nTesting TWMS GetCapablities')
-            print('URL: ' + req_url)
-        response = get_url(req_url)
-
-        # Check if the response is valid XML
-        try:
-            XMLroot = ElementTree.XML(response.read())
-            XMLdict = XmlDictConfig(XMLroot)
-            xml_check = True
-        except:
-            xml_check = False
-        self.assertTrue(xml_check, 'GetCapabilities response is not a valid XML file. URL: ' + req_url)
-
-        refXMLtree = ElementTree.parse(os.path.join(os.getcwd(), 'mod_reproject_test_data/GetCapabilities.1.1.1.xml'))
-        refXMLroot = refXMLtree.getroot()
-        refXMLdict = XmlDictConfig(refXMLroot)
-
-        check_result = check_dicts(XMLdict, refXMLdict)
-        #check_result = check_tile_request(req_url, ref_hash)
-        self.assertTrue(check_result, 'TWMS Get GetCapabilities Request does not match what\'s expected. URL: ' + req_url)
-
-    def test_twms_get_tile_service(self):
-        """
-        23. Request TWMS GetTileService
-        """
-        ref_hash = '7555d5ad3cca96aa8cbc8a36f5e04f19'
-        req_url = r'http://localhost/reproject/test/twms/twms.cgi?Request=GetTileService'
-        if DEBUG:
-            print('\nTesting TWMS GetTileService')
-            print('URL: ' + req_url)
-        response = get_url(req_url)
-
-        # Check if the response is valid XML
-        try:
-            XMLroot = ElementTree.XML(response.read())
-            XMLdict = XmlDictConfig(XMLroot)
-            xml_check = True
-        except:
-            xml_check = False
-        self.assertTrue(xml_check, 'GetTileService response is not a valid XML file. URL: ' + req_url)
-
-        refXMLtree = ElementTree.parse(os.path.join(os.getcwd(), 'mod_reproject_test_data/GetTileService.xml'))
-        refXMLroot = refXMLtree.getroot()
-        refXMLdict = XmlDictConfig(refXMLroot)
-
-        check_result = check_dicts(XMLdict, refXMLdict)
-        self.assertTrue(check_result, 'TWMS Get GetTileService Request does not match what\'s expected. URL: ' + req_url)
-
-    # REQUEST SYNTAX TESTS (capitalization, parameter ordering, error handling, REST)
-
-    def test_url_parameter_case_insensitivity(self):
-        """
-        24. URL Parameter Case Insensitivity
-        """
-        # Randomly capitalizes and lower-cases parameters and checks the tile resulting from the request. Tries 10 different combinations.
-        ref_hash = '4e34c9517e0c30b1253bd499de4f8d12'
-        params = ('layer=test_weekly_jpg', 'TileMatrix=0', 'Service=WMTS', 'request=GetTile', 'version=1.0.0',
-                  'time=default', 'TileMatrixSet=GoogleMapsCompatible_Level3', 'format=image%2Fjpeg', 'tilecol=0', 'tilerow=0')
-        if DEBUG:
-            print('\nTesting URL Parameter Insensitivity')
-        for _ in range(10):
-            test_params = []
-            for param in params:
-                param_split = param.split('=')
-                case = random.randint(0, 1)
-                if case:
-                    param_split[0] = param_split[0].upper()
-                else:
-                    param_split[0] = param_split[0].lower()
-                test_params.append('='.join(param_split))
-            req_url = r'http://localhost/reproject/test/wmts/wmts.cgi?' + '&'.join(test_params)
-            if DEBUG:
-                print('Trying URL: ' + req_url)
-            check_result = check_tile_request(req_url, ref_hash)
-            self.assertTrue(check_result, 'URL parameter case insensitivity request does not match what\'s expected. URL: ' + req_url)
-
-    def test_url_parameter_reordering(self):
-        """
-        25. URL Parameter Reordering
-        """
-        # Test 20 random permutations of the given param strings
-        ref_hash = '4e34c9517e0c30b1253bd499de4f8d12'
-        params = ['layer=test_weekly_jpg', 'TileMatrix=0', 'Service=WMTS', 'request=GetTile', 'version=1.0.0',
-                  'time=default', 'TileMatrixSet=GoogleMapsCompatible_Level3', 'format=image%2Fjpeg', 'tilecol=0', 'tilerow=0']
-        if DEBUG:
-            print('Testing URL Parameter Reordering')
-        for _ in range(20):
-            random.shuffle(params)
-            param_string = '&'.join(params)
-            req_url = r'http://localhost/reproject/test/wmts/wmts.cgi?' + param_string
-            if DEBUG:
-                print('Trying URL: ' + req_url)
-            check_result = check_tile_request(req_url, ref_hash)
-            self.assertTrue(check_result, 'URL parameter case insensitivity request does not match what\'s expected. URL: ' + req_url)
-
-    def test_wmts_error_handling(self):
-        """
-        26. WMTS Error handling
-        """
-        # MissingParameterValue test
-        params = ('layer=test_weekly_jpg', 'TileMatrix=0', 'Service=WMTS', 'version=1.0.0',
-                  'TileMatrixSet=GoogleMapsCompatible_Level3', 'format=image%2Fjpeg', 'tilecol=0', 'tilerow=0')
-        if DEBUG:
-            print('\nTesting WMTS Error Handling')
-        for i in range(len(params)):
-            param_list = list(params)
-            param_list.pop(i)
-            req_url = r'http://localhost/reproject/test/wmts/wmts.cgi?request=GetTile&time=default&' + '&'.join(param_list)
-            response_code = 400
-            response_value = 'MissingParameterValue'
-            if DEBUG:
-                print('Using URL: {0}, expecting response code of {1} and response value of {2}'.format(req_url, response_code, response_value))
-            check_code = check_response_code(req_url, response_code, response_value)
-            error = 'The WMTS response code does not match what\'s expected. URL: {0}, Expected Response Code: {1}'.format(req_url, response_code)
-            self.assertTrue(check_code, error)
-
-        # InvalidParameterValue tests
-        response_code = 400
-        response_value = 'InvalidParameterValue'
-        invalid_parameter_urls = (
-            # Bad SERVICE value
-            r'http://localhost/reproject/test/wmts/wmts.cgi?layer=test_weekly_jpg&tilematrixset=GoogleMapsCompatible_Level3&Request=GetTile&Version=1.0.0&Format=image%2Fjpeg&TileMatrix=0&TileCol=0&TileRow=0&time=default&Service=bad_value',
-            # Bad VERSION value
-            r'http://localhost/reproject/test/wmts/wmts.cgi?layer=test_weekly_jpg&tilematrixset=GoogleMapsCompatible_Level3&Service=WMTS&Request=GetTile&Format=image%2Fjpeg&TileMatrix=0&TileCol=0&TileRow=0&time=default&Version=bad_value',
-            # Bad LAYER value
-            r'http://localhost/reproject/test/wmts/wmts.cgi?tilematrixset=GoogleMapsCompatible_Level3&Service=WMTS&Request=GetTile&Version=1.0.0&Format=image%2Fjpeg&TileMatrix=0&TileCol=0&TileRow=0&time=default&layer=bad_layer_value',
-            # Bad STYLE value
-            r'http://localhost/reproject/test/wmts/wmts.cgi?layer=test_weekly_jpg&tilematrixset=GoogleMapsCompatible_Level3&Service=WMTS&Request=GetTile&Version=1.0.0&Format=image%2Fjpeg&TileMatrix=0&TileCol=0&TileRow=0&time=default&style=bad_value',
-            # Bad FORMAT value
-            r'http://localhost/reproject/test/wmts/wmts.cgi?layer=test_weekly_jpg&tilematrixset=GoogleMapsCompatible_Level3&Service=WMTS&Request=GetTile&Version=1.0.0&TileMatrix=0&TileCol=0&TileRow=0&time=default&Format=fake_image',
-            # Bad TILEMATRIXSET value
-            r'http://localhost/reproject/test/wmts/wmts.cgi?layer=test_weekly_jpg&Service=WMTS&Request=GetTile&Version=1.0.0&Format=image%2Fjpeg&TileMatrix=0&TileCol=0&TileRow=0&time=default&tilematrixset=fake_tilematrixset',
-            # Bad (non-positive integer) TILEMATRIX value
-            r'http://localhost/reproject/test/wmts/wmts.cgi?layer=test_weekly_jpg&tilematrixset=GoogleMapsCompatible_Level3&Service=WMTS&Request=GetTile&Version=1.0.0&Format=image%2Fjpeg&TileCol=0&TileRow=0&time=default&TileMatrix=-20',
-            # Bad (non-positive integer) TILEROW value
-            r'http://localhost/reproject/test/wmts/wmts.cgi?layer=test_weekly_jpg&tilematrixset=GoogleMapsCompatible_Level3&Service=WMTS&Request=GetTile&Version=1.0.0&Format=image%2Fjpeg&TileMatrix=0&TileCol=0&time=default&TileRow=-20',
-            # Bad (non-positive integer) TILECOL value
-            r'http://localhost/reproject/test/wmts/wmts.cgi?layer=test_weekly_jpg&tilematrixset=GoogleMapsCompatible_Level3&Service=WMTS&Request=GetTile&Version=1.0.0&Format=image%2Fjpeg&TileMatrix=0&TileRow=0&time=default&TileCol=-20',
-            # Invalid TILEMATRIX value
-            r'http://localhost/reproject/test/wmts/wmts.cgi?layer=test_weekly_jpg&tilematrixset=GoogleMapsCompatible_Level3&Service=WMTS&Request=GetTile&Version=1.0.0&Format=image%2Fjpeg&TileCol=0&TileRow=0&time=default&TileMatrix=20',
-            # Invalid TIME format
-            r'http://localhost/reproject/test/wmts/wmts.cgi?layer=test_weekly_jpg&tilematrixset=GoogleMapsCompatible_Level3&Service=WMTS&Request=GetTile&Version=1.0.0&Format=image%2Fjpeg&TileMatrix=0&TileCol=0&TileRow=0&time=2012-02-290'
-        )
-        for req_url in invalid_parameter_urls:
-            if DEBUG:
-                print('Using URL: {0}, expecting response code of {1} and response value of {2}'.format(req_url, response_code, response_value))
-            check_code = check_response_code(req_url, response_code, response_value)
-            error = 'The WMTS response code does not match what\'s expected. URL: {0}, Expected Response Code: {1}'.format(req_url, response_code)
-            self.assertTrue(check_code, error)
-
-        # OperationNotSupported tests
-        response_code = 501
-        response_value = 'OperationNotSupported'
-        req_url = r'http://localhost/reproject/test/wmts/wmts.cgi?layer=test_weekly_jpg&tilematrixset=GoogleMapsCompatible_Level3&Service=WMTS&Request=GetLegendGraphic&Version=1.0.0&Format=image%2Fjpeg&TileMatrix=0&TileCol=0&TileRow=0&time=default'
-        if DEBUG:
-            print('Using URL: {0}, expecting response code of {1} and response value of {2}'.format(req_url, response_code, response_value))
-        check_code = check_response_code(req_url, response_code, response_value)
-        error = 'The WMTS response code does not match what\'s expected. URL: {0}, Expected Response Code: {1}'.format(req_url, response_code)
-        self.assertTrue(check_code, error)
-
-        # TileOutOfRange tests
-        response_code = 400
-        response_value = 'TileOutOfRange'
-        tile_outofrange_urls = (
-            # TileCol out of range
-            r'http://localhost/reproject/test/wmts/wmts.cgi?layer=test_weekly_jpg&tilematrixset=GoogleMapsCompatible_Level3&Service=WMTS&Request=GetTile&Version=1.0.0&Format=image%2Fjpeg&TileMatrix=0&TileCol=50&TileRow=0&time=default',
-            # TileRow out of range
-            r'http://localhost/reproject/test/wmts/wmts.cgi?layer=test_weekly_jpg&tilematrixset=GoogleMapsCompatible_Level3&Service=WMTS&Request=GetTile&Version=1.0.0&Format=image%2Fjpeg&TileMatrix=0&TileCol=0&TileRow=50&time=default'
-        )
-        for req_url in tile_outofrange_urls:
-            if DEBUG:
-                print('Using URL: {0}, expecting response code of {1} and response value of {2}'.format(req_url, response_code, response_value))
-            check_code = check_response_code(req_url, response_code, response_value)
-            error = 'The WMTS response code does not match what\'s expected. URL: {0}, Expected Response Code: {1}'.format(req_url, response_code)
-            self.assertTrue(check_code, error)
-
-        # Test if empty tile is served for out of time bounds request
-        ref_hash = 'e45470d7b683503c43ca819a674fdc9e'
-        empty_urls = (  # Date before range
-            r'http://localhost/reproject/test/wmts/wmts.cgi?layer=test_weekly_jpg&tilematrixset=GoogleMapsCompatible_Level3&Service=WMTS&Request=GetTile&Version=1.0.0&Format=image%2Fjpeg&TileMatrix=0&TileCol=0&TileRow=0&time=2012-01-01',
-            # Date after range
-            r'http://localhost/reproject/test/wmts/wmts.cgi?layer=test_weekly_jpg&tilematrixset=GoogleMapsCompatible_Level3&Service=WMTS&Request=GetTile&Version=1.0.0&Format=image%2Fjpeg&TileMatrix=0&TileCol=0&TileRow=0&time=2012-03-07'
-        )
-        for url in empty_urls:
-            if DEBUG:
-                print('Using URL: {0}, expecting empty tile'.format(url))
-            check_result = check_tile_request(url, ref_hash)
-            self.assertTrue(check_result, 'Request for empty tile outside date range does not match what\'s expected. URL: ' + url)
-
-        # Test if unknown parameter is ignored
-        ref_hash = '4e34c9517e0c30b1253bd499de4f8d12'
-        req_url = r'http://localhost/reproject/test/wmts/wmts.cgi?layer=test_weekly_jpg&tilematrixset=GoogleMapsCompatible_Level3&Service=WMTS&Request=GetTile&Version=1.0.0&Format=image%2Fjpeg&TileMatrix=0&TileCol=0&TileRow=0&time=2012-02-29&twoplustwo=five'
-        if DEBUG:
-            print('Using URL: {0}, expecting bad parameter will be ignored')
-        check_result = check_tile_request(req_url, ref_hash)
-        self.assertTrue(check_result, 'Bad parameter request is not ignored. URL: ' + url)
-
-    def test_wmts_rest_error_handling(self):
-        """
-        27. WMTS REST requests
-        """
-        # MissingParameterValue test
-        params = ('test_weekly_jpg', 'default', 'GoogleMapsCompatible_Level3', '0', '0', '0.jpeg')
-        if DEBUG:
-            print('\nTesting WMTS REST Error Handling')
-        for i in range(len(params)):
-            param_list = list(params)
-            param_list.pop(i)
-            req_url = r'http://localhost/reproject/test/wmts/' + '/'.join(param_list)
-            #response_code = 400
-            response_value = 'InvalidParameterValue'
-            if DEBUG:
-                print('Using URL: {0}, expecting response value of {1}'.format(req_url, response_value))
-            try:
-                response = urllib.request.urlopen(req_url)
-            except urllib.error.HTTPError as e:
-                response = e
-
-            # Check if the response is valid XML
-            try:
-                XMLroot = ElementTree.XML(response.read())
-                xml_check = True
-            except:
-                xml_check = False
-            self.assertTrue(xml_check, 'WMTS REST response is not a valid XML file. URL: ' + req_url)
-
-            try:
-                exception = XMLroot.find('exceptionCode').text
-            except AttributeError:
-                exception = ''
-            check_str = exception.find(response_value)
-            error = 'The WMTS REST response does not match what\'s expected. URL: {0}'.format(req_url)
-            self.assertTrue(check_str, error)
-
-            #check_code = check_response_code(req_url, response_code, response_value)
-            #error = 'The WMTS REST response code does not match what\'s expected. URL: {0}, Expected Response Code: {1}'.format(req_url, response_code)
-            #self.assertTrue(check_code, error)
-
-        # InvalidParameterValue tests
-        response_code = 400
-        response_value = 'InvalidParameterValue'
-        invalid_parameter_urls = (
-            # Bad LAYER value
-            r'http://localhost/reproject/test/wmts/bad_layer_value/default/default/GoogleMapsCompatible_Level3/0/0/0.jpeg',
-            # Bad STYLE value
-            r'http://localhost/reproject/test/wmts/test_weekly_jpg/bad_value/default/GoogleMapsCompatible_Level3/0/0/0.jpeg',
-            # Bad FORMAT value
-            r'http://localhost/reproject/test/wmts/test_weekly_jpg/default/GoogleMapsCompatible_Level3/0/0/0.fake',
-            # Bad TILEMATRIXSET value
-            r'http://localhost/reproject/test/wmts/test_weekly_jpg/default/fake_tilematrixset/0/0/0.jpeg',
-            # Bad (non-positive integer) TILEMATRIX value
-            r'http://localhost/reproject/test/wmts/test_weekly_jpg/default/GoogleMapsCompatible_Level3/-20/0/0.jpeg',
-            # Bad (non-positive integer) TILEROW value
-            r'http://localhost/reproject/test/wmts/test_weekly_jpg/default/GoogleMapsCompatible_Level3/0/-20/0.jpeg',
-            # Bad (non-positive integer) TILECOL value
-            r'http://localhost/reproject/test/wmts/test_weekly_jpg/default/GoogleMapsCompatible_Level3/0/0/-20.jpeg',
-            # Invalid TILEMATRIX value
-            r'http://localhost/reproject/test/wmts/test_weekly_jpg/default/GoogleMapsCompatible_Level3/20/0/0.jpeg',
-            # Invalid TIME format
-            r'http://localhost/reproject/test/wmts/test_weekly_jpg/default/2012-02-290/GoogleMapsCompatible_Level3/0/0/0.jpeg'
-        )
-        for req_url in invalid_parameter_urls:
-            #if DEBUG:
-                #print 'Using URL: {0}, expecting response code of {1} and response value of {2}'.format(req_url, response_code, response_value)
-            if DEBUG:
-                print('\nTesting WTMS REST Error Invalid Parameters')
-
-            try:
-                response = urllib.request.urlopen(req_url)
-            except urllib.error.HTTPError as e:
-                response = e
-
-            # Check if the response is valid XML
-            try:
-                XMLroot = ElementTree.XML(response.read())
-                xml_check = True
-            except:
-                xml_check = False
-            self.assertTrue(xml_check, 'WMTS REST response is not a valid XML file. URL: ' + req_url)
-
-            try:
-                exception = XMLroot.find('exceptionCode').text
-            except AttributeError:
-                exception = ''
-            check_str = exception.find('InvalidParameterValue')
-            error = 'The WMTS REST response does not match what\'s expected. URL: {0}'.format(req_url)
-            self.assertTrue(check_str, error)
-
-            #check_code = check_response_code(req_url, response_code, response_value)
-            #error = 'The WMTS REST response code does not match what\'s expected. URL: {0}, Expected Response Code: {1}'.format(req_url, response_code)
-            #self.assertTrue(check_code, error)
-
-        # TileOutOfRange tests
-        response_code = 400
-        response_value = 'TileOutOfRange'
-        tile_outofrange_urls = (
-            # TileCol out of range
-            r'http://localhost/reproject/test/wmts/test_weekly_jpg/default/default/GoogleMapsCompatible_Level3/0/50/0.jpeg',
-            # TileRow out of range
-            r'http://localhost/reproject/test/wmts/test_weekly_jpg/default/default/GoogleMapsCompatible_Level3/0/0/50.jpeg'
-        )
-        for req_url in tile_outofrange_urls:
-            if DEBUG:
-                print('Using URL: {0}, expecting response code of {1} and response value of {2}'.format(req_url, response_code, response_value))
-            check_code = check_response_code(req_url, response_code, response_value)
-            error = 'The WMTS REST response code does not match what\'s expected. URL: {0}, Expected Response Code: {1}'.format(req_url, response_code)
-            self.assertTrue(check_code, error)
-
-        # Test if empty tile is served for out of time bounds request
-        ref_hash = 'e45470d7b683503c43ca819a674fdc9e'
-        empty_urls = (  # Date before range
-            r'http://localhost/reproject/test/wmts/test_weekly_jpg/default/2012-01-01/GoogleMapsCompatible_Level3/0/0/0.jpeg',
-            # Date after range
-            r'http://localhost/reproject/test/wmts/test_weekly_jpg/default/2012-03-07/GoogleMapsCompatible_Level3/0/0/0.jpeg'
-        )
-        for url in empty_urls:
-            if DEBUG:
-                print('Using URL: {0}, expecting empty tile'.format(url))
-            check_result = check_tile_request(url, ref_hash)
-            self.assertTrue(check_result, 'Request for empty tile outside date range does not match what\'s expected. URL: ' + url)
-
-        # Test unknown parameter
-        req_url = r'http://localhost/reproject/test/wmts/test_weekly_jpg/default/2012-02-29/GoogleMapsCompatible_Level3/0/0/0/five.jpeg'
-        if DEBUG:
-            print('Using URL: {0}, expecting bad parameter will return XML'.format(req_url))
-        try:
-            response = urllib.request.urlopen(req_url)
-        except urllib.error.HTTPError as e:
-            response = e
-
-        # Check if the response is valid XML
-        try:
-            XMLroot = ElementTree.XML(response.read())
-            xml_check = True
-        except:
-            xml_check = False
-        self.assertTrue(xml_check, 'The WMTS REST unknown parameter response is not a valid XML file. URL: ' + req_url)
-
-        try:
-            exception = XMLroot.find('exceptionCode').text
-        except AttributeError:
-            exception = ''
-        check_str = exception.find(response_value)
-        error = 'The WMTS REST unknown parameter response for does not match what\'s expected. URL: {0}'.format(req_url)
-        self.assertTrue(check_str, error)
-
-    def test_twms_error_handling(self):
-        """
-        28. TWMS requests
-        """
-        # MissingParameterValue test
-#request=GetMap&layers=test_weekly_jpg&srs=EPSG:3857&format=image%2Fjpeg&styles=&width=256&height=256&bbox=-20037508.34278925,-20037508.34278925,20037508.34278925,20037508.34278925&TIME=2012-02-29
-        params = ('layers=test_weekly_jpg', 'srs=EPSG:3857', 'format=image%2Fjpeg', 'styles=', 'width=256', 'height=256', 'bbox=-20037508.34278925,-20037508.34278925,20037508.34278925,20037508.34278925')
-        if DEBUG:
-            print('\nTesting TWMS Error Handling')
-        for i in range(len(params)):
-            param_list = list(params)
-            param_list.pop(i)
-            req_url = r'http://localhost/reproject/test/twms/twms.cgi?request=GetMap&time=default&' + '&'.join(param_list)
-            if 'srs' not in req_url or 'format' not in req_url or 'styles' not in req_url or 'width' not in req_url or 'height' not in req_url:
-                # expected tile
-                ref_hash = '4e34c9517e0c30b1253bd499de4f8d12'
-                if DEBUG:
-                    print('Using URL: {0}, expecting tile'.format(req_url))
-                check_result = check_tile_request(req_url, ref_hash)
-                self.assertTrue(check_result, 'The TWMS response for missing parameter does not match what\'s expected. URL: ' + req_url)
-            else:
-                response_code = 400
-                #response_value = 'MissingParameterValue'
-                response_value = 'Bad'
-                if DEBUG:
-                    print('Using URL: {0}, expecting response code of {1} and response value of {2}'.format(req_url, response_code, response_value))
-                check_code = check_response_code(req_url, response_code, response_value)
-                error = 'The TWMS response code does not match what\'s expected. URL: {0}, Expected Response Code: {1}'.format(req_url, response_code)
-                self.assertTrue(check_code, error)
-
-        # InvalidParameterValue tests
-        invalid_parameter_urls = (
-            # Bad LAYER value
-            r'http://localhost/reproject/test/twms/twms.cgi?request=GetMap&layers=bad_layer_value&srs=EPSG:3857&format=image%2Fjpeg&styles=&width=256&height=256&bbox=-20037508.34278925,-20037508.34278925,20037508.34278925,20037508.34278925',
-            # Bad STYLE value
-            r'http://localhost/reproject/test/twms/twms.cgi?request=GetMap&layers=test_weekly_jpg&srs=EPSG:3857&format=image%2Fjpeg&styles=bad_value&width=256&height=256&bbox=-20037508.34278925,-20037508.34278925,20037508.34278925,20037508.34278925',
-            # Bad FORMAT value
-            r'http://localhost/reproject/test/twms/twms.cgi?request=GetMap&layers=test_weekly_jpg&srs=EPSG:3857&format=fake_image&styles=&width=256&height=256&bbox=-20037508.34278925,-20037508.34278925,20037508.34278925,20037508.34278925',
-            # Bad SRS value
-            r'http://localhost/reproject/test/twms/twms.cgi?request=GetMap&layers=test_weekly_jpg&srs=fake_tilematrixset&format=image%2Fjpeg&styles=&width=256&height=256&bbox=-20037508.34278925,-20037508.34278925,20037508.34278925,20037508.34278925',
-            # Bad (non-positive integer) WIDTH value
-            r'http://localhost/reproject/test/twms/twms.cgi?request=GetMap&layers=test_weekly_jpg&srs=EPSG:3857&format=image%2Fjpeg&styles=&width=-256&height=256&bbox=-20037508.34278925,-20037508.34278925,20037508.34278925,20037508.34278925',
-            # Bad (non-positive integer) HEIGHT value
-            r'http://localhost/reproject/test/twms/twms.cgi?request=GetMap&layers=test_weekly_jpg&srs=EPSG:3857&format=image%2Fjpeg&styles=&width=256&height=-256&bbox=-20037508.34278925,-20037508.34278925,20037508.34278925,20037508.34278925',
-            # Bad (large integer) BBOX value
-            r'http://localhost/reproject/test/twms/twms.cgi?request=GetMap&layers=test_weekly_jpg&srs=EPSG:3857&format=image%2Fjpeg&styles=&width=256&height=256&bbox=-20037508.34278925,-20037508.34278925,2003750800.34278925,20037508.34278925'
-            # Invalid TIME format
-            r'http://localhost/reproject/test/twms/twms.cgi?request=GetMap&layers=test_weekly_jpg&srs=EPSG:3857&format=image%2Fjpeg&styles=&width=256&height=256&bbox=-20037508.34278925,-20037508.34278925,20037508.34278925,20037508.34278925&time=2012-02-290'
-        )
-        for req_url in invalid_parameter_urls:
-            if 'bad_value' in req_url or 'fake' in req_url or '-256' in req_url:
-                # expected tile
-                ref_hash = '4e34c9517e0c30b1253bd499de4f8d12'
-                if DEBUG:
-                    print('Using URL: {0}, expecting tile'.format(req_url))
-                check_result = check_tile_request(req_url, ref_hash)
-                self.assertTrue(check_result, 'The TWMS response for missing parameter does not match what\'s expected. URL: ' + req_url)
-            else:
-                response_code = 400
-                response_value = 'Bad'
-                if DEBUG:
-                    print('Using URL: {0}, expecting response code of {1} and response value of {2}'.format(req_url, response_code, response_value))
-                check_code = check_response_code(req_url, response_code, response_value)
-                error = 'The TWMS response code does not match what\'s expected. URL: {0}, Expected Response Code: {1}'.format(req_url, response_code)
-                self.assertTrue(check_code, error)
-
-    # TEARDOWN
->>>>>>> e30bcd17
 
     @classmethod
     def tearDownClass(self):
@@ -1530,12 +421,5 @@
     del sys.argv[1:]
 
     with open(options.outfile, 'wb') as f:
-<<<<<<< HEAD
         print '\nStoring test results in "{0}"'.format(options.outfile)
-        unittest.main(testRunner=xmlrunner.XMLTestRunner(output=f))
-=======
-        print('\nStoring test results in "{0}"'.format(options.outfile))
-        unittest.main(
-            testRunner=xmlrunner.XMLTestRunner(output=f)
-        )
->>>>>>> e30bcd17
+        unittest.main(testRunner=xmlrunner.XMLTestRunner(output=f))