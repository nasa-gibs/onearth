--- conflicted
+++ resolved
@@ -1,8 +1,4 @@
-<<<<<<< HEAD
-#!/usr/bin/env python
-=======
 #!/usr/bin/env python3
->>>>>>> e30bcd17
 
 # Copyright (c) 2002-2018, California Institute of Technology.
 # All rights reserved.  Based on Government Sponsored Research under contracts NAS7-1407 and/or NAS7-03001.
@@ -654,12 +650,5 @@
     del sys.argv[1:]
 
     with open(options.outfile, 'wb') as f:
-<<<<<<< HEAD
         print '\nStoring test results in "{0}"'.format(options.outfile)
-        unittest.main(testRunner=xmlrunner.XMLTestRunner(output=f))
-=======
-        print('\nStoring test results in "{0}"'.format(options.outfile))
-        unittest.main(
-            testRunner=xmlrunner.XMLTestRunner(output=f)
-        )
->>>>>>> e30bcd17
+        unittest.main(testRunner=xmlrunner.XMLTestRunner(output=f))