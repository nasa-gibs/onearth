--- conflicted
+++ resolved
@@ -33,11 +33,7 @@
 
 /* 
  * OnEarth module for Apache 2.0
-<<<<<<< HEAD
- * Version 1.4.0
-=======
- * Version 1.3.9
->>>>>>> 1c714ea5
+ * Version 1.4.1
  *
  * Only takes server configuration, no point in doing directories,
  * as these have to be read in for every request, negating the cache
