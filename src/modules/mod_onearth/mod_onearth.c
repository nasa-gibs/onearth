/*
* Copyright (c) 2002-2016, California Institute of Technology.
* All rights reserved.  Based on Government Sponsored Research under contracts NAS7-1407 and/or NAS7-03001.
*
* Redistribution and use in source and binary forms, with or without modification, are permitted provided that the following conditions are met:
*   1. Redistributions of source code must retain the above copyright notice, this list of conditions and the following disclaimer.
*   2. Redistributions in binary form must reproduce the above copyright notice,
*      this list of conditions and the following disclaimer in the documentation and/or other materials provided with the distribution.
*   3. Neither the name of the California Institute of Technology (Caltech), its operating division the Jet Propulsion Laboratory (JPL),
*      the National Aeronautics and Space Administration (NASA), nor the names of its contributors may be used to
*      endorse or promote products derived from this software without specific prior written permission.
*
* THIS SOFTWARE IS PROVIDED BY THE COPYRIGHT HOLDERS AND CONTRIBUTORS "AS IS" AND ANY EXPRESS OR IMPLIED WARRANTIES,
* INCLUDING, BUT NOT LIMITED TO, THE IMPLIED WARRANTIES OF MERCHANTABILITY AND FITNESS FOR A PARTICULAR PURPOSE ARE DISCLAIMED.
* IN NO EVENT SHALL THE CALIFORNIA INSTITUTE OF TECHNOLOGY BE LIABLE FOR ANY DIRECT, INDIRECT, INCIDENTAL, SPECIAL,
* EXEMPLARY, OR CONSEQUENTIAL DAMAGES (INCLUDING, BUT NOT LIMITED TO, PROCUREMENT OF SUBSTITUTE GOODS OR SERVICES;
* LOSS OF USE, DATA, OR PROFITS; OR BUSINESS INTERRUPTION) HOWEVER CAUSED AND ON ANY THEORY OF LIABILITY, WHETHER IN CONTRACT,
* STRICT LIABILITY, OR TORT (INCLUDING NEGLIGENCE OR OTHERWISE) ARISING IN ANY WAY OUT OF THE USE OF THIS SOFTWARE,
* EVEN IF ADVISED OF THE POSSIBILITY OF SUCH DAMAGE.
*
* Licensed under the Apache License, Version 2.0 (the "License");
* you may not use this file except in compliance with the License.
* You may obtain a copy of the License at
*
* http://www.apache.org/licenses/LICENSE-2.0
*
* Unless required by applicable law or agreed to in writing, software
* distributed under the License is distributed on an "AS IS" BASIS,
* WITHOUT WARRANTIES OR CONDITIONS OF ANY KIND, either express or implied.
* See the License for the specific language governing permissions and
* limitations under the License.
*/

/* 
 * OnEarth module for Apache 2.0
<<<<<<< HEAD
 * Version 1.2.2
=======
 * Version 1.1.3
>>>>>>> 5b800608
 *
 * Only takes server configuration, no point in doing directories,
 * as these have to be read in for every request, negating the cache
 * It reads in the cache configuration file, provided by
 * the WMSCache command at startup
 * For each request, it serves only tiles that are found in the cache.
 * It declines to deal with tiles not in the cache, so the request can
 * be looked at by other modules, such as the cgi one.
 * Beware, it looks like the error messages logged for a declined 
 * request never make it to the error log.
 *  
 * Lucian Plesea
 * Joe Roberts
 * Joshua Rodriguez
 */

#include "httpd.h"
#include "http_config.h"
#include "http_core.h"
#include "http_log.h"
#include "http_main.h"
#include "http_protocol.h"
#include "http_request.h"
#include "util_script.h"
#include "http_connection.h"

#include "cache.h"
#include "apr_lib.h"
#include "apr_strings.h"
#include "apr_file_io.h"

#include <sqlite3.h>
#include <unistd.h>
#include <math.h>

// Use APLOG_WARNING APLOG_DEBUG or APLOG_ERR.  Sets the level for the "Unhandled .." 
#define LOG_LEVEL APLOG_ERR

typedef struct {
  double x0,y0,x1,y1;
} wms_wmsbbox;

typedef struct {
  index_s index;
  void *data;
} wms_empty_record;

typedef struct {
  // This points to a table, one per match
  ap_regex_t **regex;
  char *mime_type;
  // this is a table, one such per level
  wms_empty_record *empties;
} meta_cache;

// All pointers, can be copied as long as the pool stays around
typedef struct {
  Caches *caches;   // The cache configuration
  apr_pool_t *p;    // The persistent server pool
  char *cachedir;   // The cache directory name
  meta_cache *meta; // Run-time information for each cache
  char *dir;		// The server directory
} wms_cfg;

// WMTS error handling
struct wmts_error{
  int status;
  char *exceptionCode;
  char *locator;
  char *exceptionText;
};
typedef struct wmts_error wmts_error;
struct wmts_error wmts_errors[5];
int errors = 0;
static int wmts_add_error(request_rec *r, int status, char *exceptionCode, char *locator, char *exceptionText);
static int wmts_return_all_errors(request_rec *r);

// Module constants
static char kmltype[]="application/vnd.google-earth.kml+xml";
static int kmlt_len=36; // Number of charachters in kmltype
static char Matrix[]="TILEMATRIX=";
static int matrix_len=11; // Number of chars in Matrix;
static char WMTS_marker[]="=WMTS";
static int moffset[12]={0,31,59,90,120,151,181,212,243,273,304,334};
static char colon[] = "%3A";

// This module
module AP_MODULE_DECLARE_DATA onearth_module;

// Evaluate the time period for days or seconds
static int evaluate_period(char *time_period)
{
	int period = 1;
	if (strlen(time_period) > 43) {
		if (time_period[43] == 'T') {
			period = apr_atoi64(time_period+44);
		}
	} else {
		if (time_period[22] == 'P') {
			period = apr_atoi64(time_period+23);
		}
	}
	return period;
}

static apr_time_t get_pre_1970_epoch(apr_time_exp_t date)
{
	struct tm t;
	t.tm_year = date.tm_year;
	t.tm_mon = date.tm_mon;
	t.tm_mday = date.tm_mday;
	t.tm_hour = date.tm_hour;
	t.tm_min = date.tm_min;
	t.tm_sec = date.tm_sec;
	apr_time_t epoch = (apr_time_t)timegm(&t) * 1000 * 1000;
	return epoch;
}

static apr_time_t add_date_interval(apr_time_t start_epoch, int interval, char *units) {
	apr_time_exp_t date = {0};
	// Convert start date to apr_time_exp_t
	apr_time_exp_gmt(&date, start_epoch);
	int i;
	if(apr_strnatcmp(units, "months") == 0) {
		for(i=0; i<interval; i++) {
			date.tm_mon++;
			if(date.tm_mon == 12) {
				date.tm_mon = 0;
				date.tm_year++;
			}
		}

	} else if (apr_strnatcmp(units, "years") == 0) {
		// Add one interval
		date.tm_year += (interval);
	}
	// Convert it back to epoch form
	if (date.tm_year < 70) return get_pre_1970_epoch(date);
	apr_time_exp_get(&start_epoch, &date);
	return start_epoch;		

}

static apr_time_t parse_date_string(char *string)
// This function parses a date string into a UNIX time int (microseconds since 1970)
{
	// First we parse the date into a apr_time_exp_t struct.
	apr_time_exp_t date = {0};
	date.tm_year = apr_atoi64(string) - 1900; // tm_year is years since 1900

	// Push the pointer forward
	string += 5;
	date.tm_mon = apr_atoi64(string) - 1; // tm_mon is zero-indexed
	string += 3;
	date.tm_mday = apr_atoi64(string);
	string += 2;

	// Check if we have a time value in this string
	if (string[0] == 'T')
	{
		string++;
		date.tm_hour = apr_atoi64(string);
		string += 3;
		date.tm_min = apr_atoi64(string);
		string += 3;
		date.tm_sec = apr_atoi64(string);
	}

	// The Apache time struct doesn't support dates before Jan 01, 1970, so we use the normal UNIX date stuff
	// to get a negative epoch for those cases.
	if (date.tm_year < 70) return get_pre_1970_epoch(date);

	// Now convert the string into UNIX time and return it
	apr_time_t epoch = 0;
	apr_time_exp_get(&epoch, &date);
	return epoch;
}

// single shot, open fname file, read nbytes from location, close file.
// Allocates memory form request pool, returns a pointer to the buffer
static void *p_file_pread(apr_pool_t *p, char *fname, 
                          apr_size_t nbytes, apr_off_t location)
{
  int fd;

  void *buffer;
  apr_size_t readbytes;

  if (!(buffer=apr_pcalloc(p,nbytes))) return 0;
  if (0>(fd=open(fname,O_RDONLY))) return 0;

  readbytes=pread64(fd,buffer,nbytes,location);
  close(fd);

  return (readbytes==nbytes)?buffer:0;
}

// Get the filename with timestamp
char *tstamp_fname(request_rec *r,char *fname)
{
  static char* timearg="time=";
  static char* tstamp="TTTTTTT_";
  char *targ;

  if ((targ=ap_strcasestr(r->args,timearg))&&ap_strstr(fname,tstamp)) { 
    // This part is not apr compatible, since mktime is not available easily
    int year=0,month=0,day=0;
    char *fn=apr_pstrdup(r->pool,fname);
    char *fnloc=ap_strstr(fn,tstamp);
    // Get a new place
    char old_char=*(fnloc+7);
    char *yearloc=0;

    targ+=5; // Skip the time= part
    year=apr_atoi64(targ);
    targ+=5; // Skip the YYYY- part
    month=apr_atoi64(targ);
    targ+=3; // Due to UV bug
    if ('-'==*targ) targ++;
    day=apr_atoi64(targ);

    if ((year>0)&&(month>0)&&(day>0)) { // We do have a time stamp
      int leap=(year%4)?0:((year%400)?((year%100)?1:0):1);
      sprintf(fnloc,"%04d%03d",year,day+moffset[month-1]+((month>2)?leap:0));
      *(fnloc+7)=old_char; // We have to put this character back

	  // Name change for Year
	  if ((yearloc=ap_strstr(fn,"YYYY"))) {
		  old_char=*(yearloc+4);
		  sprintf(yearloc,"%04d",year); // replace YYYY with actual year
		  *(yearloc+4)=old_char;
	  }
    }
    return fn;
  } 
  return fname;
}

// Same, but uses a request, and does the time stamp part

static void *r_file_pread(request_rec *r, char *fname, 
                          apr_size_t nbytes, apr_off_t location, char *time_period, int num_periods, int zlevels)
{
  int fd;
  int leap=0;
  int hastime=0;
  static char* timearg="time=";
  static char* tstamp="TTTTTTT_";
  static char* year="YYYY";
  char *targ=0,*fnloc=0,*yearloc=0;
  apr_time_exp_t tm = {0};

  void *buffer;
  apr_size_t readbytes;

//  ap_log_error(APLOG_MARK,APLOG_ERR,0,r->server,"r_file_pread file %s size %ld at %ld",fname,nbytes,location);

  // Duplicate the file name, in case we need to change it
  char *fn=apr_pstrdup(r->pool,fname);
  if (!(buffer=apr_pcalloc(r->pool,nbytes))) {
    ap_log_error(APLOG_MARK,APLOG_ERR,0,r->server,
      "Can't get memory for pread");
    return 0;
  }

  // Hook and name change for time variant file names
  if ((targ=ap_strcasestr(r->args,timearg))&&(fnloc=ap_strstr(fn,tstamp))) { 
    // This part is not apr compatible, since mktime is not available easily
//    apr_time_exp_t tm;
    char old_char=*(fnloc+7);
    targ+=5; // Skip the time= part    

    // Treat "DEFAULT" time parameter same as empty
    if (apr_strnatcasecmp(targ,"default")==0) {
    	targ[0] = 0;
    }

    if (strlen(targ)==24 || strlen(targ)==10 || strlen(targ)==0) { // Make sure time is in correct length
		tm.tm_year=apr_atoi64(targ);
		targ+=5; // Skip the YYYY- part
		tm.tm_mon=apr_atoi64(targ);
		targ+=3; // Skip the MM- part
		tm.tm_mday=apr_atoi64(targ);
		if (strlen(targ)==16 && zlevels==0 && ap_strstr(fn,"TTTTTTTTTTTTT_") != 0) {
			hastime=1;
			targ+=3;
			tm.tm_hour = apr_atoi64(targ);
			targ+=5;
			tm.tm_min = apr_atoi64(targ);
			targ+=5;
			tm.tm_sec = apr_atoi64(targ);
		}
    } else {
    	ap_log_error(APLOG_MARK,APLOG_ERR,0,r->server,"Request: %s",r->args);
    	ap_log_error(APLOG_MARK,APLOG_ERR,0,r->server,"Invalid time format: %s",targ);
		wmts_add_error(r,400,"InvalidParameterValue","TIME", "Invalid time format, must be YYYY-MM-DD or YYYY-MM-DDThh:mm:ssZ");
    	return 0;
    }
	if ((tm.tm_year>0)&&(tm.tm_year<9999)&&(tm.tm_mon>0)&&(tm.tm_mon<13)&&(tm.tm_mday>0)&&(tm.tm_mday<32)) { // We do have a time stamp
	  leap=(tm.tm_year%4)?0:((tm.tm_year%400)?((tm.tm_year%100)?1:0):1);
	  tm.tm_yday=tm.tm_mday+moffset[tm.tm_mon-1]+((tm.tm_mon>2)?leap:0);

	  if (hastime==1) {
		  fnloc-=6;
//		  ap_log_error(APLOG_MARK,APLOG_WARNING,0,r->server,"time is %04d-%02d-%02dT%02d:%02d:%02d", tm.tm_year, tm.tm_mon, tm.tm_mday, tm.tm_hour, tm.tm_min, tm.tm_sec);
		  sprintf(fnloc,"%04d%03d%02d%02d%02d",tm.tm_year,tm.tm_yday, tm.tm_hour, tm.tm_min, tm.tm_sec);
		  *(fnloc+13)=old_char;
	  } else {
		  sprintf(fnloc,"%04d%03d",tm.tm_year,tm.tm_yday);
		  *(fnloc+7)=old_char;
	  }

	  // Name change for Year
	  if ((yearloc=ap_strstr(fn,year))) {
		  old_char=*(yearloc+4);
		  sprintf(yearloc,"%04d",tm.tm_year); // replace YYYY with actual year
		  *(yearloc+4)=old_char;
	  }
	} else if (tm.tm_year>0) { // Needs to know if there is at least a time value somehow
    	ap_log_error(APLOG_MARK,APLOG_ERR,0,r->server,"Invalid time format");
		wmts_add_error(r,400,"InvalidParameterValue","TIME", "Invalid time format, must be YYYY-MM-DD or YYYY-MM-DDThh:mm:ssZ");
    	return 0;
    }
  }

  // Check if redirected from Mapserver for time snapping
  char *layer = 0;
  char *layers = 0;
  char *prev_time = 0;
  char *new_uri = 0;
  int max_size = 0;
  if (r->prev != 0) {
  			if (ap_strstr(r->prev->args, "&MAP=") != 0) {
				layer = (char *) apr_table_get(r->prev->notes, "oems_clayer");
				layers = (char *) apr_table_get(r->prev->notes, "oems_layers");
				prev_time = (char *) apr_table_get(r->prev->notes, "oems_time");
				max_size = strlen(r->prev->uri) + strlen(r->prev->args) + strlen(prev_time);
				new_uri = (char*) apr_pcalloc(r->pool, max_size);
				// Set notes for next request
				if (prev_time != 0) {
					apr_table_setn(r->notes, "oems_time", prev_time);
				}
				if (layer != 0) {
					apr_table_setn(r->notes, "oems_clayer", layer);
				}
				if (layers != 0) {
					apr_table_setn(r->notes, "oems_layers", layers);
				}
  			}
  }

  // check if layer has multi-day period if file not found
  if (0>(fd=open(fn,O_RDONLY))) 
  {
	  ap_log_error(APLOG_MARK,APLOG_WARNING,0,r->server,"%s is not available",fn);
	  if (!fnloc) {
		  close(fd);
		  return 0;
	  }
	  else {
    		
		  if (sizeof(time_period) > 0) {
			// Fix request time (apache expects to see years since 1900 and zero-indexed months)
			tm.tm_year -= 1900;
			tm.tm_mon -= 1;
		  	int i;
   		    for (i=0;i<num_periods;i++) {
	   		    ap_log_error(APLOG_MARK,APLOG_WARNING,0,r->server,"Evaluating time period %s", time_period);
	   		    if (!ap_strstr(time_period,"P")) {
	   		    	ap_log_error(APLOG_MARK,APLOG_WARNING,0,r->server,"No duration detected in %s", time_period);
	   		    	continue;
	   		    }
			  	apr_time_t interval = evaluate_period(time_period);

			  	// START OF DATE SNAPPING ROUTINE 
			  	// First, parse the period start and end time strings, as well as the request.
			  	// We're going to parse them into UNIX time integers (microseconds since 1970) for ease of working with them
			  	apr_time_t start_epoch = parse_date_string(time_period);
			  	if (time_period[11] == 'T') {
			  		time_period += 21;
			  	} else {
			  		time_period += 11;
			  	}
			  	apr_time_t end_epoch = parse_date_string(time_period);
			  	apr_time_t req_epoch;

			  	// Can't use the Apache time struct for pre-1970 dates
			  	if (tm.tm_year < 70) {
			  		req_epoch = get_pre_1970_epoch(tm);
			  	} else {
					apr_time_exp_get(&req_epoch, &tm);
			  	}

			  	// First, check if the request date is earlier than the start date of the period. (we don't snap forward)
			  	if (req_epoch < start_epoch) {
			  		// Move to next period
			  		if (i == num_periods) {
			  			break;
			  		} else {
				 		time_period+=strlen(time_period)+1;
				 		continue;
				 	}
			  	}

			  	// Now we find the closest time before the requested time
			  	// We do this by counting up intervals from the start date.
			  	// Years and months aren't a fixed time interval so we process separately
			  	apr_time_t snap_epoch = 0;
			  	apr_time_t date_epoch;
			  	apr_time_t prev_epoch = start_epoch;
			  	char interval_char = time_period[(strlen(time_period) - 1)];
			  	switch (interval_char) {
			  		case 'Y':
			  			for(;;) {
			  				date_epoch = add_date_interval(prev_epoch, interval, "years");	
			  				// If the new counter date is bigger than the request date, we've found the snap date
			  				if (date_epoch > req_epoch) {
			  					snap_epoch = prev_epoch;
			  					break;
			  				}
			  				// Didn't snap yet, check if we're past the end date
			  				if (date_epoch > end_epoch) {
			  					break;
			  				}
			  				// If we made it this far, increment the date and try again
			  				prev_epoch = date_epoch;
			  				continue;
			  			}
			  			break;
			  		case 'M':
			  			for (;;) {
			  				date_epoch = add_date_interval(prev_epoch, interval, "months");
			  				// If the new counter date is bigger than the request date, we've found the snap date
			  				if (date_epoch > req_epoch) {
			  					snap_epoch = prev_epoch;
			  					break;
			  				}
			  				// Didn't snap yet, check if we're past the end date
			  				if (date_epoch > end_epoch) {
			  					break;
			  				}
			  				// If we made it this far, increment the date and try again
			  				prev_epoch = date_epoch;
			  				continue;
			  			}
			  			break;
			  		default:
			  			// Not year or month. Since days and time intervals are fixed, we can treat them all as microsecond intervals
			  			// Get interval in ms
			  			switch (interval_char) {
			  				case 'D':
			  					interval = interval * 24 * 60 * 60 * 1000 * 1000;
			  					break;
			  				case 'H':
			  					interval = interval * 60 * 60 * 1000 * 1000;
			  					break;
			  				case 'M':
			  					interval = interval * 60 * 1000 * 1000;
			  					break;
			  				case 'S':
			  					interval = interval * 1000 * 1000;
			  					break;
			  			}
			  			apr_time_t closest_interval =  (((req_epoch - start_epoch) / interval) * interval) + start_epoch;
			  			if (closest_interval <= end_epoch) {
			  				// Closest date we can snap to is beyond end of the last allowable interval
			  				snap_epoch = closest_interval;
			  			}
			  			break;
			  	}

			  	// Go to next time period if we still don't have a snap date
			  	if (snap_epoch == 0) {
			  		if (i == num_periods) {
			  			break;
			  		} else {
				 		time_period+=strlen(time_period)+1;
				 		continue;
			  		}
			  	}

			  	// We have a snap date, time to build the filename (remember that tm_yday is zero-indexed)
			  	apr_time_exp_t snap_date = {0};
			  	apr_time_exp_gmt(&snap_date, snap_epoch);

			  	// Fix year part of file path
					if(yearloc != NULL) {
					char oldpath=*(yearloc+4);
					sprintf(yearloc,"%04d",snap_date.tm_year + 1900);
					*(yearloc+4)=oldpath;
			  	}

			  	// Build rest of filename
			  	if (hastime == 0) {
					char old_char=*(fnloc+7);
					sprintf(fnloc,"%04d%03d",snap_date.tm_year + 1900,snap_date.tm_yday + 1);
				  	*(fnloc+7)=old_char;
			  	} else {
					char old_char=*(fnloc+13);
					sprintf(fnloc,"%04d%03d%02d%02d%02d",snap_date.tm_year + 1900,snap_date.tm_yday + 1, snap_date.tm_hour, snap_date.tm_min, snap_date.tm_sec);
					*(fnloc+13)=old_char;
			  	}
			  	// Now let's try the request with our new filename
				ap_log_error(APLOG_MARK,APLOG_WARNING,0,r->server,"Snapping to period in file %s",fn);
			    if (0>(fd=open(fn,O_RDONLY))) {
		  		    ap_log_error(APLOG_MARK,APLOG_WARNING,0,r->server,"No valid data exists for time period");
					time_period+=strlen(time_period)+1; // try next period
				} else {
					if (r->prev != 0) {
						if (ap_strstr(r->prev->args, "&MAP=") != 0) {
							char *layer_time = (char*)apr_pcalloc(r->pool, max_size);
							char *layer_subdaily = (char*)apr_pcalloc(r->pool, max_size);
							char *firstpart = (char*)apr_pcalloc(r->pool, max_size);
							char *pos;
							char *split;
							layer_time = apr_psprintf(r->pool,"&%s_TIME=", layer);
							layer_subdaily = apr_psprintf(r->pool,"&%s_SUBDAILY=", layer);
							apr_cpystrn(new_uri, r->prev->args, strlen(r->prev->args)+1);
							pos = ap_strstr(new_uri, layer_time);
							if (pos) {
								size_t len = pos - new_uri;
								memcpy(firstpart, new_uri, len);
							}
							pos += strlen(layer_time)+7;
							if (ap_strstr(r->prev->args, layer_subdaily) != 0) {
								pos += strlen(layer_time)+10;
							}
							new_uri = apr_psprintf(r->pool,"%s?TIME=%s&%s%s%04d%03d&%s_SUBDAILY=%02d%02d%02d%s", r->prev->uri, prev_time, firstpart, layer_time, snap_date.tm_year + 1900, snap_date.tm_yday + 1, layer, snap_date.tm_hour, snap_date.tm_min, snap_date.tm_sec, pos);
							ap_internal_redirect(new_uri, r);
						}
					}
					break;
				}
   		    }
			if (i==num_periods) {
				  // no data found within all periods
				  ap_log_error(APLOG_MARK,APLOG_WARNING,0,r->server,"Data not found in %d periods", num_periods);
				  if (r->prev != 0) {
						if (ap_strstr(r->prev->args, "&MAP=") != 0) { // Don't include layer in Mapserver request if no time found
							char *args_cpy = (char*)apr_pcalloc(r->pool, strlen(r->prev->args)+1);
						    char *args_pt;
							apr_cpystrn(new_uri, r->prev->args, strlen(r->prev->args)+1);
							args_pt = ap_strstr(new_uri, layer);
							if (args_pt != NULL) {
								size_t len = args_pt - new_uri;
								memcpy(args_cpy, new_uri, len);
							}
							if (args_pt[strlen(layer)] == ',') {
								args_pt += strlen(layer)+1;
							} else {
								args_pt += strlen(layer);
								args_cpy[strlen(args_cpy)-1] = 0;
							}
							apr_table_setn(r->notes, "oe_error", "Invalid TIME.");
							new_uri = apr_psprintf(r->pool, "%s?%s%s", r->prev->uri, args_cpy, args_pt);
							ap_internal_redirect(new_uri, r);
						}
				  }
			}
		}
	  }
  } else {
	  if (r->prev != 0) {
			if (ap_strstr(r->prev->args, "&MAP=") != 0) { // no time-snapping for Mapserver, so redirect back
				new_uri = apr_psprintf(r->pool, "%s?TIME=%s&%s", r->prev->uri, prev_time, r->prev->args);
				ap_internal_redirect(new_uri, r);
			}
	  }
  }

  readbytes=pread64(fd,buffer,nbytes,location);
//  if (readbytes!=nbytes) {
//	  ap_log_error(APLOG_MARK,APLOG_ERR,0,r->server,"Error reading from %s, read %ld instead of %ld, from %ld",fn,readbytes,nbytes,location);
//  }
  close(fd);
  return (readbytes==nbytes)?buffer:0;
}

char *get_keyword(request_rec *r) {
	  char *keyword = apr_pcalloc(r->pool,24);

	  static char* timearg="time=";
	  static char* stylearg="style=";
	  char *targ=0;
	  char *sarg=0;
	  apr_time_exp_t tm; tm.tm_year=0; tm.tm_mon=0; tm.tm_mday=0; tm.tm_hour=0; tm.tm_min=0; tm.tm_sec=0;

	  // Assume keyword is time for granules
	  if ((targ=ap_strcasestr(r->args,timearg))) {
	    targ+=5; // Skip the time= part
	    if (strlen(targ)==24) { // Make sure time is in correct length
			tm.tm_year=apr_atoi64(targ);
			targ+=5; // Skip the YYYY- part
			tm.tm_mon=apr_atoi64(targ);
			targ+=3; // Skip the MM- part
			tm.tm_mday=apr_atoi64(targ);
			if (strlen(targ)==16) {
				targ+=3;
				tm.tm_hour = apr_atoi64(targ);
				targ+=5;
				tm.tm_min = apr_atoi64(targ);
				targ+=5;
				tm.tm_sec = apr_atoi64(targ);
			}
			// Check if keyword should also include style
	    	if ((sarg=ap_strcasestr(r->args,stylearg))) {
	    		sarg+=6; // Skip the style= part
	    		apr_cpystrn(keyword, sarg, 8);
	    		if (ap_strstr(keyword,"encoded")) {
	    			sprintf(keyword,"%04d%02d%02d%02d%02d%02d|encoded",tm.tm_year,tm.tm_mon, tm.tm_mday, tm.tm_hour, tm.tm_min, tm.tm_sec);
	    		} else {
	    			sprintf(keyword,"%04d%02d%02d%02d%02d%02d",tm.tm_year,tm.tm_mon, tm.tm_mday, tm.tm_hour, tm.tm_min, tm.tm_sec);
	    		}
	    	}
	    	else {
	    		sprintf(keyword,"%04d%02d%02d%02d%02d%02d",tm.tm_year,tm.tm_mon, tm.tm_mday, tm.tm_hour, tm.tm_min, tm.tm_sec);
	    	}
	    } else {
	    	// Check if keyword should be style
	    	if ((sarg=ap_strcasestr(r->args,stylearg))) {
	    		sarg+=6; // Skip the style= part
	    		apr_cpystrn(keyword, sarg, 8);
	    		if (ap_strstr(keyword,"&TILEMA")) { // handle default styling
	    			sprintf(keyword,"");
	    		}
	    	}
//	    	else if (strlen(targ)!=0) {
//				ap_log_error(APLOG_MARK,APLOG_ERR,0,r->server,"Request: %s",r->args);
//				ap_log_error(APLOG_MARK,APLOG_ERR,0,r->server,"Invalid time format: %s",targ);
//				wmts_add_error(r,400,"InvalidParameterValue","TIME", "Invalid time format, granules must be YYYY-MM-DDThh:mm:ssZ");
//				return 0;
//	    	}
	    }
	  }

	  return keyword;
}

// Lookup the z index from ZDB file based on keyword
static int get_zlevel(request_rec *r, char *zidxfname, char *keyword) {
//	ap_log_error(APLOG_MARK,APLOG_WARNING,0,r->server,"Get z-index from %s with keyword %s", zidxfname, keyword);

    sqlite3 *db;
    sqlite3_stmt *res;

    int z = -1;
    int rc = sqlite3_open_v2(zidxfname, &db, SQLITE_OPEN_READONLY, NULL);

    if (keyword==0) { // Bail if keyword is an error code
    	return -1; 
    }

    if (rc != SQLITE_OK) {
        ap_log_error(APLOG_MARK,APLOG_ERR,0,r->server,"Cannot get z-index from %s", zidxfname);
        sqlite3_close(db);
        return -1;
    }

    char *sql = strlen(keyword)!=0 ? "SELECT * FROM ZINDEX WHERE key_str = ? LIMIT 1" :  "SELECT * FROM ZINDEX WHERE key_str NOT LIKE '%encoded%' ORDER BY key_str DESC LIMIT 1";
    rc = sqlite3_prepare_v2(db, sql, -1, &res, 0);

    if (rc != SQLITE_OK) {
    	ap_log_error(APLOG_MARK,APLOG_WARNING,0,r->server,"Failed to fetch data from %s", zidxfname);
        sqlite3_close(db);
        return -1;
    } else if (strlen(keyword)!=0) {
        sqlite3_bind_text(res, 1, keyword, strlen(keyword), SQLITE_STATIC);
    }

    rc = sqlite3_step(res);

    if (rc == SQLITE_ROW) {
    	z = apr_atoi64((char*)sqlite3_column_text(res, 0));
    	if (sqlite3_column_count(res) > 1) { // Check if there is a key_str column
    		if (strcmp(sqlite3_column_name(res, 1), "key_str") == 0) {
				char *key = apr_pcalloc(r->pool,strlen(sqlite3_column_text(res, 1))+1);
				apr_cpystrn(key, (char*)sqlite3_column_text(res, 1), strlen(sqlite3_column_text(res, 1))+1);
				apr_table_setn(r->headers_out, "Source-Key", key);
    		}
    	}
    	if (sqlite3_column_count(res) > 2) { // Check if there is a source_url column
    		if (strcmp(sqlite3_column_name(res, 2), "source_url") == 0) {
    			if (sqlite3_column_text(res, 2) != NULL) {
					char *source_data = apr_pcalloc(r->pool,strlen(sqlite3_column_text(res, 2))+1);
					apr_cpystrn(source_data, (char*)sqlite3_column_text(res, 2), strlen(sqlite3_column_text(res, 2))+1);
					apr_table_setn(r->headers_out, "Source-Data", source_data);
    			}
    		}
    	}
    	if (sqlite3_column_count(res) > 5) { // Check if there are scale, offset, and uom columns
    		if (strcmp(sqlite3_column_name(res, 3), "scale") == 0) {
    			if (sqlite3_column_text(res, 3) != NULL) {
					char *scale = apr_pcalloc(r->pool,strlen(sqlite3_column_text(res, 3))+1);
					apr_cpystrn(scale, (char*)sqlite3_column_text(res, 3), strlen(sqlite3_column_text(res, 3))+1);
					apr_table_setn(r->headers_out, "Scale", scale);
    			}
    		}
    		if (strcmp(sqlite3_column_name(res, 4), "offset") == 0) {
    			if (sqlite3_column_text(res, 4) != NULL) {
    				char *offset = apr_pcalloc(r->pool,strlen(sqlite3_column_text(res, 4))+1);
					apr_cpystrn(offset, (char*)sqlite3_column_text(res, 4), strlen(sqlite3_column_text(res, 4))+1);
					apr_table_setn(r->headers_out, "Offset", offset);
    			}
    		}
    		if (strcmp(sqlite3_column_name(res, 5), "uom") == 0) {
    			if (sqlite3_column_text(res, 5) != NULL) {
    				char *uom = apr_pcalloc(r->pool,strlen(sqlite3_column_text(res, 5))+1);
					apr_cpystrn(uom, (char*)sqlite3_column_text(res, 5), strlen(sqlite3_column_text(res, 5))+1);
					apr_table_setn(r->headers_out, "UOM", uom);
    			}
    		}
    	}
    } else {
    	wmts_add_error(r,404,"ImageNotFound","TIME", "Image cannot be found for the requested date and time");
    }

    sqlite3_finalize(res);
    sqlite3_close(db);

	return z;
}

static int withinbbox(WMSlevel *level, double x0, double y0, double x1, double y1) {
  return (!((level->X0>=x1)||(level->X1<=x0)||(level->Y0>=y1)||(level->Y1<=y0)));
}

static int kml_return_error(request_rec *r, char *message)
{
// Returning the error message in KML would be in agreement
// with the inimage error return.
// For now, this is identical to the wms error return
static char preamble[]=
"<?xml version='1.0' encoding=\"UTF-8\" standalone=\"no\" ?>\n"
"<!DOCTYPE ServiceExceptionReport SYSTEM \"http://schemas.opengeospatial.net/wms/1.1.1/exception_1_1_1.dtd \">\n"
"<ServiceExceptionReport version=\"1.1.0\"><ServiceException>\n";
static char postamble[]="</ServiceException></ServiceExceptionReport>" ;

    ap_set_content_type(r,"application/vnd.ogc.se_xml");
    ap_rputs(preamble, r);
    ap_rputs(message  ,r);
    ap_rputs(postamble,r);
    return OK; // Request handled
}

static int wms_return_error(request_rec *r, char *message)
{
static char preamble[]=
"<?xml version='1.0' encoding=\"UTF-8\" standalone=\"no\" ?>\n"
"<!DOCTYPE ServiceExceptionReport SYSTEM \"http://schemas.opengeospatial.net/wms/1.1.1/exception_1_1_1.dtd \">\n"
"<ServiceExceptionReport version=\"1.1.0\"><ServiceException>\n";
static char postamble[]="</ServiceException></ServiceExceptionReport>" ;

    ap_set_content_type(r,"application/vnd.ogc.se_xml");
    ap_rputs(preamble, r);
    ap_rputs(message  ,r);
    ap_rputs(postamble,r);
    return OK; // Request handled
}

static int wmts_add_error(request_rec *r, int status, char *exceptionCode, char *locator, char *exceptionText)
{

	wmts_error error;
	error.status = status;
	error.exceptionCode = exceptionCode;
	error.locator = locator;
	error.exceptionText = exceptionText;

	wmts_errors[errors] = error;
	errors++;

    return OK; // Request handled
}

static int wmts_return_all_errors(request_rec *r)
{

	static char preamble[]=
			"<?xml version=\"1.0\" encoding=\"UTF-8\"?>\n"
			"<ExceptionReport xmlns=\"http://www.opengis.net/ows/1.1\" xmlns:xsi=\"http://www.w3.org/2001/XMLSchema-instance\" xsi:schemaLocation=\"http://schemas.opengis.net/ows/1.1.0/owsExceptionReport.xsd\" version=\"1.1.0\" xml:lang=\"en\">";
	static char postamble[]="\n</ExceptionReport>" ;

	ap_set_content_type(r,"text/xml");
	ap_rputs(preamble, r);

	int i;
	for(i = 0; i < errors; i++)
	{
		wmts_error error = wmts_errors[i];

		static char preexception[]="\n<Exception exceptionCode=\"";
		static char prelocator[]="\" locator=\"";
		static char postlocator[]="\">";
		static char pretext[]="\n<ExceptionText>";
		static char posttext[]="</ExceptionText>";
		static char postexception[]="</Exception>";

		ap_rputs(preexception, r);
		ap_rputs(error.exceptionCode, r);
		ap_rputs(prelocator, r);
		ap_rputs(error.locator, r);
		ap_rputs(postlocator, r);
		ap_rputs(pretext, r);
		ap_rputs(error.exceptionText, r);
		ap_rputs(posttext, r);
		ap_rputs(postexception, r);

		r->status = error.status;
		error.exceptionCode = 0;
	}

	ap_rputs(postamble, r);
	errors = 0;

    return OK; // Request handled
}

// It should be done for each server independently
// arg is the value of the WMSCache directive, this is the init function.

static const char *cache_dir_set(cmd_parms *cmd,void *dconf, const char *arg)
{
  static char msg_onlyone[]="Only one cache configuration allowed";

  server_rec *server=cmd->server;
  wms_cfg *cfg=(wms_cfg *)dconf;
  int f;
  int readb;
  int cachesize,count;
  Caches *caches; // Pointer to where the cache config file is loaded
  cfg->dir = cmd->path; // Need directory path to translate REST calls properly

  // This should never happen
  if (!cfg) {
    ap_log_error(APLOG_MARK,APLOG_ERR,0,server, "Can't find module configuration");
    return 0;
  }

  if (cfg->caches) return msg_onlyone;

  if (0>(f=open(arg,O_RDONLY))) { 
    ap_log_error(APLOG_MARK,APLOG_ERR,0,server, 
    		"MOD_ONEARTH: Can't open cache config file\n file %s: %s",arg,strerror(errno));
    cfg->caches=(Caches *)apr_pcalloc(cfg->p,sizeof(Caches));
    cfg->caches->size=0 ; cfg->caches->count=0;
    close(f);
    return 0;
  }

  readb=read(f,&cachesize,sizeof(cachesize));
  if (sizeof(cachesize)!=readb)
  {
    ap_log_error(APLOG_MARK,APLOG_ERR,0,server,
		"Can't read from configuration file");
    close(f);
    return 0;
  }
  ap_log_error(APLOG_MARK,APLOG_DEBUG,0,server, 
  		"Cache file size is %d", cachesize);

  if (!(caches=(Caches *)apr_pcalloc(cfg->p, cachesize))) {
    ap_log_error(APLOG_MARK,APLOG_ERR,0,server,
		"Can't get memory for cache configuration");
    close(f); return 0;
  }

  caches->size=cachesize;
  // Read the rest of the cache file and close it
  readb=read(f,&(caches->count),cachesize-sizeof(cachesize));
  close(f);
  if (cachesize-sizeof(cachesize)!=readb)
  {
    ap_log_error(APLOG_MARK,APLOG_ERR,0,server,
		"Can't read from configuration file");
    return 0;
  }

  // Hook it up
  cfg->caches=caches;
  // Store the directory
  cfg->cachedir=ap_make_dirstr_parent(cfg->p,arg);
  count=caches->count;
  ap_log_error(APLOG_MARK,APLOG_DEBUG,0,server,
       "Cache count is %d", count);

  // Now prepare the regexps and mime types
  cfg->meta=(meta_cache *)apr_pcalloc(cfg->p,count*sizeof(meta_cache));

  while (count--) {
    int i;
    char *pattern;
    WMSCache *cache;

    // Compile the regexp(s)
    cache=GETCACHE(caches,count);

    // Adjust the relative pointers, by adding the start of the real storage area
    cache->pattern+=(apr_off_t)caches;
    cache->prefix+=(apr_off_t)caches;
    cache->time_period+=(apr_off_t)caches;
    cache->zidxfname+=(apr_off_t)caches;

    ap_log_error(APLOG_MARK,APLOG_DEBUG,0,server,
      "Cache number %d at %llx, count %d, first string %s",count,(long long) cache,
      cache->num_patterns,cache->pattern);

    // Allocate the table for regexps
    cfg->meta[count].regex=
      (ap_regex_t**) apr_pcalloc(cfg->p, (cache->num_patterns)*sizeof(ap_regex_t *));
    pattern=cache->pattern;
    for (i=0;i<cache->num_patterns;i++) {
      if (!(cfg->meta[count].regex[i]=ap_pregcomp(cfg->p,pattern,0)))
	ap_log_error(APLOG_MARK,APLOG_ERR,0,server,
	  "Can't compile expression %s",pattern);
      pattern+=strlen(pattern)+1; // Skip the zero at the end, ready for the next one
    }

    ap_log_error(APLOG_MARK,APLOG_DEBUG,0,server,
       "Cache %d has %d levels",count,cache->levels);
    
    if (cache->levels) {
      int lev_num;
      WMSlevel *levelt= GETLEVELS(cache); // Table of offsets
      ap_log_error(APLOG_MARK,APLOG_DEBUG,0,server,
        "Cache has %d levels", cache->levels);
      // Set the type
      if (ap_find_token(cfg->p,cache->prefix,"jpeg")) 
	cfg->meta[count].mime_type=apr_pstrdup(cfg->p,"image/jpeg");
      else if (ap_find_token(cfg->p,cache->prefix,"png")) 
	cfg->meta[count].mime_type=apr_pstrdup(cfg->p,"image/png");
      else if (ap_find_token(cfg->p,cache->prefix,"tiff"))
 	cfg->meta[count].mime_type=apr_pstrdup(cfg->p,"image/tiff");
      else if (ap_find_token(cfg->p,cache->prefix,"lerc"))
 	cfg->meta[count].mime_type=apr_pstrdup(cfg->p,"image/lerc");
      else if (ap_find_token(cfg->p,cache->prefix,"x-protobuf"))
 	cfg->meta[count].mime_type=apr_pstrdup(cfg->p,"application/x-protobuf;type=mapbox-vector");
      else if (ap_find_token(cfg->p,cache->prefix,"vnd.mapbox-vector-tile"))
 	cfg->meta[count].mime_type=apr_pstrdup(cfg->p,"application/vnd.mapbox-vector-tile");
      else {
	ap_log_error(APLOG_MARK,APLOG_ERR,0,server,
	  "Type not found, using text/html for cache %s", cache->pattern);
	cfg->meta[count].mime_type=apr_pstrdup(cfg->p,"text/html");
      }
      cfg->meta[count].empties=apr_pcalloc(cfg->p, cache->levels*sizeof(wms_empty_record));

      // Initialize the empties and use this loop to adjust all the string name pointers 
      for (lev_num=0;lev_num<cache->levels;lev_num++,levelt++) {
	WMSlevel *prev_level=levelt-1; // preceding level
	// We might as well use this loop to adjust all the file name
	// pointers
	levelt->dfname+=(apr_off_t)caches;
	levelt->ifname+=(apr_off_t)caches;

	cfg->meta[count].empties[lev_num].data=0;
	cfg->meta[count].empties[lev_num].index.size   = 
	    levelt->empty_record.size;
	cfg->meta[count].empties[lev_num].index.offset = 
	    levelt->empty_record.offset;

	// Read them, if available
        if (levelt->empty_record.size) {
	  //
	  // To save space, since most levels of a cache use the same empty tile
	  // Use the previous level if the information matches
	  // The dfname is a direct pointer comparison
	  //
	  if ((lev_num>0) && 
	      (prev_level->empty_record.size==levelt->empty_record.size) &&
	      (prev_level->empty_record.offset==levelt->empty_record.offset) &&
	      (prev_level->dfname==levelt->dfname)) { 
	    // All match
	    cfg->meta[count].empties[lev_num].data=
		cfg->meta[count].empties[lev_num-1].data;
	  } else { 
	    // Try to read the record
		  char *dfname;
		  if (levelt->dfname[0] == '/') { // decide absolute or relative path from cachedir
			  dfname = apr_pstrcat(cfg->p,levelt->dfname,0);
		  } else {
			  dfname = apr_pstrcat(cfg->p,cfg->cachedir,levelt->dfname,0);
		  }
		  cfg->meta[count].empties[lev_num].data=
				  p_file_pread(cfg->p,dfname,
						  levelt->empty_record.size,levelt->empty_record.offset);
	  }

	  // If an error happened, report and mark it as unavailable to prevent crashes
	  if (!cfg->meta[count].empties[lev_num].data) {
	    ap_log_error(APLOG_MARK,APLOG_ERR,0,server,
		"Failed empty tile read for %s level %d, %d bytes at %d", 
		cache->pattern, lev_num, 
		(int) cfg->meta[count].empties[lev_num].index.size,
		(int) cfg->meta[count].empties[lev_num].index.offset);
	    cfg->meta[count].empties[lev_num].index.size=0;
	  }
        }
      }
    }
  }
  return 0;
}

// find the string "bbox=", return a pointer after the equal sign
// Might be faster to use regex, but this should be faster

static char *getbbox(char *arg) {
  // At least four characters are still there, guaranteed by regexp
  // The 0x20 makes it case insensitive
  while (arg[5]) {
    if ( (arg[0]==arg[1]) && ((arg[1]|0x20)=='b') && 
       ((arg[2]|0x20)=='o') && ((arg[3]|0x20)=='x') && (arg[4]=='=') )
        return arg+5; // return a pointer after the equal sign
    arg++;
  }
  return 0; // We reached the end of string, found nothing
}

// find the end character of the bbox arguments
// Skips [0123456789,-.+]

static char *getbboxend(char *arg) {
  char c;
  while (0!=(c=*arg)) {
    if (!((('0'<=c)&&(c<='9'))||
        (c==',')||(c=='.')||(c=='-')||(c=='+')))
      break;
    arg++;
  }
  return arg;
}

// Find a level which matches the WMTS request
// Returns 0 if not found
// Returns 1 (can't be a pointer) if request is bad
//
// WARNING
// This function makes assumptions:
//   That the tilematrix parameter is uppercase
//   That the tilematrix value is equal to the level, with zero being the lowest res
//   That levels in the cache config are successive in increasing res order
//

static WMSlevel *wmts_get_matching_level(request_rec *r,
		WMSCache *cache)
{

   unsigned char *args;
   char *pszl;
   int lcount,i;

   //ap_log_error(APLOG_MARK,APLOG_ERR,0,r->server,
   //   "In wmts_get_matching_level");
   // Convert the whole input string to uppercase
   args=(unsigned char *)apr_pstrdup(r->pool,r->args);
   for (i=0;args[i]!=0;i++) args[i]=apr_toupper(args[i]);

   if (!(pszl=ap_strstr(apr_pstrdup(r->pool,r->args),Matrix)))
     return (WMSlevel *)1;

   lcount=apr_atoi64(pszl+matrix_len);
   if (lcount>=cache->levels)
     return (WMSlevel *)0;
  
   return GETLEVELS(cache)+cache->levels-1-lcount;
}

// Find a level which matches
// Returns 0 if not found
// Returns 1 if bbox is broken, can't be a real pointer
// Returns 2 if bbox is too far from binary level
static WMSlevel *wms_get_matching_level(request_rec *r,
                WMSCache *cache, wms_wmsbbox *bb)

{
  char *bbstring;

  double plevel;
  int i;
  WMSlevel *levelt;
  
  if (!(bbstring=getbbox(r->args))) {
    ap_log_error(APLOG_MARK,APLOG_ERR,0,r->server,
      "No bbox found");
    return 0; // no bbox no match
  }

  // only four floating point numbers allowed in bbox param
  // Five might mean a bad floating point separator
  if (4!=sscanf(bbstring,"%lf,%lf,%lf,%lf,%lf",
                &bb->x0,&bb->y0,&bb->x1,&bb->y1, &plevel))
    return (WMSlevel *)1; // Error code, bad bbox

  plevel=bb->x1-bb->x0; // Target level

  levelt=GETLEVELS(cache);

  for (i=cache->levels;i;i--,levelt++) 
    if ( (plevel>levelt->levelx*0.965)&&
         (plevel<levelt->levelx*1.035) ) break;

  return i?levelt:0; // Zero is not found, othewise it returns a pointer
}

static apr_off_t wmts_get_index_offset(request_rec *r, WMSlevel *level)
{
 char *args;
 char *pszx,*pszy;
 // The tile indices are directly passed from the top-left
 int x,y,i;
 
 //ap_log_error(APLOG_MARK,APLOG_ERR,0,r->server,
 //     "In wmts_get_index_offset");

 // Convert the whole input string to uppercase
 args=apr_pstrdup(r->pool,r->args);
 for (i=0;args[i]!=0;i++) args[i]=apr_toupper(args[i]);

 pszx=ap_strstr(args,"TILEROW=");
 pszy=ap_strstr(args,"TILECOL=");

 if ((0==pszx)||(0==pszy)) {
    ap_log_error(APLOG_MARK,APLOG_ERR,0,r->server, "Can't find TILEROW= or TILECOL= in %s",
    	r->args);
    return -1;
 }

 y=apr_atoi64(pszx+8);
 x=apr_atoi64(pszy+8);
 //ap_log_error(APLOG_MARK,APLOG_ERR,0,r->server,
 //     "In wmts_get_index_offset col %d row %d",x,y);

 if (x<0 || x>=level->xcount || y<0 || y>=level->ycount ) {
    ap_log_error(APLOG_MARK,APLOG_ERR,0,r->server, "Col or Row overflow, max values are %d and %d, %s ",
    	level->xcount-1, level->ycount-1, r->args);
    if (x<0 || x>=level->xcount) {
    	char *tilecol_mes = apr_psprintf(r->pool, "TILECOL is out of range, maximum value is %d",level->xcount-1);
    	wmts_add_error(r,400,"TileOutOfRange","TILECOL", tilecol_mes);
    }
    if (y<0 || y>=level->ycount) {
    	char *tilerow_mes = apr_psprintf(r->pool, "TILEROW is out of range, maximum value is %d",level->ycount-1);
    	wmts_add_error(r,400,"TileOutOfRange","TILEROW", tilerow_mes);
    }
    return -1;
 }
// int level_int = level->index_add + sizeof(index_s) * (y*level->xcount+x);
// ap_log_error(APLOG_MARK,APLOG_ERR,0,r->server, "offset: %d, max values are %d and %d, x: %d, y: %d, index_add: %d",
//		 level_int, level->xcount-1, level->ycount-1, x, y, level->index_add);
 return level->index_add + sizeof(index_s) * (y*level->xcount+x);
 
}

static apr_off_t wmts_get_index_offset_z(request_rec *r, WMSlevel *level, long long z, long long zlevels)
{
 char *args;
 char *pszx,*pszy;
 // The tile indices are directly passed from the top-left
 long long x,y,i;

 // Convert the whole input string to uppercase
 args=apr_pstrdup(r->pool,r->args);
 for (i=0;args[i]!=0;i++) args[i]=apr_toupper(args[i]);

 pszx=ap_strstr(args,"TILEROW=");
 pszy=ap_strstr(args,"TILECOL=");

 if ((0==pszx)||(0==pszy)) {
    ap_log_error(APLOG_MARK,APLOG_ERR,0,r->server, "Can't find TILEROW= or TILECOL= in %s",
    	r->args);
    return -1;
 }

 if (z >= zlevels) {
    ap_log_error(APLOG_MARK,APLOG_ERR,0,r->server, "Requested z %d is greater than max z-level %d", z, zlevels-1);
    return 0;
 }

 y=apr_atoi64(pszx+8);
 x=apr_atoi64(pszy+8);

 if (x<0 || x>=level->xcount || y<0 || y>=level->ycount ) {
    ap_log_error(APLOG_MARK,APLOG_ERR,0,r->server, "Col or Row overflow, max values are %d and %d, %s ",
    	level->xcount-1, level->ycount-1, r->args);
    if (x<0 || x>=level->xcount) {
    	char *tilecol_mes = apr_psprintf(r->pool, "TILECOL is out of range, maximum value is %d",level->xcount-1);
    	wmts_add_error(r,400,"TileOutOfRange","TILECOL", tilecol_mes);
    }
    if (y<0 || y>=level->ycount) {
    	char *tilerow_mes = apr_psprintf(r->pool, "TILEROW is out of range, maximum value is %d",level->ycount-1);
    	wmts_add_error(r,400,"TileOutOfRange","TILEROW", tilerow_mes);
    }
    return -1;
 }

 long long level_int = level->index_add + sizeof(index_s) * (y*level->xcount+x);
 long long level_z = (level->xcount*level->ycount*zlevels)*sizeof(index_s)/zlevels*z;

// ap_log_error(APLOG_MARK,APLOG_ERR,0,r->server, "offset: %d, max values are %d and %d, x: %d, y: %d, index_add: %d",
//		 level_int+level_z, level->xcount-1, level->ycount-1, x, y, level->index_add);

 return level_int+level_z;
}


static apr_off_t get_index_offset(WMSlevel *level, wms_wmsbbox *bb,
                                  int ori,request_rec *r) 

{
  apr_off_t ix,iy;
  double x,y;

  if (ori &0x2) 
    ix=0.5+(x=((level->X1-bb->x1)/level->levelx));
  else
    ix=0.5+(x=((bb->x0-level->X0)/level->levelx));

  if (ori & 0x1)
    iy=0.5+(y=((bb->y0-level->Y0)/level->levely));
  else
    iy=0.5+(y=((level->Y1-bb->y1)/level->levely));

  // Alignment too far, more than +-1% off
  if ((x-ix)>0.01 || (ix-x)>0.01 || (y-iy)>0.01 || (iy-y)>0.01) {
    ap_log_error(APLOG_MARK,APLOG_DEBUG,0,r->server, "Slightly off : "
      "ix %d ,x %f ,iy %d,y %f, Level x %f y %f, page count x %d y %d\n",
      (int) ix,x,(int) iy,y,
      level->levelx,level->levely,level->xcount,level->ycount );
    return -2;
  }


  // Non existing level

  if ( (ix<0) || (ix>=level->xcount) ||
       (iy<0) || (iy>=level->ycount) )
    return -1;

//  ap_log_error(APLOG_MARK,APLOG_ERR,0,r->server,
//    "ix %d ,x %d ,iy %d,y %d, Level x %d y %d, page count x %d y %d\n",
//    ix,x,iy,y,
//    level->levelx,level->levely,level->xcount,level->ycount );

//  int level_int = level->index_add+sizeof(index_s)*(iy*level->xcount+ix);
//  ap_log_error(APLOG_MARK,APLOG_ERR,0,r->server, "offset: %d",
// 		 level_int);

  return 
    level->index_add+sizeof(index_s)*(iy*level->xcount+ix);
}

static apr_off_t twms_get_index_offset_z(WMSlevel *level, wms_wmsbbox *bb,
                                  int ori, long long z, long long zlevels, request_rec *r)
{
  apr_off_t ix,iy;
  double x,y;

  if (ori &0x2) 
    ix=0.5+(x=((level->X1-bb->x1)/level->levelx));
  else
    ix=0.5+(x=((bb->x0-level->X0)/level->levelx));

  if (ori & 0x1)
    iy=0.5+(y=((bb->y0-level->Y0)/level->levely));
  else
    iy=0.5+(y=((level->Y1-bb->y1)/level->levely));

  // Alignment too far, more than +-1% off
  if ((x-ix)>0.01 || (ix-x)>0.01 || (y-iy)>0.01 || (iy-y)>0.01) {
    ap_log_error(APLOG_MARK,APLOG_DEBUG,0,r->server, "Slightly off : "
      "ix %d ,x %f ,iy %d,y %f, Level x %f y %f, page count x %d y %d\n",
      (int) ix,x,(int) iy,y,
      level->levelx,level->levely,level->xcount,level->ycount );
    return -2;
  }

  // Non existing level

  if ( (ix<0) || (ix>=level->xcount) ||
       (iy<0) || (iy>=level->ycount) )
    return -1;

//  ap_log_error(APLOG_MARK,APLOG_ERR,0,r->server,
//    "ix %d ,x %d ,iy %d,y %d, Level x %d y %d, page count x %d y %d\n",
//    ix,x,iy,y,
//    level->levelx,level->levely,level->xcount,level->ycount );

//  int level_int = level->index_add+sizeof(index_s)*(iy*level->xcount+ix);
//  ap_log_error(APLOG_MARK,APLOG_ERR,0,r->server, "offset: %d",
// 		 level_int);
 long long level_int = level->index_add + sizeof(index_s) * (iy*level->xcount+ix);
 long long level_z = (level->xcount*level->ycount*zlevels)*sizeof(index_s)/zlevels*z;
 return level_int+level_z;
  // return 
  //   level->index_add+sizeof(index_s)*(iy*level->xcount+ix);
}

// Escapes the ampersand as ampersand command
// Returns pointer to EOS
char *escape_ampersand(char *source, char *dest) {

  while (0!=(*dest=*source++))
    if ('&'==*dest++) { 
      *dest++='a';
      *dest++='m';
      *dest++='p';
      *dest++=';'; 
  }
  return dest;
}

//
// Brings back the host + uri parts of the request as a string.
// The alias part is not done
//

char * hname( request_rec *r, int use_alias) {

    const int ssz=128;
    char *hn,*h; // H is the insertion point
    int i;

    // Host name storage
    hn=apr_pcalloc(r->pool,ssz);
  

    // use the incoming request host name if conditions are not met
    if ( 0==use_alias || 80 != r->connection->local_addr->port || 0== (r->server->wild_names->nelts + r->server->names->nelts ) ) {
        if (80!=r->connection->local_addr->port)
          h=hn+snprintf(hn,ssz,"%s:%d",r->hostname,r->connection->local_addr->port);
	else
          h=apr_cpystrn(hn,r->hostname,ssz);
    } else { // We got other aliases and no special port
    
        char **wnms=0 , **nms=0;
        // Which one we pick
	int sel=0;
	int n_nms,n_wnms,nelts;

	// These can be null pointers, so we have to guard agains
        if (r->server->wild_names) wnms=(char **)(r->server->wild_names->elts);
        if (r->server->names) nms=(char **)(r->server->names->elts);

	// Total number of names we could use
        n_nms=(0==nms)?0:r->server->names->nelts;
        n_wnms=(0==wnms)?0:r->server->wild_names->nelts;
	nelts=1+n_nms+n_wnms;

	// List the full host aliases
	if (nms) {
	    ap_log_error(APLOG_MARK,APLOG_DEBUG,0,r->server,
			"Hostaliases count %d",r->server->names->nelts);
	    for (i=0;i < r->server->names->nelts; i++)
		  ap_log_error(APLOG_MARK,APLOG_DEBUG,0,r->server,
			"Hostaliases %s",nms[i]);
	}

	// List the wildcard host aliases
	if (wnms) {
	    ap_log_error(APLOG_MARK,APLOG_DEBUG,0,r->server,
			"Wild Hostaliases count %d",r->server->wild_names->nelts);
	    for (i=0;i < r->server->wild_names->nelts; i++)
		  ap_log_error(APLOG_MARK,APLOG_DEBUG,0,r->server,
			"Wild Hostaliases %s",wnms[i]);
	}

	apr_generate_random_bytes((unsigned char *)&sel,sizeof(sel));
	sel&=0x7fff;  // Make it positive
	sel%=nelts; // Pick one

	if (sel==0) { // The normal host name
	    h=apr_cpystrn(hn,r->server->server_hostname,ssz);
	} else if ( n_nms && (sel < n_nms +1 )) {
	   // One of the full aliases
	    h=apr_cpystrn(hn,nms[sel-1],ssz);
	} else { // It is here for sure
	    // Wildcard aliases, this could be broken.  Assume 
	    // the wildcard is the domainname
	    h=apr_cpystrn(hn,nms[sel-1-n_nms],ssz);
	    // Does it have a wildcard
	    if (!(h=ap_strchr(hn,'*'))) // Ups, stay safe
	      h=apr_cpystrn(hn,r->hostname,ssz);
	    else // Append the domainname
	      h=apr_cpystrn(h,ap_strchr(r->hostname,'.'),ssz-(h-hn));
	}

    }

    // Append the URI
    apr_cpystrn(h,r->uri,ssz-(h-hn));
    return hn;
}

// This function generates the four sublinks if required
static void PrintLink(request_rec *r, wms_wmsbbox *bbox, WMSlevel *level, char *outqs,
			char *postamble) {

  double e,w,n,s;
  double midlon,midlat;

  const char *NetworkLink="<NetworkLink><name>None%d</name><Region>\n"
       "<LatLonAltBox><north>%12.10f</north><south>%12.10f</south>"
       "<east>%12.10f</east><west>%12.10f</west></LatLonAltBox>\n"
       "<Lod><minLodPixels>128</minLodPixels><maxLodPixels>4096</maxLodPixels></Lod></Region>\n"
       "<Link><href>http://%s?%sbbox=%12.10f,%12.10f,%12.10f,%12.10f%s</href>"
       "<viewRefreshMode>onRegion</viewRefreshMode></Link></NetworkLink>\n";

  n=bbox->y1;s=bbox->y0;e=bbox->x1;w=bbox->x0;
  // Center coordinates
  midlon=(e+w)/2;
  midlat=(n+s)/2;

  hname(r,0);

//  ap_log_error(APLOG_MARK,APLOG_DEBUG,0,r->server, "Start URL should be %s",hname(r,1));

  if (withinbbox(level,w,midlat,midlon,n))
    ap_rprintf(r,NetworkLink,rand(),n,midlat,midlon,w,
	       hname(r,0),outqs,w,midlat,midlon,n,postamble);
  if (withinbbox(level,midlon,midlat,e,n))
    ap_rprintf(r,NetworkLink,rand(),n,midlat,e,midlon,
	       hname(r,0),outqs,midlon,midlat,e,n,postamble);
  if (withinbbox(level,w,s,midlon,midlat))
    ap_rprintf(r,NetworkLink,rand(),midlat,s,midlon,w,
	       hname(r,0),outqs,w,s,midlon,midlat,postamble);
  if (withinbbox(level,midlon,s,e,midlat))
    ap_rprintf(r,NetworkLink,rand(),midlat,s,e,midlon,
	       hname(r,0),outqs,midlon,s,e,midlat,postamble);

}

/*
 * This is the kml handler, it generates the subrequests if there is a match,
 * or a simple kml wrapper if there is no cache.  This makes the backing WMS
 * implementation able to handle native KML
 */

static int kml_handler (request_rec *r)

{
  wms_cfg  *cfg;
  WMSCache *cache;
  WMSlevel *level;
  WMSlevel *levelt;

  int i;
  char *format_p;
  char *the_rest;
  char *bbox_p;
  char *bbox_end;

  char outqs[3000]; // Place to hold the quoted start of the request
  char postamble[3000]; // Place to hold the end of the request
  char *image_arg;

  int count;
  wms_wmsbbox bbox;
  int subdivide=0;
  int dorder;
  double e,w,n,s;

  const char* preamble="<kml><Document>\n"
    "<Region><LatLonAltBox>\n"
    "<north>%12.10f</north><south>%12.10f</south><east>%12.10f</east><west>%12.10f</west>\n"
    "<minAltitude>0.0</minAltitude><maxAltitude>0.0</maxAltitude>\n"
    "</LatLonAltBox><Lod><minLodPixels>128</minLodPixels><maxLodPixels>4096</maxLodPixels></Lod></Region>\n";

  char *GrndOvlay="<GroundOverlay><drawOrder>%d</drawOrder>\n"
    "<Icon><href>http://%s?%s</href>\n"
    "</Icon><LatLonBox>\n"
    "<north>%12.10f</north><south>%12.10f</south><east>%12.10f</east><west>%12.10f</west>\n"
    "</LatLonBox></GroundOverlay></Document></kml>\n";

  // Get the configuration
  cfg=(wms_cfg *) 
    ap_get_module_config(r->per_dir_config,&onearth_module);

  if ((0==cfg)||(0==cfg->caches)||(0==cfg->caches->count)) return DECLINED; // No caches

  count=cfg->caches->count;

  // Look for a google-earth request type
  format_p=ap_strstr(r->args,kmltype);
  // Paranoid check, this is guaranteed by the caller
  if (0==format_p) return DECLINED;

  // Pointer to the remainder of the paramter string
  the_rest=format_p+kmlt_len;

  *format_p=0; // Terminate the request there
 
  // Try a png request first
  image_arg=apr_pstrcat(r->pool,r->args,"image%2Fpng",the_rest,0);

  while (count--) {
    int i;
    cache=GETCACHE(cfg->caches,count);
    i=cache->num_patterns;
    while (i--)
      if (!ap_regexec(cfg->meta[count].regex[i],image_arg,0,NULL,0)) 
        break;
    if (-1!=i) break; // Break out of this while also, we don't need the argument any more
  }

  if (-1==count) { // No match for the png, maybe a jpeg?
    count=cfg->caches->count;
    image_arg=apr_pstrcat(r->pool,r->args,"image%2Fjpeg",the_rest,0);
    while (count--) {
      int i;
      cache=GETCACHE(cfg->caches,count);
      i=cache->num_patterns;
      while (i--) {
        if (!ap_regexec(cfg->meta[count].regex[i],image_arg,0,NULL,0)) 
          break;
      }
      if (-1!=i) break; // Break out of this while also, we don't need the argument any more
    } 

    if (-1==count) { // No string match with a jpeg either, wrap the WMS in KML
      char *bbstring;
      double w,s,e,n,dummy;
      static const char* kmlpreamble="<kml><Document>\n"
	"<Region><LatLonAltBox>\n"
	"<north>%12.10f</north><south>%12.10f</south><east>%12.10f</east><west>%12.10f</west>\n"
	"<minAltitude>0.0</minAltitude><maxAltitude>0.0</maxAltitude>\n"
	"</LatLonAltBox></Region>\n";

      char *kmlGrndOvlay="<GroundOverlay>\n"
	"<Icon><href>http://%s?%s</href>\n"
	"</Icon><LatLonBox>\n"
	"<north>%12.10f</north><south>%12.10f</south><east>%12.10f</east><west>%12.10f</west>\n"
	"</LatLonBox></GroundOverlay></Document></kml>\n";

      // Set the type
      // Copy the args up to bbox to outqs while escaping the ampersand
      *format_p=kmltype[0]; // Put the first letter back for the following KMLs
      if (!(bbstring=getbbox(r->args)))
	return kml_return_error(r,"bbox: required parameter mising!");
      if (4!=sscanf(bbstring,"%lf,%lf,%lf,%lf,%lf",
		    &w,&s,&e,&n, &dummy))
	return kml_return_error(r,"bbox: values can't be parsed!");

      ap_set_content_type(r,kmltype);
      ap_rprintf(r,kmlpreamble,n,s<-90?-90:s,e>180?180:e,w);
      // outqs has to be the full wms request
      escape_ampersand(image_arg,outqs); // The wms request, kml

      ap_rprintf(r,kmlGrndOvlay,hname(r,0),outqs,n,s,e,w);
      return OK;
    }
  } // OK, so we got a match, the image request is in image_arg

  *format_p=kmltype[0]; // Put the first letter back for the following KMLs

  if (!cache->levels) return kml_return_error(r,"No data found!"); // This is a block

  // Finds the level and parses the bbox at the same time
  if (!(level=wms_get_matching_level(r, cache, &bbox))) { // Paranoid check
    ap_log_error(APLOG_MARK,APLOG_WARNING,0,r->server,
      "Unmatched level kml request %s",r->args);
    return DECLINED; // No level match
  }

  // We got the level , do we need to subdivide?
  // levelt is the next level down
  levelt=GETLEVELS(cache);

  // Needs fuzzy math, +-0.1%
  for (i=cache->levels;i;i--,levelt++)
    if ( ( (level->levelx/levelt->levelx/2) > 0.999 ) &&
         ( (level->levelx/levelt->levelx/2) < 1.001 ) )
      { subdivide=1; break; } // Found it

  n=bbox.y1;s=bbox.y0;e=bbox.x1;w=bbox.x0;

  // Set the type
  ap_set_content_type(r,kmltype);

  // Cut the current request at the last arg, which has to be bbox
  bbox_p=getbbox(r->args);
  bbox_end=getbboxend(bbox_p);
  bbox_p-=5;
  *bbox_p=0;
  
  // Copy the args up to bbox to outqs while escaping the ampersand
  escape_ampersand(r->args,outqs);
  // Copy the args after the bbox to outqs while escaping the ampersand
  escape_ampersand(bbox_end,postamble);

  // Send out the begining of the KML, which includes the area
  ap_rprintf(r,preamble,n,s<-90?-90:s,e>180?180:e,w);

  // Send the extra links if we need them
  if (subdivide) 
    PrintLink(r,&bbox,levelt,outqs,postamble);

  escape_ampersand(image_arg,outqs); // The image request

  // Draw order for KML superoverlay has to increase as resolution increases
  // This is in powers of 2, which is fine
  // This formula puts a 256 degree 512 pixel at 15-8 and the 0.0625 at 15+4

  dorder=10-ilogb(level->levelx/level->psizex);
  ap_rprintf(r,GrndOvlay,dorder,hname(r,0),outqs,n,s,e,w);
  return OK;
}

void getParam(char *args, char *Name, char *Value) {
	char *pos1 = ap_strcasestr(args, Name);
	if (pos1) {
		pos1 += strlen(Name);
		if (*pos1 != '=') { // Make sure we get a real parameter
			char nName[(strlen(Name) + 1)];
			sprintf(nName, "%s=", Name);
			pos1 = ap_strcasestr(args, nName);
			if (pos1) {
				pos1 += strlen(Name);
			} else {
				Value[0]='\0';
				return;
			}
		}
		if (*pos1 == '=') {
			pos1++;
			while (*pos1 && *pos1 != '&') {
				*Value++ = *pos1++;
			}
			*Value++ = '\0';
			return;
		}
	} else {
		Value[0]='\0';
	}
	return;
}

// function to order request arguments in the expected pattern
char *order_args(request_rec *r) {

	char *args = r->args;
	int max_chars;
	//use size of request args to prevent memory errors
	max_chars = strlen(r->args) + 1;

	// common args
	char *service = apr_pcalloc(r->pool,max_chars);
	char *request = apr_pcalloc(r->pool,max_chars);
	char *version = apr_pcalloc(r->pool,max_chars);
	char *format = apr_pcalloc(r->pool,max_chars);
	char *time = apr_pcalloc(r->pool,max_chars);

	getParam(args,"service",service);
	getParam(args,"request",request);
	getParam(args,"version",version);
	getParam(args,"format",format);
	getParam(args,"time",time);

	// fix format slash
	ap_str_tolower(format);
	if (ap_strstr(format, "%2f")) {
		char *formatslash = ap_strstr(format, "%2f");
		formatslash += 2;
		*formatslash = 'F';
	}
	if (ap_strcasecmp_match(format, "image/png") == 0) {
		strcpy(format,"image%2Fpng");
	} else if (ap_strcasecmp_match(format, "image/jpeg") == 0) {
		strcpy(format,"image%2Fjpeg");
	} else if (ap_strcasecmp_match(format, "image/tiff") == 0) {
		strcpy(format,"image%2Ftiff");
	} else if (ap_strcasecmp_match(format, "image/lerc") == 0) {
		strcpy(format,"image%2Flerc");
	} // special handling for vectors
	  else if (ap_strcasecmp_match(format, "application%2Fx-protobuf;type=mapbox-vector") == 0) {
		ap_set_content_type(r,"application/x-protobuf;type=mapbox-vector");
	} else if (ap_strcasecmp_match(format, "application/x-protobuf;type=mapbox-vector") == 0) {
		strcpy(format,"application%2Fx-protobuf;type=mapbox-vector");
		ap_set_content_type(r,"application/x-protobuf;type=mapbox-vector");
	} else if (ap_strcasecmp_match(format, "application/x-protobuf") == 0) {
		strcpy(format,"application%2Fx-protobuf;type=mapbox-vector");
		ap_set_content_type(r,"application/x-protobuf;type=mapbox-vector");
	} else if (ap_strcasecmp_match(format, "application%2Fx-protobuf") == 0) {
		strcpy(format,"application%2Fx-protobuf;type=mapbox-vector");
		ap_set_content_type(r,"application/x-protobuf;type=mapbox-vector");
	} else if (ap_strcasecmp_match(format, "application/vnd.mapbox-vector-tile") == 0) {
		strcpy(format,"application%2Fx-protobuf;type=mapbox-vector");
		ap_set_content_type(r,"application/vnd.mapbox-vector-tile");
	} else if (ap_strcasecmp_match(format, "application%2Fvnd.mapbox-vector-tile") == 0) {
		strcpy(format,"application%2Fx-protobuf;type=mapbox-vector");
		ap_set_content_type(r,"application/vnd.mapbox-vector-tile");
	}
	// handle colons
	if (ap_strchr(time, ':') != 0) {
		int i; i= 0;
		char *times[3];
		char *t;
		char *last;
		t = apr_strtok(time,":",&last);
		while (t != NULL && i < 4) {
			times[i++] = t;
			t = apr_strtok(NULL,":",&last);
		}
		time = apr_psprintf(r->pool, "%s%s%s%s%s", times[0],colon,times[1],colon,times[2]);
	}

	// check if TWMS or WMTS
	if ((ap_strcasecmp_match(service, "WMTS") == 0) && (ap_strcasecmp_match(request, "GetTile") == 0))  {
		// WMTS specific args
		char *layer = apr_pcalloc(r->pool,max_chars);
		char *style = apr_pcalloc(r->pool,max_chars);
		char *tilematrixset = apr_pcalloc(r->pool,max_chars);
		char *tilematrix = apr_pcalloc(r->pool,max_chars);
		char *tilerow = apr_pcalloc(r->pool,max_chars);
		char *tilecol = apr_pcalloc(r->pool,max_chars);

		getParam(args,"layer",layer);
		getParam(args,"style",style);
		getParam(args,"tilematrixset",tilematrixset);
		getParam(args,"tilerow",tilerow);
		getParam(args,"tilecol",tilecol);

		// need to ignore occurrence of tilematrix in tilematrixset - replace only one char for optimal performance
		if (tilematrixset[0]!='\0') {
			char *pos1 = ap_strcasestr(args, "tilematrixset");
			*pos1 = 1;
			getParam(args,"tilematrix",tilematrix);
			if (tilematrix[0]=='\0') { // return error if not exist
				wmts_add_error(r,400,"MissingParameterValue","TILEMATRIX", "Missing TILEMATRIX parameter");
			}
			if (tilerow[0]=='\0') { // return error if not exist
				wmts_add_error(r,400,"MissingParameterValue","TILEROW", "Missing TILEROW parameter");
			}
			if (tilecol[0]=='\0') { // return error if not exist
				wmts_add_error(r,400,"MissingParameterValue","TILECOL", "Missing TILECOL parameter");
			}
		}

		// GIBS-273 handle style=default, treat as empty. We don't need this if done in the layer regex pattern.
		if (ap_strcasecmp_match(style, "default") == 0) {
			style[0] = '\0';
		}

		args = apr_psprintf(r->pool,"SERVICE=%s&REQUEST=%s&VERSION=%s&LAYER=%s&STYLE=%s&TILEMATRIXSET=%s&TILEMATRIX=%s&TILEROW=%s&TILECOL=%s&FORMAT=%s&TIME=%s","WMTS","GetTile",version,layer,style,tilematrixset,tilematrix,tilerow,tilecol,format,time);

	} else if (ap_strcasecmp_match(request, "GetMap") == 0) { //assume WMS/TWMS
		//WMS specific args
		char *layers = apr_pcalloc(r->pool,max_chars);
		char *srs = apr_pcalloc(r->pool,max_chars);
		char *styles = apr_pcalloc(r->pool,max_chars);
		char *width = apr_pcalloc(r->pool,max_chars);
		char *height = apr_pcalloc(r->pool,max_chars);
		char *bbox = apr_pcalloc(r->pool,max_chars);
		char *transparent = apr_pcalloc(r->pool,max_chars);
		char *bgcolor = apr_pcalloc(r->pool,max_chars);
		char *exceptions = apr_pcalloc(r->pool,max_chars);
		char *elevation = apr_pcalloc(r->pool,max_chars);

		getParam(args,"layers",layers);
		getParam(args,"srs",srs);
		getParam(args,"styles",styles);
		getParam(args,"width",width);
		getParam(args,"height",height);
		getParam(args,"bbox",bbox);
		getParam(args,"transparent",transparent);
		getParam(args,"bgcolor",bgcolor);
		getParam(args,"exceptions",exceptions);
		getParam(args,"elevation",elevation);

		args = apr_psprintf(r->pool,"version=%s&request=%s&layers=%s&srs=%s&format=%s&styles=%s&width=%s&height=%s&bbox=%s&transparent=%s&bgcolor=%s&exceptions=%s&elevation=%s&time=%s",version,"GetMap",layers,srs,format,styles,width,height,bbox,transparent,bgcolor,exceptions,elevation,time);

	} else if (ap_strcasecmp_match(request, "GetCapabilities") == 0) { // getCapabilities
		args = apr_psprintf(r->pool, "request=GetCapabilities");
	} else if (ap_strcasecmp_match(request, "GetTileService") == 0) { // getTileService
		args = apr_psprintf(r->pool, "request=GetTileService");
	} else if (ap_strcasecmp_match(request, "GetLegendGraphic") == 0) { // GetLegendGraphic is not supported
		wmts_add_error(r,501,"OperationNotSupported","REQUEST", "The request type is not supported");
	} else if ( ap_strcasestr(r->args,"layers") != 0) { // is KML
//    	ap_log_error(APLOG_MARK,APLOG_NOTICE,0,r->server,"Requesting KML");
	} else if (service[0]=='\0') { // missing WMTS service
		wmts_add_error(r,400,"MissingParameterValue","SERVICE", "Missing SERVICE parameter");
	} else if (ap_strcasecmp_match(service, "WMTS") != 0) { // unrecognized service
		wmts_add_error(r,400,"InvalidParameterValue","SERVICE", "Unrecognized service");
	} else { // invalid REQUEST value
		wmts_add_error(r,400,"InvalidParameterValue","REQUEST", "Unrecognized request");
	}

	return args;
}

static void specify_error(request_rec *r)
{
	wms_cfg  *cfg;
	WMSCache *cache;

	// Get the configuration
	cfg=(wms_cfg *)
	ap_get_module_config(r->per_dir_config,&onearth_module);

	// url params
	char *args = r->args;
	int max_chars;
	max_chars = strlen(r->args) + 1;

	// make sure it's WMTS
	char *service = apr_pcalloc(r->pool,max_chars);
	getParam(args,"service",service);
	if (ap_strcasecmp_match(service, "WMTS") != 0) {
		return;
	}

	// don't worry about performance with error cases
	char *layer = apr_pcalloc(r->pool,max_chars);
	char *layer_reg = apr_pcalloc(r->pool,max_chars);
	char *layer_mes = apr_pcalloc(r->pool,max_chars);
	char *version = apr_pcalloc(r->pool,max_chars);
	char *version_reg = apr_pcalloc(r->pool,max_chars);
	char *version_mes = apr_pcalloc(r->pool,max_chars);
	char *style = apr_pcalloc(r->pool,max_chars);
	char *style_reg = apr_pcalloc(r->pool,max_chars);
	char *style_mes = apr_pcalloc(r->pool,max_chars);
	char *tilematrixset = apr_pcalloc(r->pool,max_chars);
	char *tilematrixset_reg = apr_pcalloc(r->pool,max_chars);
	char *tilematrixset_mes = apr_pcalloc(r->pool,max_chars);
	char *tilematrix = apr_pcalloc(r->pool,max_chars);
	char *tilerow = apr_pcalloc(r->pool,max_chars);
	char *tilecol = apr_pcalloc(r->pool,max_chars);
	char *format = apr_pcalloc(r->pool,max_chars);
	char *format_reg = apr_pcalloc(r->pool,max_chars);
	char *format_mes = apr_pcalloc(r->pool,max_chars);

	getParam(args,"layer",layer);
	getParam(args,"version",version);
	getParam(args,"style",style);
	getParam(args,"format",format);
	getParam(args,"tilerow",tilerow);
	getParam(args,"tilecol",tilecol);
	getParam(args,"tilematrixset",tilematrixset);
	if (tilematrixset[0]!='\0') {
		// ignore first occurrence of tilematrix in tilematrixset
		char *pos1 = ap_strcasestr(args, "tilematrixset");
		*pos1 = 1;
		getParam(args,"tilematrix",tilematrix);
	}

	int count;
	count=cfg->caches->count;

	int version_match = 0;
	int layer_match = 0;
	int layer_version_match = 0;
	int style_match = 0;
	int format_match = 0;
	int tilematrixset_match = 0;

	while (count--) {
		int i;
		cache=GETCACHE(cfg->caches,count);
		i=cache->num_patterns;

		getParam(cache->pattern,"layer",layer_reg);
		getParam(cache->pattern,"version",version_reg);
		getParam(cache->pattern,"style",style_reg);
		getParam(cache->pattern,"format",format_reg);
		getParam(cache->pattern,"tilematrixset",tilematrixset_reg);

		if (ap_strcmp_match(layer, layer_reg) == 0) {
			layer_match++;

			if (ap_strcmp_match(version, version_reg) == 0) {
				layer_version_match++;
			}
			if (ap_strcmp_match(style, style_reg) == 0) {
				style_match++;
			}
			if (ap_strcmp_match(format, format_reg) == 0) {
				format_match++;
			}
			if (ap_strcmp_match(tilematrixset, tilematrixset_reg) == 0) {
				tilematrixset_match++;
			}
		}

		if (ap_strcmp_match(version, version_reg) == 0) {
			version_match++;
		}

	}

	// VERSION
	if (version[0]=='\0') {
		wmts_add_error(r,400,"MissingParameterValue","VERSION", "Missing VERSION parameter");
	}
	else if (version_match==0) {
		version_mes = apr_psprintf(r->pool, "VERSION is invalid");
		wmts_add_error(r,400,"InvalidParameterValue","VERSION", version_mes);
	}
	// LAYER
	if (layer[0]=='\0') {
		wmts_add_error(r,400,"MissingParameterValue","LAYER", "Missing LAYER parameter");
	}
	else if (layer_match==0) {
		layer_mes = apr_psprintf(r->pool, "LAYER does not exist");
		wmts_add_error(r,400,"InvalidParameterValue","LAYER", layer_mes);
	}
	else if (version[0]!='\0' && layer_version_match==0 && layer_match>0 && version_match>0) {
		version_mes = apr_psprintf(r->pool, "LAYER does not exist for VERSION");
		wmts_add_error(r,400,"InvalidParameterValue","VERSION", version_mes);
	}
	// STYLE
	if (style_match==0 && style[0]!='\0' && layer_match>0) {
		style_mes = apr_psprintf(r->pool, "STYLE is invalid for LAYER");
		wmts_add_error(r,400,"InvalidParameterValue","STYLE", style_mes);
	}
	// FORMAT
	if (format[0]=='\0') {
		wmts_add_error(r,400,"MissingParameterValue","FORMAT", "Missing FORMAT parameter");
	}
	else if (format_match==0 && layer_match>0) {
		format_mes = apr_psprintf(r->pool, "FORMAT is invalid for LAYER");
		wmts_add_error(r,400,"InvalidParameterValue","FORMAT", format_mes);
	}
	// TILEMATRIXSET
	if (tilematrixset[0]=='\0') {
		wmts_add_error(r,400,"MissingParameterValue","TILEMATRIXSET", "Missing TILEMATRIXSET parameter");
	}
	else if (tilematrixset_match==0 && layer_match>0) {
		tilematrixset_mes = apr_psprintf(r->pool, "TILEMATRIXSET is invalid for LAYER");
		wmts_add_error(r,400,"InvalidParameterValue","TILEMATRIXSET", tilematrixset_mes);
	}
	// TILEMATRIX
   while (*tilematrix)
   {
	  if (!isdigit(*tilematrix)) {
		  wmts_add_error(r,400,"InvalidParameterValue","TILEMATRIX", "TILEMATRIX is not a valid integer");
		  break;
	  } else
		  ++tilematrix;
   }
	// TILEROW
   while (*tilerow)
   {
	  if (!isdigit(*tilerow)) {
		  wmts_add_error(r,400,"InvalidParameterValue","TILEROW", "TILEROW is not a valid integer");
		  break;
	  } else
		  ++tilerow;
   }
	// TILECOL
   while (*tilecol)
   {
	  if (!isdigit(*tilecol)) {
		  wmts_add_error(r,400,"InvalidParameterValue","TILECOL", "TILECOL is not a valid integer");
		  break;
	  } else
		  ++tilecol;
   }

}

static int mrf_handler(request_rec *r)

{
  static int hit_count=1000;
  static int miss_count=1000;

  wms_cfg *cfg;
  int count;
  WMSlevel *level;
  WMSCache *cache;
  wms_wmsbbox bbox;
  apr_off_t offset;
  index_s *this_record;
  void *this_data=0;
  int default_idx;
  int z = -1;

  // Get the configuration
  cfg=(wms_cfg *) 
    ap_get_module_config(r->per_dir_config,&onearth_module);

//  ap_log_error(APLOG_MARK,APLOG_ERR,0,r->server, "Got config");

  if (!(cfg->caches)) return DECLINED; // Not configured?
  // ap_log_error(APLOG_MARK,APLOG_ERR,0,r->server, "Got caches %d",cfg->caches->count);
  // Let's see if we have a request
  if (!(count=cfg->caches->count)) return DECLINED; // Cache count 0

  if (!cfg->meta) {
    ap_log_error(APLOG_MARK,APLOG_ERR,0,r->server,
      "No prepared regexps");
    return DECLINED;
  }

  if (ap_strcasestr(r->args,"zindex=")) {
	  char *zchar = apr_pcalloc(r->pool,strlen(r->args) + 1);
	  getParam(r->args,"zindex",zchar);
	  z = apr_atoi64(zchar);
	  ap_log_error(APLOG_MARK,APLOG_WARNING,0,r->server,"ZINDEX override: %d, %s", z, r->args);
  }

  // DEBUG
  // ap_log_error(APLOG_MARK,APLOG_ERR,0,r->server, "In WMS handler");

  // DEBUG
//  ap_log_error(APLOG_MARK,APLOG_ERR,0,r->server,"Request args: %s",r->args);
  r->args=order_args(r);
  // DEBUG
//  ap_log_error(APLOG_MARK,APLOG_ERR,0,r->server,"Ordered args: %s",r->args);

  // short-circuit if there is already a problem
  if (errors > 0) {
	  return wmts_return_all_errors(r);
  }

  // Count is the number of caches
  while (count--) {
    int i;
    cache=GETCACHE(cfg->caches,count);
    i=cache->num_patterns;
    while (i--) if (!ap_regexec(cfg->meta[count].regex[i],r->args,0,NULL,0)) break;
    if (-1!=i) break; // Break out of this while also, we don't need the argument any more
  }

  // No match?
  if (-1==count) {

	// Redirected from Mapserver
	if (r->prev != 0) {
		if (ap_strstr(r->prev->args, "&MAP=") != 0) {
			int max_size = strlen(r->prev->uri)+strlen(r->prev->args);
			char *new_uri = (char*)apr_pcalloc(r->pool, max_size);
		    char *prev_clayer = 0;
		    char *prev_layers = 0;
		    char *prev_time = 0;
		    char *prev_format = 0;
			prev_clayer = (char *) apr_table_get(r->prev->notes, "oems_clayer");
			prev_layers = (char *) apr_table_get(r->prev->notes, "oems_layers");
			prev_time = (char *) apr_table_get(r->prev->notes, "oems_time");
			prev_format = (char *) apr_table_get(r->prev->notes, "oems_format");
			new_uri = apr_psprintf(r->pool,"%s?%s", r->prev->uri, r->prev->args);
			if (prev_time != 0) {
				apr_table_setn(r->notes, "oems_time", prev_time);
			}
			if (prev_layers != 0) {
				apr_table_setn(r->notes, "oems_layers", prev_layers);
			}
			if (prev_clayer != 0) {
				apr_table_setn(r->notes, "oems_clayer", prev_clayer);
			}
			if (prev_format != 0 && ap_strstr(prev_format, "bounce") == 0) {
				// try changing the format string and bounce back
				if (ap_strcasestr(prev_format, "png") != 0) {
					apr_table_setn(r->notes, "oems_format", "image/jpeg&bounce=");
					ap_internal_redirect(new_uri, r);
				} else {
					apr_table_setn(r->notes, "oems_format", "image/png&bounce=");
					ap_internal_redirect(new_uri, r);
				}
			} else { // Fail by setting to NULL
				apr_table_setn(r->notes, "oems_format", 0);
				ap_internal_redirect(new_uri, r);
			}
		}
	}

    if (r->connection->local_addr->port==80) {
    	if (ap_strcasecmp_match(r->args, "request=GetCapabilities") == 0) {
        	ap_log_error(APLOG_MARK,APLOG_NOTICE,0,r->server,"Requesting getCapabilities");
    	} else {
			specify_error(r);
    		if (errors > 0) {
    			ap_log_error(APLOG_MARK,LOG_LEVEL,0,r->server,
        			"Unhandled %s%s?%s",r->hostname,r->uri,r->args);
            	return wmts_return_all_errors(r);
    		}
    	}
    }
	else
	ap_log_error(APLOG_MARK,LOG_LEVEL,0,r->server,
      "Unhandled %s:%d%s?%s",r->hostname,r->connection->local_addr->port,r->uri,r->args);
    return DECLINED; // No cache pattern match, pass it to the real wms server
  }

  // ap_log_error(APLOG_MARK,APLOG_ERR,0,r->server, "Request: <%s>",r->the_request);

  // DEBUG
  // ap_log_error(APLOG_MARK,APLOG_ERR,0,r->server, "Got pattern");

  if (!cache->levels) {
    ap_log_error(APLOG_MARK,APLOG_WARNING,0,r->server,
      "Sending error message, no levels %s",r->args);
    return wms_return_error(r,"No data found!"); // This is the block
  }

  if (!ap_strstr(r->args,WMTS_marker))
  { // Tiled WMS. Figure out where the index is, store it in offset

      // We got cache with levels, but do we have the data?
      if (!(level=wms_get_matching_level(r, cache, &bbox))) {
//	    ap_log_error(APLOG_MARK, APLOG_WARNING,0,r->server, "Unmatched level %s",r->args);
	    if (r->prev != 0) {
			if (ap_strstr(r->prev->args, "&MAP=") != 0) { // Redirected from Mapserver
				level = GETLEVELS(cache);
				char *ifname;
				if (level->ifname[0] == '/') { // decide absolute or relative path from cachedir
					  ifname = apr_pstrcat(r->pool,level->ifname,0);
				} else {
					  ifname = apr_pstrcat(r->pool,cfg->cachedir,level->ifname,0);
				}
				r_file_pread(r, ifname, sizeof(index_s),offset, cache->time_period, cache->num_periods, cache->zlevels);
				return DECLINED;
			} else {
				return DECLINED;
			}
	    } else {
	    	return DECLINED; // No level match
	    }
      }

      // DEBUG
      // ap_log_error(APLOG_MARK,APLOG_ERR,0,r->server,"Got level %d %s %s",level,level->ifname,level->ifname);

      if ((WMSlevel *)1==level) { // Malformed bbox
	ap_log_error(APLOG_MARK,APLOG_WARNING,0,r->server, "Sending error, bad bbox");
	return wms_return_error(r,
	  "WMS parameter bbox format incorrect");
      }

      if ((WMSlevel *)2==level) { // Too far from bin level
    	  ap_log_error(APLOG_MARK,APLOG_ERR,0,r->server,
	      "Sending error, not cached %s",r->args);
    	  return wms_return_error(r, "Resolution not cached. Please do not modify configuration!");
      }

      // got a matching level and cache
      	  if (!cache->zlevels) {
		  	offset=get_index_offset(level,&bbox,cache->orientation,r);
	  } else {
		  if (!cache->zidxfname) {
			  ap_log_error(APLOG_MARK,APLOG_ERR,0,r->server,"No z-index filename %s",r->args);
			  offset = -1;
		  } else {
			  char *zidxfname;
//			  ap_log_error(APLOG_MARK,APLOG_WARNING,0,r->server,"z-index filename %s",cache->zidxfname);
			  if (cache->zidxfname[0] == '/') { // decide absolute or relative path from cachedir
				  zidxfname = apr_pstrcat(r->pool,cache->zidxfname,0);
			  } else {
				  zidxfname = apr_pstrcat(r->pool,cfg->cachedir,cache->zidxfname,0);
			  }

			  if (z<0) {
				  // Lookup the z index from the ZDB file based on keyword
				  z = get_zlevel(r,tstamp_fname(r,zidxfname),get_keyword(r));
				  if (z<0) {
					  ap_log_error(APLOG_MARK,APLOG_ERR,0,r->server,"z index %d, %s", z, r->args);
				  }
			  }
			  if (z >= cache->zlevels) {
				  ap_log_error(APLOG_MARK,APLOG_WARNING,0,r->server,"Retrieved z-index %d is greater than the maximum for the layer %d",z,cache->zlevels);
			  }
			  offset=twms_get_index_offset_z(level,&bbox,cache->orientation,z,cache->zlevels,r);
		  }
	  }

      // DEBUG
      // ap_log_error(APLOG_MARK,APLOG_ERR,0,r->server,
      //   "index add is %ld",level->index_add);
      //
      // ap_log_error(APLOG_MARK,APLOG_ERR,0,r->server,
      //   "index offset returns %ld, size is %ld",offset,sizeof(offset));

      if (-1==offset) {
	ap_log_error(APLOG_MARK,APLOG_ERR,0,r->server,
		    "Bogus index offset %s",r->args);
	ap_log_error(APLOG_MARK,APLOG_ERR,0,r->server,
		    "ix %d, iy %d, count %d,%d",
		    (int)((bbox.x0-level->X0)/level->levelx),
		    (int)((level->Y1-bbox.y1)/level->levely),
		    level->xcount,level->ycount);

	return DECLINED;
      }


      if (-2==offset) {
	ap_log_error(APLOG_MARK,APLOG_WARNING,0,r->server,
		    "Bogus alignment %s",r->args);
	return DECLINED;
      }


  } else { // WMTS branch
    if (!(level=wmts_get_matching_level(r, cache))) {
		ap_log_error(APLOG_MARK,APLOG_WARNING,0,r->server,
			"WMTS Unmatched level %s",r->args);
//		return DECLINED; // No level match
//		wmts_add_error(r,400,"InvalidParameterValue","TILEROW", "Unmatched TILEROW");
//		wmts_add_error(r,400,"InvalidParameterValue","TILECOL", "Unmatched TILECOL");
    }

    if (level<(WMSlevel *) 2) {
	ap_log_error(APLOG_MARK,APLOG_WARNING,0,r->server,
	  "Can't find TILEMATRIX %s",r->args);
		wmts_add_error(r,400,"InvalidParameterValue","TILEMATRIX", "Invalid TILEMATRIX");
    }

    if (errors > 0) {
    	return wmts_return_all_errors(r);
    }

	  if (!cache->zlevels) {
		  offset=wmts_get_index_offset(r,level);
	  } else {
		  if (!cache->zidxfname) {
			  ap_log_error(APLOG_MARK,APLOG_ERR,0,r->server,"No z-index filename %s",r->args);
			  offset = -1;
		  } else {
			  char *zidxfname;
//			  ap_log_error(APLOG_MARK,APLOG_WARNING,0,r->server,"z-index filename %s",cache->zidxfname);
			  if (cache->zidxfname[0] == '/') { // decide absolute or relative path from cachedir
				  zidxfname = apr_pstrcat(r->pool,cache->zidxfname,0);
			  } else {
				  zidxfname = apr_pstrcat(r->pool,cfg->cachedir,cache->zidxfname,0);
			  }

			  // Lookup the z index from the ZDB file based on keyword
			  if (z<0) {
			  	z = get_zlevel(r,tstamp_fname(r,zidxfname),get_keyword(r));
			  	if (z<0) {
				  	ap_log_error(APLOG_MARK,APLOG_ERR,0,r->server,"z index %d, %s", z, r->args);
			  	}
			  }
			  if (z >= cache->zlevels) {
				  ap_log_error(APLOG_MARK,APLOG_WARNING,0,r->server,"Retrieved z-index %d is greater than the maximum for the layer %d",z,cache->zlevels);
			  }
			  offset=wmts_get_index_offset_z(r,level,z,cache->zlevels);
		  }
	  }

    if (0>offset || errors>0)
    	return wmts_return_all_errors(r);
  }

//   ap_log_error(APLOG_MARK,APLOG_ERR,0,r->server,
//              "record read prepared %s %d", cfg->cachedir, offset);

  char *ifname;
  if (level->ifname[0] == '/') { // decide absolute or relative path from cachedir
  	  ifname = apr_pstrcat(r->pool,level->ifname,0);
  } else {
  	  ifname = apr_pstrcat(r->pool,cfg->cachedir,level->ifname,0);
  }
  default_idx = 0;
  this_record = r_file_pread(r, ifname, sizeof(index_s),offset, cache->time_period, cache->num_periods, cache->zlevels);

	if (!this_record) {
		// try to read from 0,0 in static index
		this_record = p_file_pread(r->pool, ifname, sizeof(index_s), 0);
		default_idx = 1;
	}
	if (!this_record) {
		// still no record
		if (errors > 0)
			return wmts_return_all_errors(r);
		char *fname = tstamp_fname(r,ifname);
		ap_log_error(APLOG_MARK,APLOG_ERR,0,r->server, "Can't get index record from %s Based on %s", fname,r->args);
//		perror("Index read error: ");
		return DECLINED;

//		// code to return error when time is out of range (includes blank tile for +1 day slack)
//		// safe to assume invalid date?
//		char *timepart = ap_strcasestr(fname, "_.");
//
//		if (timepart) {
//			timepart = timepart-3;
//			int day = atoi(timepart);
//			day--; // check yesterday (one day slack for current date)
//			if (day==0)
//				day = 365; // forget about leap years
//			char *strday = apr_pcalloc(r->pool,4);
//			strday = apr_psprintf(r->pool, "%d", day);
//			if (day < 100) {
//				timepart[0]=*"0";
//				timepart[1] = strday[0];
//				timepart[2] = strday[1];
//			} else {
//				timepart[0] = strday[0];
//				timepart[1] = strday[1];
//				timepart[2] = strday[2];
//			}
//
//			// read file using previous date
//			this_record=r_file_pread(r,fname,sizeof(index_s),offset);
//			if (!this_record && day!=-1) // also checks for valid TIME format
//				if (ap_strstr(r->args,WMTS_marker)) // don't return error for TWMS/KML
//					wmts_add_error(r,400,"InvalidParameterValue","TIME", "TIME is out of range for layer");
//		} else {
//			wmts_add_error(r,400,"InvalidParameterValue","TIME", "TIME is out of range for layer");
//		}
//		if (errors > 0) {
//			return wmts_return_all_errors(r);
//		} else {
//			return DECLINED;
//		}
	}

//
// This is the only endian dependent part
// Linux defines __LITTLE_ENDIAN
// Could use the internal macros, but this is simpler
//
#if defined(__LITTLE_ENDIAN)
  {
    apr_size_t temp_size_t;
    char *source,*dest;
    int i;

    source=(char *) &this_record->size;
    dest=(char *) &temp_size_t;
    for (i=0;i<8;i++) dest[i]=source[7-i];
    this_record->size=temp_size_t;

    source=(char *) &this_record->offset;
    dest=(char *) &temp_size_t;
    for (i=0;i<8;i++) dest[i]=source[7-i];
    this_record->offset=temp_size_t;
  }
#endif

  // Check for tile not in the cache
//  ap_log_error(APLOG_MARK,APLOG_ERR,0,r->server, "Try to read tile from %ld, size %ld",this_record->offset,this_record->size);
	
  char *dfname;
  if (level->dfname[0] == '/') { // decide absolute or relative path from cachedir
	  dfname = apr_pstrcat(r->pool,level->dfname,0);
  } else {
	  dfname = apr_pstrcat(r->pool,cfg->cachedir,level->dfname,0);
  }
  if (this_record->size && default_idx==0) {
	  this_data=r_file_pread(r, dfname, this_record->size,this_record->offset, cache->time_period, cache->num_periods, cache->zlevels);
  }
  if (!this_data) { // get empty tile
    int lc=level-GETLEVELS(cache);
    if ((cfg->meta[count].empties[lc].index.size)&& (cfg->meta[count].empties[lc].data)) {
        this_record->size=cfg->meta[count].empties[lc].index.size;
        this_data=cfg->meta[count].empties[lc].data;
    } else { // This might be first time, we need to read the empty page
      if (cfg->meta[count].empties[lc].index.size) {
        this_record->size=cfg->meta[count].empties[lc].index.size;
        this_record->offset=cfg->meta[count].empties[lc].index.offset;
        ap_log_error(APLOG_MARK,APLOG_ERR,0,r->server, "INITIALIZING EMPTY FOR: %s",r->args);
        this_data=cfg->meta[count].empties[lc].data=p_file_pread(cfg->p,
        		dfname, this_record->size, this_record->offset);
      }
      if (!this_data) { // No empty tile provided, let it pass
    	  miss_count--;
    	  ap_log_error(APLOG_MARK,APLOG_ERR,0,r->server,"Record not present %s",r->args);
    	  return DECLINED;
      }
    }
  }

  if (!this_data) {
    ap_log_error(APLOG_MARK,APLOG_ERR,0,r->server,
       "Data read error from file %s size %ld offset %ld",level->dfname,this_record->size, this_record->offset);
    ap_log_error(APLOG_MARK,APLOG_ERR,0,r->server,"Request args: %s",r->args);
    return DECLINED; // Can't read the data for some reason
  }

  if (ap_strstr(r->args,WMTS_marker) && (errors > 0)) {
  	return wmts_return_all_errors(r);
  }

  // DEBUG
//  ap_log_error(APLOG_MARK,APLOG_ERR,0,r->server, "Got data at %x",this_data);

  // Set gzip encoding if output is pbf
  if ((apr_strnatcmp(cfg->meta[count].mime_type, "application/x-protobuf;type=mapbox-vector") == 0) || (apr_strnatcmp(cfg->meta[count].mime_type, "application/vnd.mapbox-vector-tile") == 0)) {
  	apr_table_setn(r->headers_out, "Content-Encoding", "gzip");
  } else {
	  ap_set_content_type(r,cfg->meta[count].mime_type);
  }
  if (apr_strnatcmp(cfg->meta[count].mime_type, "image/lerc") == 0) {
  	apr_table_setn(r->headers_out, "Content-Encoding", "deflate");
  }
  ap_set_content_length(r,this_record->size);
  ap_rwrite(this_data,this_record->size,r);

  // Got a hit, do we log anything?
  if (!hit_count--) {
    ap_log_error(APLOG_MARK,APLOG_ERR,0,r->server,
      "MISS_MARK %d", 1000-miss_count);
    miss_count=hit_count=1000;
  }

  // DEBUG
  // ap_log_error(APLOG_MARK,APLOG_ERR,0,r->server,
  //  "All done");

  return OK;
}

int rewrite_rest_uri(request_rec *r) {

	wms_cfg *cfg;
	cfg = (wms_cfg *)ap_get_module_config(r->per_dir_config,&onearth_module);

	if (cfg->dir == NULL)
		return -1;

//	ap_log_error(APLOG_MARK,APLOG_WARNING,0,r->server,"Config dir %s",cfg->dir);

	int i;
	char *p;
	char *params[16];
	char *last;
	char *format = apr_pcalloc(r->pool,45);

	i = 0;
	p = apr_strtok(r->uri,"/",&last);
	while (p != NULL && i < 11) {
		params[i++] = p;
		p = apr_strtok(NULL, "/",&last);
	}

	r->uri = ""; // need to rebuild the URI
	int d = -1; // directories before first REST param
	int j = 0;
	for(j = 0; j < i; j++) {
		if(ap_strstr(cfg->dir, params[j]) != NULL) {
			d++;
			r->uri = apr_psprintf(r->pool,"%s/%s",r->uri,params[j]);
			if ((ap_strstr(cfg->dir, params[j+1])) == '\0') {
				break;
			}
		}
	}

	int length = i-d;
	// test using number of slashes
	if (length < 7 || length > 9)
		return -1;

	i = i-1; // step back to split on "."
	p = apr_strtok(params[i],".",&last);
	while (p != NULL) {
		params[i++] = p;
		p = apr_strtok(NULL, ".",&last);
	}

	if (ap_strcasecmp_match(params[length+d],"pbf") == 0) {
		sprintf(format,"application%%2Fx-protobuf;type=mapbox-vector");
	} else if (ap_strcasecmp_match(params[length+d],"mvt") == 0) {
		sprintf(format,"application%%2Fvnd.mapbox-vector-tile");
	} else if (ap_strcasecmp_match(params[length+d],"jpg") == 0) {
		sprintf(format,"image%%2F%sjpeg");
	} else {
		sprintf(format,"image%%2F%s", params[length+d]);
	}

	if (length == 7)
		r->args = apr_psprintf(r->pool,"wmts.cgi?SERVICE=%s&REQUEST=%s&VERSION=%s&LAYER=%s&STYLE=%s&TILEMATRIXSET=%s&TILEMATRIX=%s&TILEROW=%s&TILECOL=%s&FORMAT=%s","WMTS","GetTile","1.0.0",params[1+d],params[2+d],params[3+d],params[4+d],params[5+d],params[6+d],format);
	if (length == 8)
		r->args = apr_psprintf(r->pool,"wmts.cgi?SERVICE=%s&REQUEST=%s&VERSION=%s&LAYER=%s&STYLE=%s&TILEMATRIXSET=%s&TILEMATRIX=%s&TILEROW=%s&TILECOL=%s&FORMAT=%s&TIME=%s","WMTS","GetTile","1.0.0",params[1+d],params[2+d],params[4+d],params[5+d],params[6+d],params[7+d],format,params[3+d]);
	if (length == 9)
		r->args = apr_psprintf(r->pool,"wmts.cgi?SERVICE=%s&REQUEST=%s&VERSION=%s&LAYER=%s&STYLE=%s&TILEMATRIXSET=%s&TILEMATRIX=%s&TILEROW=%s&TILECOL=%s&FORMAT=%s&TIME=%s&ZINDEX=%s","WMTS","GetTile","1.0.0",params[1+d],params[2+d],params[4+d],params[5+d],params[6+d],params[7+d],format,params[3+d],params[8+d]);
	// Try to get image, otherwise redirect to cgi to handle error
	if (mrf_handler(r) < 0) {
//		ap_log_error(APLOG_MARK,APLOG_WARNING,0,r->server,"REST redirect -> %s/wmts.cgi?%s",r->uri,r->args);
		ap_internal_redirect(apr_psprintf(r->pool,"%s/wmts.cgi?%s",r->uri,r->args),r);
	}
	return 0;
}

static int handler(request_rec *r) {
  // Easy cases first, Has to be a get with arguments
  if (r->method_number != M_GET) return DECLINED;
  if (!(r->args)) {
	  if(strlen(r->uri) > 4 && (!strcmp(r->uri + strlen(r->uri) - 4, ".png") || !strcmp(r->uri + strlen(r->uri) - 4, ".jpg") || !strcmp(r->uri + strlen(r->uri) - 5, ".jpeg") || !strcmp(r->uri + strlen(r->uri) - 4, ".tif") || !strcmp(r->uri + strlen(r->uri) - 5, ".tiff") || !strcmp(r->uri + strlen(r->uri) - 5, ".lerc") || !strcmp(r->uri + strlen(r->uri) - 4, ".pbf") || !strcmp(r->uri + strlen(r->uri) - 4, ".mvt") )) {
		  if (rewrite_rest_uri(r) < 0)
			  return DECLINED;
		  else
			  return OK;
	  }
	  else
		  return DECLINED;
  }

  if (ap_strstr(r->args,kmltype)) // This is the KML hook
    return kml_handler(r);

  return mrf_handler(r);
}

static void register_hooks(apr_pool_t *p)

{
  ap_hook_handler(handler, NULL, NULL, APR_HOOK_FIRST);
}

// Configuration options that go in the httpd.conf
static const command_rec cmds[] =
{
  AP_INIT_TAKE1(
    "WMSCache",
    cache_dir_set,
    NULL, /* argument to include in call */
    ACCESS_CONF, /* where available */
    "Cache directive - points to the configuration file" /* help string */
  ),
  {NULL}
};

static void *create_dir_config(apr_pool_t *p, char *dummy)
{
  wms_cfg *cfg;
  // Allocate the config record
  cfg=(wms_cfg *) apr_pcalloc(p,sizeof(wms_cfg));
  // Keep track of the pool
  cfg->p=p;
  // Not initialized yet
  cfg->caches=0;
  return (void *)cfg;
}

static void*merge_dir_config(apr_pool_t *p, void *basev, void *overlay)
{
  wms_cfg *c=
    (wms_cfg *) apr_pcalloc(p,sizeof(wms_cfg));
  // We don't inherit the configuration from parent directories,
  // each directory has to define its own cache

  // Only pick up configurations for the current directory
  *c=*((wms_cfg *) overlay);

  return (void *)c;
}

module AP_MODULE_DECLARE_DATA onearth_module =
{
  STANDARD20_MODULE_STUFF,
  create_dir_config, // Create per directory
  merge_dir_config, // Per Directory merge
//  create_server_config, /* per-server config creator */
  NULL, // per-server config creator 
  NULL, // wp_merge_server_config, Merge per dir?
  cmds, /* command table */
  register_hooks, /* set up the request processing hooks */
};<|MERGE_RESOLUTION|>--- conflicted
+++ resolved
@@ -33,11 +33,7 @@
 
 /* 
  * OnEarth module for Apache 2.0
-<<<<<<< HEAD
- * Version 1.2.2
-=======
- * Version 1.1.3
->>>>>>> 5b800608
+ * Version 1.3.0
  *
  * Only takes server configuration, no point in doing directories,
  * as these have to be read in for every request, negating the cache
