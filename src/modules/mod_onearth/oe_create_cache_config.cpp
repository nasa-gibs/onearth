--- conflicted
+++ resolved
@@ -34,11 +34,7 @@
 
 
 // oe_create_cache_config.cpp : Defines the entry point for the console application.
-<<<<<<< HEAD
-// version 1.4.0
-=======
-// version 1.3.9
->>>>>>> 1c714ea5
+// version 1.4.1
 
 // For windows, this file should exist but be empty on Linux
 #include "stdafx.h"
