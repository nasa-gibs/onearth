#!/usr/bin/env python3

# Copyright (c) 2002-2020, California Institute of Technology.
# All rights reserved.  Based on Government Sponsored Research under contracts NAS7-1407 and/or NAS7-03001.
#
# Redistribution and use in source and binary forms, with or without modification, are permitted provided that the following conditions are met:
#   1. Redistributions of source code must retain the above copyright notice, this list of conditions and the following disclaimer.
#   2. Redistributions in binary form must reproduce the above copyright notice,
#      this list of conditions and the following disclaimer in the documentation and/or other materials provided with the distribution.
#   3. Neither the name of the California Institute of Technology (Caltech), its operating division the Jet Propulsion Laboratory (JPL),
#      the National Aeronautics and Space Administration (NASA), nor the names of its contributors may be used to
#      endorse or promote products derived from this software without specific prior written permission.
#
# THIS SOFTWARE IS PROVIDED BY THE COPYRIGHT HOLDERS AND CONTRIBUTORS "AS IS" AND ANY EXPRESS OR IMPLIED WARRANTIES,
# INCLUDING, BUT NOT LIMITED TO, THE IMPLIED WARRANTIES OF MERCHANTABILITY AND FITNESS FOR A PARTICULAR PURPOSE ARE DISCLAIMED.
# IN NO EVENT SHALL THE CALIFORNIA INSTITUTE OF TECHNOLOGY BE LIABLE FOR ANY DIRECT, INDIRECT, INCIDENTAL, SPECIAL,
# EXEMPLARY, OR CONSEQUENTIAL DAMAGES (INCLUDING, BUT NOT LIMITED TO, PROCUREMENT OF SUBSTITUTE GOODS OR SERVICES;
# LOSS OF USE, DATA, OR PROFITS; OR BUSINESS INTERRUPTION) HOWEVER CAUSED AND ON ANY THEORY OF LIABILITY, WHETHER IN CONTRACT,
# STRICT LIABILITY, OR TORT (INCLUDING NEGLIGENCE OR OTHERWISE) ARISING IN ANY WAY OUT OF THE USE OF THIS SOFTWARE,
# EVEN IF ADVISED OF THE POSSIBILITY OF SUCH DAMAGE.
#
# Licensed under the Apache License, Version 2.0 (the "License");
# you may not use this file except in compliance with the License.
# You may obtain a copy of the License at
#
# http://www.apache.org/licenses/LICENSE-2.0
#
# Unless required by applicable law or agreed to in writing, software
# distributed under the License is distributed on an "AS IS" BASIS,
# WITHOUT WARRANTIES OR CONDITIONS OF ANY KIND, either express or implied.
# See the License for the specific language governing permissions and
# limitations under the License.
"""
This script creates mod_reproject Apache configurations using a remote GetCapabilities file. It can be used on its own or
with oe_configure_layer.
"""

import argparse
import yaml
from pathlib import Path
from lxml import etree
import sys
import requests
from functools import partial, reduce
import re
import math
from urllib.parse import urlsplit, urlparse
import png
from io import BytesIO
import time

EARTH_RADIUS = 6378137.0

MIME_TO_EXTENSION = {
    'image/png': '.png',
    'image/jpeg': '.jpg',
    'image/tiff': '.tiff',
    'image/lerc': '.lerc',
    'application/x-protobuf;type=mapbox-vector': '.pbf',
    'application/vnd.mapbox-vector-tile': '.mvt'
}

MOD_REPROJECT_APACHE_TEMPLATE = """<Directory {internal_endpoint}/{layer_id}>
        WMTSWrapperRole layer
</Directory>

<Directory {internal_endpoint}/{layer_id}/default>
        WMTSWrapperRole style
        WMTSWrapperEnableTime {time_enabled}
</Directory>

<Directory {internal_endpoint}/{layer_id}/default/{tilematrixset}>
        Reproject_ConfigurationFiles {internal_endpoint}/{layer_id}/default/{tilematrixset}/source.config {internal_endpoint}/{layer_id}/default/{tilematrixset}/reproject.config
        Reproject_RegExp {layer_id}
        Reproject_Source {source_path}
        Reproject_SourcePostfix {postfix}
        WMTSWrapperRole tilematrixset
        {cache_expiration_block}
</Directory>
"""

MOD_REPROJECT_SOURCE_TEMPLATE = """Size {size_x} {size_y} 1 {bands}
PageSize {tile_size_x} {tile_size_y} 1 {bands}
SkippedLevels {skipped_levels}
Projection {projection}
BoundingBox {bbox}
"""

MOD_REPROJECT_REPRO_TEMPLATE = """Size {size_x} {size_y} 1 {bands}
Nearest {nearest}
PageSize {tile_size_x} {tile_size_y} 1 {bands}
Projection {projection}
BoundingBox {bbox}
MimeType {mimetype}
Oversample On
ExtraLevels 3
"""

MAIN_APACHE_CONFIG_TEMPLATE = """{gc_service_block}
<IfModule !mrf_module>
   LoadModule mrf_module modules/mod_mrf.so
</IfModule>

<IfModule !wmts_wrapper_module>
        LoadModule wmts_wrapper_module modules/mod_wmts_wrapper.so
</IfModule>

<IfModule !receive_module>
        LoadModule receive_module modules/mod_receive.so
</IfModule>

<IfModule !reproject_module>
        LoadModule reproject_module modules/mod_reproject.so
</IfModule>

<IfModule !proxy_module>
    LoadModule proxy_module modules/mod_proxy.so
</IfModule>

{twms_block}
<Directory {internal_endpoint}>
        WMTSWrapperRole root
</Directory>

{alias_block}
"""

PROXY_TEMPLATE = """SSLProxyEngine on
ProxyPass {local_endpoint} {remote_endpoint}
ProxyPassReverse {local_endpoint} {remote_endpoint}
"""

PROXY_PREFIX = '/oe2-reproject-proxy'

MOD_TWMS_CONFIG_TEMPLATE = """Alias {external_endpoint} {internal_endpoint}
<Directory {internal_endpoint}>
        tWMS_RegExp twms.cgi
        tWMS_ConfigurationFile {internal_endpoint}/{layer}/twms.config
</Directory>
"""

TWMS_MODULE_TEMPLATE = """<IfModule !twms_module>
    LoadModule twms_module modules/mod_twms.so
</IfModule>
"""

LAYER_MOD_TWMS_CONFIG_TEMPLATE = """Size {size_x} {size_y} 1 {bands}
PageSize {tile_size_x} {tile_size_y} 1 {bands}
BoundingBox {bbox}
SourcePath {source_path}
SourcePostfix {source_postfix}
"""

GC_SERVICE_TEMPLATE = """# Redirects for GC service
RewriteEngine on
RewriteCond %{REQUEST_FILENAME} ^{external_endpoint}/(.*)$ [NC]
RewriteCond %{QUERY_STRING} request=getcapabilities [NC]
RewriteRule ^(.*)$ {gc_service_uri}/gc_service?request=wmtsgetcapabilities [P,L]

RewriteEngine on
RewriteCond %{REQUEST_FILENAME} ^{external_endpoint}/1.0.0/WMTSCapabilities.xml(.*)$ [NC]
RewriteRule ^(.*)$ {gc_service_uri}/gc_service?request=wmtsgetcapabilities [P,L]
"""

TWMS_GC_SERVICE_TEMPLATE = """# Redirects for TWMS GC/GTS service
RewriteCond %{REQUEST_URI} ^{external_endpoint}/twms(.*)$ [NC]
RewriteCond %{QUERY_STRING} request=getcapabilities [NC]
RewriteRule ^(.*)$ {gc_service_uri}/gc_service?request=twmsgetcapabilities [P,L]

RewriteCond %{REQUEST_URI} ^{external_endpoint}/twms(.*)$ [NC]
RewriteCond %{QUERY_STRING} request=gettileservice [NC]
RewriteRule ^(.*)$ {gc_service_uri}/gc_service?request=gettileservice [P,L]
"""

DATE_SERVICE_TEMPLATE = """SSLProxyEngine on
ProxyPass {local_date_service_uri} {date_service_uri}
ProxyPassReverse {local_date_service_uri} {date_service_uri}
"""


def strip_trailing_slash(string):
    if string.endswith('/'):
        string = string[:len(string) - 1]
    return string


def format_date_service_uri(uri):
    return '/oe2-time-service-proxy-' + bulk_replace(
        urlparse(uri).netloc, ((':', '-'), ('.', '-')))


def bulk_replace(source_str, replace_list):
    out_str = source_str
    for item in replace_list:
        out_str = out_str.replace(item[0], item[1])
    return out_str


def get_date_service_info(endpoint_config, layer_configs):
    date_service_needed = any(
        layer_config.get('time_enabled') for layer_config in layer_configs)
    if not date_service_needed:
        return None
    return {
        'local': format_date_service_uri(endpoint_config['time_service_uri']),
        'remote': endpoint_config['time_service_uri']
    }


def get_matrix(matrix):
    return {
        'scale_denominator':
        float(matrix.findtext('{*}ScaleDenominator')),
        'top_left_corner':
        list(map(float,
                 matrix.findtext('{*}TopLeftCorner').split(' '))),
        'width':
        int(matrix.findtext('{*}TileWidth')),
        'height':
        int(matrix.findtext('{*}TileHeight')),
        'matrix_width':
        int(matrix.findtext('{*}MatrixWidth')),
        'matrix_height':
        int(matrix.findtext('{*}MatrixHeight')),
        'tile_width':
        int(matrix.findtext('{*}TileWidth')),
        'tile_height':
        int(matrix.findtext('{*}TileHeight')),
    }


def get_projection_from_crs(crs_string):
    suffix = crs_string.split(':')[-1]
    if suffix == 'CRS84':
        return 'EPSG:4326'
    return 'EPSG:' + suffix


def parse_tms_set_xml(tms):
    matrices = list(map(get_matrix, tms.findall('{*}TileMatrix')))
    return {
        'identifier': tms.findtext('{*}Identifier'),
        'matrices': matrices,
        'projection': get_projection_from_crs(tms.findtext('{*}SupportedCRS')),
    }


def parse_tms_xml(tms_xml_str, target_proj):
    try:
        main_xml = etree.parse(tms_xml_str)
    except etree.XMLSyntaxError:
        print('Problem with TileMatrixSets definition file -- not valid XML')
        sys.exit()

    tms_sets = next(
        elem.findall('{*}TileMatrixSet')
        for elem in main_xml.findall('{*}Projection')
        if elem.attrib.get("id") == target_proj)
    return map(parse_tms_set_xml, tms_sets)


def get_max_scale_denominator(tms):
    return sorted(
        [matrix['scale_denominator'] for matrix in tms['matrices']])[0]


def get_reprojected_tilematrixset(target_proj, source_tms_defs,
                                  target_tms_defs, layer_xml):
    source_tms = get_source_tms(source_tms_defs, layer_xml)
    base_scale_denom = get_max_scale_denominator(source_tms)

    target_tms = target_tms_defs[0]
    minDiff = sys.maxsize
    target_tms = None
    for tms in target_tms_defs:
        diff = get_max_scale_denominator(tms) - base_scale_denom
        if diff > 0 and diff < minDiff:
            minDiff = diff
            target_tms = tms
    return target_tms


def get_source_tms(source_tms_defs, layer_xml):
    tms_id = layer_xml.find('{*}TileMatrixSetLink').findtext(
        '{*}TileMatrixSet')
    return next(tms for tms in source_tms_defs if tms['identifier'] == tms_id)


def get_src_size(source_tms_defs, layer_xml):
    source_tms = get_source_tms(source_tms_defs, layer_xml)
    width = math.ceil(2 * math.pi * EARTH_RADIUS /
                      (get_max_scale_denominator(source_tms) * 0.28E-3))
    height = width
    if source_tms['matrices'][0]['matrix_width'] / source_tms['matrices'][0][
            'matrix_height'] == 2:
        height = width // 2
    return [width, height]


def format_source_url(source_url, reproj_tms):
    return re.sub(r'(.*{TileMatrixSet})(.*)', r'\1', source_url).replace(
        '{Time}', '${date}').replace('{TileMatrixSet}',
                                     reproj_tms['identifier'])


def make_proxy_config(proxy_path, replace_with_local):
    return bulk_replace(PROXY_TEMPLATE,
                        [('{remote_endpoint}', proxy_path['remote_path'].replace(str(replace_with_local), 'http://172.17.0.1') if replace_with_local else proxy_path['remote_path']),
                         ('{local_endpoint}', proxy_path['local_path'])])


def format_source_uri_for_proxy(uri, proxy_paths):
    for proxy_path in proxy_paths:
        if proxy_path['remote_path'] in uri:
            return uri.replace(proxy_path['remote_path'],
                               proxy_path['local_path'])


def get_layer_bands(identifier, mimetype, sample_tile_url):
    if mimetype == 'image/png':
        print('Checking for palette for PNG layer via ' + sample_tile_url)
        r = requests.get(sample_tile_url)
        if r.status_code != 200:
            if "Invalid time format" in r.text:  # Try taking out TIME if server doesn't like the request
                sample_tile_url = sample_tile_url.replace(
                    'default/default', 'default')
                r = requests.get(sample_tile_url)
                if r.status_code != 200:
                    mssg = 'Can\'t get sample PNG tile from URL: ' + sample_tile_url
                    print(mssg)
                    return '1'  # Assume PNG uses palette
            else:
                mssg = 'Can\'t get sample PNG tile from URL: ' + sample_tile_url
                print(mssg)
                return '1'  # Assume PNG uses palette
        sample_png = png.Reader(BytesIO(r.content))
        sample_png.read()
        try:
            if sample_png.palette():
                bands = 1
                print(identifier + ' contains palette')
        except png.FormatError:
            # No palette, check for greyscale
            if sample_png.asDirect()[3]['greyscale'] is True:
                bands = 1
                print(identifier + ' is greyscale')
            else:  # Check for alpha
                if sample_png.asDirect()[3]['alpha'] is True:
                    bands = 4
                    print(identifier + ' is RGBA')
                else:
                    bands = 3
                    print(identifier + ' is RGB')
        return str(bands)
    else:
        return '3'  # default to 3 bands if not PNG


def parse_layer_gc_xml(target_proj, source_tms_defs, target_tms_defs, replace_with_local,
                       layer_xml):
    src_size = get_src_size(source_tms_defs, layer_xml)
    source_tms = get_source_tms(source_tms_defs, layer_xml)
    reproj_tms = get_reprojected_tilematrixset(target_proj, source_tms_defs,
                                               target_tms_defs, layer_xml)
    if reproj_tms is None:
        layer_id = layer_xml.findtext('{*}Identifier')
        print(f"Unable to find matching tilematrixset for {layer_id}")
        return{}
    
    identifier = layer_xml.findtext('{*}Identifier')
    mimetype = layer_xml.find('{*}ResourceURL').attrib.get('format')
    sample_tile_url = format_source_url(
            layer_xml.find('{*}ResourceURL').attrib.get('template'),
            source_tms).replace('${date}', 'default') + '/0/0/0.png'
    if replace_with_local:
        sample_tile_url = sample_tile_url.replace(replace_with_local, 'http://172.17.0.1')
    
    bands = get_layer_bands(identifier, mimetype, sample_tile_url)
    return {
        'layer_id':
        layer_xml.findtext('{*}Identifier'),
        'source_url_template':
        format_source_url(
            layer_xml.findall('{*}ResourceURL')[-1].attrib.get('template'),
            source_tms), # Assume last ResourceURL would be the one containing {Time}
        'mimetype':
        layer_xml.find('{*}ResourceURL').attrib.get('format'),
        'time_enabled':
        any(
            len(dimension) for dimension in layer_xml.findall('{*}Dimension')
            if dimension.findtext('{*}Identifier') == 'Time'),
        'tilematrixset':
        reproj_tms,
        'src_size_x':
        src_size[0],
        'src_size_y':
        src_size[1],
        'reproj_size_x':
        reproj_tms['matrices'][-1]['matrix_width'] *
        reproj_tms['matrices'][-1]['tile_width'],
        'reproj_size_y':
        reproj_tms['matrices'][-1]['matrix_height'] *
        reproj_tms['matrices'][-1]['tile_height'],
        'tile_size_x':
        source_tms['matrices'][0]['tile_width'],
        'tile_size_y':
        source_tms['matrices'][0]['tile_height'],
        'reproj_tile_size_x':
        reproj_tms['matrices'][0]['tile_width'],
        'reproj_tile_size_y':
        reproj_tms['matrices'][0]['tile_height'],
        'projection':
        source_tms['projection'],
        'reproj_projection':
        reproj_tms['projection'],
        'bbox': (source_tms['matrices'][0]['top_left_corner'][0],
                 source_tms['matrices'][0]['top_left_corner'][1] * -1,
                 source_tms['matrices'][0]['top_left_corner'][0] * -1,
                 source_tms['matrices'][0]['top_left_corner'][1]),
        'reproj_bbox': (reproj_tms['matrices'][0]['top_left_corner'][0],
                        reproj_tms['matrices'][0]['top_left_corner'][1] * -1,
                        reproj_tms['matrices'][0]['top_left_corner'][0] * -1,
                        reproj_tms['matrices'][0]['top_left_corner'][1]),
        'bands':
        bands
    }


def get_gc_xml(source_gc_uri):
    attempt = 1
    retries = 10
    duration = 30 # in seconds
    try:
        r = requests.get(source_gc_uri)
        if r.status_code != 200:
            print(f"Can't get source GetCapabilities file: {source_gc_uri}")
            sys.exit()
    except:
        while attempt < retries:
            time.sleep(duration)
            attempt = attempt + 1
            try:
                r = requests.get(source_gc_uri)
                if r.status_code == 200:
                    break
            except:
                print("Failed attempt " + str(attempt) + " to connect to " + source_gc_uri)
        if attempt == retries:
            print(f"Can't get source GetCapabilities file: {source_gc_uri}")
            sys.exit()

    try:
        gc_xml = etree.fromstring(r.content)
    except etree.XMLSyntaxError:
        print('Problem with source GetCapabilities file -- not valid XML')
        sys.exit()
    return gc_xml


def make_apache_layer_config(endpoint_config, layer_config):
    if 'cache_expiration' in layer_config:
        cache_expiration = layer_config['cache_expiration']
        cache_expiration_block = f'Header Always Set Cache-Control "public, max-age={cache_expiration}"'
    else:
        cache_expiration_block = 'Header Always Set Pragma "no-cache"\n'
        cache_expiration_block += '        Header Always Set Expires "Thu, 1 Jan 1970 00:00:00 GMT"\n'
        cache_expiration_block += '        Header Always Set Cache-Control "max-age=0, no-store, no-cache, must-revalidate"\n'
        cache_expiration_block += '        Header Always Unset ETag\n'
        cache_expiration_block += '        FileETag None'

    apache_config = bulk_replace(
        MOD_REPROJECT_APACHE_TEMPLATE,
        [('{time_enabled}', 'On' if layer_config['time_enabled'] else 'Off'),
         ('{internal_endpoint}',
          strip_trailing_slash(
              endpoint_config['wmts_service']['internal_endpoint'])),
         ('{layer_id}', layer_config['layer_id']),
<<<<<<< HEAD
         ('{tilematrixset}', layer_config['tilematrixset']['identifier']),
         ('{cache_expiration_block}', cache_expiration_block)])
=======
         ('{postfix}', MIME_TO_EXTENSION[layer_config['mimetype']]),
         ('{source_path}',
          format_source_uri_for_proxy(layer_config['source_url_template'],
                                      endpoint_config['proxy_paths'])),
         ('{tilematrixset}', layer_config['tilematrixset']['identifier'])])
>>>>>>> 7c4e51ad
    if layer_config['time_enabled'] and endpoint_config['date_service_info']:
        date_service_uri = endpoint_config['date_service_info']['local']
        date_service_snippet = f'\n        WMTSWrapperTimeLookupUri "{date_service_uri}"'
        apache_config = re.sub(r'(WMTSWrapperEnableTime.*)',
                               r'\1' + date_service_snippet, apache_config)

    return apache_config


def make_mod_reproject_configs(endpoint_config, layer_config):
    src_config = bulk_replace(
        MOD_REPROJECT_SOURCE_TEMPLATE,
        [('{size_x}', str(layer_config['src_size_x'])),
         ('{size_y}', str(layer_config['src_size_y'])),
         ('{bands}', str(layer_config.get('bands', '3'))),
         ('{tile_size_x}', str(layer_config['tile_size_x'])),
         ('{tile_size_y}', str(layer_config['tile_size_y'])),
         ('{projection}', layer_config['projection']),
         ('{bbox}', ','.join(map(str, layer_config['bbox']))),
         ('{skipped_levels}',
          '1' if layer_config['projection'] == 'EPSG:4326' else '0')])

    reproj_config = bulk_replace(
        MOD_REPROJECT_REPRO_TEMPLATE,
        [('{size_x}', str(layer_config['reproj_size_x'])),
         ('{size_y}', str(layer_config['reproj_size_y'])),
         ('{bands}', str(layer_config.get('bands', '3'))),
         ('{tile_size_x}', str(layer_config['reproj_tile_size_x'])),
         ('{tile_size_y}', str(layer_config['reproj_tile_size_y'])),
         ('{projection}', str(layer_config['reproj_projection'])),
         ('{mimetype}', layer_config["mimetype"]),
         ('{bbox}', ','.join(map(str, layer_config['reproj_bbox']))),
         ('{nearest}',
          'Off' if layer_config['mimetype'] == 'image/jpeg' else 'On')])

    # Add TWMS if TWMS endpoint is configured
    twms = endpoint_config.get('twms_service')
    twms_config = ''
    if twms:
        internal_endpoint = strip_trailing_slash(
            endpoint_config['wmts_service']['internal_endpoint'])

        external_endpoint = strip_trailing_slash(
            endpoint_config['wmts_service']['external_endpoint'])

        try:
            twms_internal_endpoint = strip_trailing_slash(
                endpoint_config['twms_service']['internal_endpoint'])
        except KeyError as err:
            print(f"Endpoint config is missing required config element {err}")

        try:
            twms_external_endpoint = strip_trailing_slash(
                endpoint_config['twms_service']['external_endpoint'])
        except KeyError:
            twms_external_endpoint = '/twms'
            print('No external_endpoint configured. Using {}'.format(
                twms_external_endpoint))
            pass

        source_path = '/'.join(
            (external_endpoint, layer_config['layer_id'],
             'default' + ('/${date}' if layer_config['time_enabled'] else ''),
             layer_config['tilematrixset']['identifier']))
        source_postfix = MIME_TO_EXTENSION[layer_config['mimetype']]

        twms_config = bulk_replace(
            LAYER_MOD_TWMS_CONFIG_TEMPLATE,
            [('{size_x}', str(layer_config['reproj_size_x'])),
             ('{size_y}', str(layer_config['reproj_size_y'])),
             ('{bands}', str(layer_config.get('bands', '3'))),
             ('{tile_size_x}', str(layer_config['reproj_tile_size_x'])),
             ('{tile_size_y}', str(layer_config['reproj_tile_size_y'])),
             ('{skipped_levels}',
              '1' if 'EPSG:4326' in layer_config['projection'] else '0'),
             ('{bbox}', ','.join(map(str, layer_config['reproj_bbox']))),
             ('{layer_id}', layer_config['layer_id']),
             ('{source_postfix}', source_postfix),
             ('{source_path}', source_path)])

    return {
        'layer_id': layer_config['layer_id'],
        'tilematrixset': layer_config['tilematrixset']['identifier'],
        'src_config': src_config,
        'reproj_config': reproj_config,
        'twms_config': twms_config
    }


def get_proxy_paths(layers):
    proxy_paths = []
    for layer_config in layers:
        try:
            data_file_uri = re.sub(r'(.*)\/\${date}', r'\1', layer_config['source_url_template'])
        except KeyError as err:
            print(f"{err} is missing")
            return proxy_paths
        url_parts = urlsplit(data_file_uri)
        remote_path = f'{url_parts.scheme}://{url_parts.netloc}'
        if not any(path for path in proxy_paths
                   if path['remote_path'] == remote_path):
            proxy_paths.append({
                'local_path':
                f'{PROXY_PREFIX}-{url_parts.scheme}-{url_parts.netloc.replace(".", "-")}',
                'remote_path':
                remote_path
            })
    return proxy_paths


def get_layer_config(layer_config_path):
    with layer_config_path.open() as f:
        config = yaml.safe_load(f.read())
    return {'path': str(layer_config_path), 'config': config}


def get_layer_configs(endpoint_config):
    try:
        layer_source = Path(endpoint_config['layer_config_source'])
    except KeyError:
        print("\nERROR: Must specify 'layer_config_source'!")
        sys.exit()

    # Find all source configs - traversing down a single directory level
    if not layer_source.exists():
        print(f"ERROR: Can't find specified layer config location: {layer_source}")
        sys.exit()
    if layer_source.is_file():
        return [get_layer_config(layer_source)]
    elif layer_source.is_dir():
        return [
            get_layer_config(filepath) for filepath in layer_source.iterdir()
            if filepath.is_file() and filepath.name.endswith('.yaml')
        ]


def build_configs(endpoint_config):
    # Check endpoint configs for necessary stuff
    try:
        target_proj = endpoint_config['reproject']['target_epsg_code']
        source_gc_uri = endpoint_config['reproject']['source_gc_uri']
        endpoint_config['time_service_uri']
    except KeyError as err:
        print(f"Endpoint config is missing required config element {err}")
    
    # Replace matching host names with local Docker host IP 172.17.0.1 so that connections stay local
    replace_with_local = None
    if endpoint_config['reproject']['replace_with_local']:
        replace_with_local = endpoint_config['reproject']['replace_with_local']
        source_gc_uri = source_gc_uri.replace(replace_with_local, 'http://172.17.0.1')
    else:
        print(
            '\nNo "replace_with_local" configured.'
        )

    # Get output TMS definitions (provided by local file)
    if not endpoint_config.get('tms_defs_file'):
        print(
            '\nNo Tile Matrix Set definition file defined by endpoint config or command line parameters. Using ./tilematrixsets.xml'
        )
        endpoint_config['tms_defs_file'] = 'tilematrixsets.xml'

    # Check that a GetCapabilies service has been configured
    if not endpoint_config.get('gc_service_uri'):
        print(
            '\nNo "gc_service_uri" configured. GetCapabilities/GetTileService will not be accessible'
        )

    target_tms_defs = list(
        parse_tms_xml(endpoint_config['tms_defs_file'], target_proj))

    # Download and parse the source GC file, getting the layers and their
    # tilematrixsets
    gc_xml = get_gc_xml(source_gc_uri)
    source_tms_defs = list(
        map(parse_tms_set_xml,
            gc_xml.find('{*}Contents').findall('{*}TileMatrixSet')))

    layer_list = gc_xml.iter('{*}Layer')
    if endpoint_config.get('include_layers'):
        layer_list = [
            layer for layer in layer_list if layer.findtext('{*}Identifier') in
            endpoint_config.get('include_layers')
        ]

    layers = list(
        map(
            partial(parse_layer_gc_xml, target_proj, source_tms_defs,
                    target_tms_defs, replace_with_local), layer_list))
    layers = [x for x in layers if x != {}] # remove layers we can't reproject

    # Build configs for each layer
    endpoint_config['proxy_paths'] = get_proxy_paths(layers)
    endpoint_config['date_service_info'] = get_date_service_info(
        endpoint_config, layers)

    # Get cache_expiration (if exists) from layer configs and add to each layer
    layer_configs = get_layer_configs(endpoint_config)

    for layer in layers:
        layer_config = next((lc for lc in layer_configs if layer['layer_id'] == lc['config']['layer_id']), False)

        if layer_config and 'cache_expiration' in layer_config['config']:
            layer['cache_expiration'] = layer_config['config']['cache_expiration']

    layer_apache_configs = map(
        partial(make_apache_layer_config, endpoint_config), layers)
    layer_module_configs = map(
        partial(make_mod_reproject_configs, endpoint_config), layers)

    internal_endpoint = strip_trailing_slash(
        endpoint_config['wmts_service']['internal_endpoint'])

    # Write out layer configs
    for layer_config in layer_module_configs:
        config_path = Path(internal_endpoint, layer_config['layer_id'],
                           'default', layer_config['tilematrixset'])
        config_path.mkdir(parents=True, exist_ok=True)
        Path(config_path,
             'source.config').write_text(layer_config['src_config'])
        Path(config_path,
             'reproject.config').write_text(layer_config['reproj_config'])

        if layer_config['twms_config']:
            try:
                twms_internal_endpoint = strip_trailing_slash(
                    endpoint_config['twms_service']['internal_endpoint'])
            except KeyError as err:
                print(
                    f"Endpoint config is missing required config element {err}"
                )

            config_path = Path(twms_internal_endpoint,
                               layer_config['layer_id'])
            config_path.mkdir(parents=True, exist_ok=True)
            Path(config_path,
                 'twms.config').write_text(layer_config['twms_config'])

    print(f'\nLayer configs written to {internal_endpoint}\n')

    try:
        apache_config_path = Path(endpoint_config['apache_config_location'])
    except KeyError:
        apache_config_path = Path("/etc/httpd/conf.d")
        print(
            f'\n"apache_config_location" not found in endpoint config, saving Apache config to {apache_config_path}'
        )
        pass

    try:
        apache_config_path = Path(
            apache_config_path,
            endpoint_config['wmts_service']['config_prefix'] + '.conf')
    except KeyError:
        apache_config_path = Path(apache_config_path,
                                  'oe2-wmts-reproject.conf')
        print(
            f'\n"wmts_service/config_prefix" not found in endpoint config, saving Apache config to {apache_config_path}'
        )
        pass

    # Write out the Apache config
    Path(apache_config_path.parent).mkdir(parents=True, exist_ok=True)

    external_endpoint = '/'
    try:
        external_endpoint = endpoint_config['wmts_service'][
            'external_endpoint']
    except KeyError:
        print('No wmts_service/external_endpoint configured. Using "/"')
        pass

    gc_service_block = ''
    try:
        gc_service_block = bulk_replace(
            GC_SERVICE_TEMPLATE,
            [('{gc_service_uri}', endpoint_config['gc_service_uri']),
             ('{external_endpoint}', external_endpoint)])
    except KeyError:
        print(
            '\nNo "gc_service_uri" configured. GetCapabilities/GetTileService will not be accessible'
        )
        pass

    twms = endpoint_config.get('twms_service')
    twms_config = ''
    if twms:
        try:
            twms_internal_endpoint = strip_trailing_slash(
                endpoint_config['twms_service']['internal_endpoint'])
        except KeyError as err:
            print(f"Endpoint config is missing required config element {err}")

        try:
            twms_external_endpoint = strip_trailing_slash(
                endpoint_config['twms_service']['external_endpoint'])
        except KeyError:
            twms_external_endpoint = '/twms'
            print('No external_endpoint configured. Using {}'.format(
                twms_external_endpoint))
            pass

        twms_config = bulk_replace(
            MOD_TWMS_CONFIG_TEMPLATE,
            [('{internal_endpoint}', twms_internal_endpoint),
             ('{external_endpoint}', twms_external_endpoint)])

    internal_endpoint = strip_trailing_slash(
        endpoint_config['wmts_service']['internal_endpoint'])

    alias_block = ''
    if external_endpoint:
        alias_block = 'Alias {} {}'.format(external_endpoint,
                                           internal_endpoint)

    # The TWMS redirects need to go first so they don't interfere with the WMTS ones
    apache_config_str = ''
    if twms and endpoint_config.get('gc_service_uri'):
        apache_config_str += bulk_replace(
            TWMS_GC_SERVICE_TEMPLATE,
            [('{gc_service_uri}', endpoint_config['gc_service_uri']),
             ('{external_endpoint}', twms_external_endpoint)])
        apache_config_str += '\n'

    apache_config_str += bulk_replace(
        MAIN_APACHE_CONFIG_TEMPLATE,
        [('{internal_endpoint}', internal_endpoint),
         ('{gc_service_block}', gc_service_block),
         ('{twms_block}', twms_config), ('{alias_block}', alias_block),
         ('{gc_service_block}', gc_service_block)])

    apache_config_str += '\n' + '\n'.join(
        make_proxy_config(proxy_path, replace_with_local)
        for proxy_path in endpoint_config['proxy_paths'])
    if endpoint_config['date_service_info']:
        apache_config_str += '\n' + DATE_SERVICE_TEMPLATE.replace(
            '{date_service_uri}',
            endpoint_config['date_service_info']['remote']).replace(
                '{local_date_service_uri}',
                endpoint_config['date_service_info']['local'])
    if twms:
        apache_config_str += '\n' + TWMS_MODULE_TEMPLATE
    apache_config_str += '\n' + '\n'.join(layer_apache_configs)
    apache_config_path.write_text(apache_config_str)
    print(f'Apache config written to {apache_config_path.as_posix()}\n')

    print(
        'All configurations written. Restart Apache for the changes to take effect.'
    )


# Main routine to be run in CLI mode
if __name__ == '__main__':
    parser = argparse.ArgumentParser(description='Configure mod_reproject.')
    parser.add_argument(
        'endpoint_config', type=str, help='an endpoint config YAML file')
    parser.add_argument(
        '-x',
        '--tms_defs',
        type=str,
        help='TileMatrixSets definition XML file')
    args = parser.parse_args()

    endpoint_config = yaml.safe_load(Path(args.endpoint_config).read_text())
    if args.tms_defs:
        endpoint_config['tms_defs_file'] = args.tms_defs
    build_configs(endpoint_config)<|MERGE_RESOLUTION|>--- conflicted
+++ resolved
@@ -475,16 +475,12 @@
           strip_trailing_slash(
               endpoint_config['wmts_service']['internal_endpoint'])),
          ('{layer_id}', layer_config['layer_id']),
-<<<<<<< HEAD
-         ('{tilematrixset}', layer_config['tilematrixset']['identifier']),
-         ('{cache_expiration_block}', cache_expiration_block)])
-=======
          ('{postfix}', MIME_TO_EXTENSION[layer_config['mimetype']]),
          ('{source_path}',
           format_source_uri_for_proxy(layer_config['source_url_template'],
                                       endpoint_config['proxy_paths'])),
-         ('{tilematrixset}', layer_config['tilematrixset']['identifier'])])
->>>>>>> 7c4e51ad
+         ('{tilematrixset}', layer_config['tilematrixset']['identifier']),
+         ('{cache_expiration_block}', cache_expiration_block)])
     if layer_config['time_enabled'] and endpoint_config['date_service_info']:
         date_service_uri = endpoint_config['date_service_info']['local']
         date_service_snippet = f'\n        WMTSWrapperTimeLookupUri "{date_service_uri}"'
