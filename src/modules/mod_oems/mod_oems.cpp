--- conflicted
+++ resolved
@@ -33,11 +33,7 @@
 
 /*
  * mod_oems.cpp: Mapserver wrapper module for OnEarth
-<<<<<<< HEAD
- * Version 1.4.0
-=======
- * Version 1.3.9
->>>>>>> 1c714ea5
+ * Version 1.4.1
  */
 
 #include "mod_oems.h"
