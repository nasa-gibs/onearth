--- conflicted
+++ resolved
@@ -56,11 +56,7 @@
 except:
     sys.exit('ERROR: cannot find GDAL/OGR modules')
 
-<<<<<<< HEAD
-versionNumber = '1.4.0'
-=======
-versionNumber = '1.3.9'
->>>>>>> 1c714ea5
+versionNumber = '1.4.1'
 basename = None
 
 def geojson2shp(in_filename, out_filename, source_epsg, target_epsg, sigevent_url):
