#!/bin/env python

# Copyright (c) 2002-2016, California Institute of Technology.
# All rights reserved.  Based on Government Sponsored Research under contracts NAS7-1407 and/or NAS7-03001.
#
# Redistribution and use in source and binary forms, with or without modification, are permitted provided that the following conditions are met:
#   1. Redistributions of source code must retain the above copyright notice, this list of conditions and the following disclaimer.
#   2. Redistributions in binary form must reproduce the above copyright notice,
#      this list of conditions and the following disclaimer in the documentation and/or other materials provided with the distribution.
#   3. Neither the name of the California Institute of Technology (Caltech), its operating division the Jet Propulsion Laboratory (JPL),
#      the National Aeronautics and Space Administration (NASA), nor the names of its contributors may be used to
#      endorse or promote products derived from this software without specific prior written permission.
#
# THIS SOFTWARE IS PROVIDED BY THE COPYRIGHT HOLDERS AND CONTRIBUTORS "AS IS" AND ANY EXPRESS OR IMPLIED WARRANTIES,
# INCLUDING, BUT NOT LIMITED TO, THE IMPLIED WARRANTIES OF MERCHANTABILITY AND FITNESS FOR A PARTICULAR PURPOSE ARE DISCLAIMED.
# IN NO EVENT SHALL THE CALIFORNIA INSTITUTE OF TECHNOLOGY BE LIABLE FOR ANY DIRECT, INDIRECT, INCIDENTAL, SPECIAL,
# EXEMPLARY, OR CONSEQUENTIAL DAMAGES (INCLUDING, BUT NOT LIMITED TO, PROCUREMENT OF SUBSTITUTE GOODS OR SERVICES;
# LOSS OF USE, DATA, OR PROFITS; OR BUSINESS INTERRUPTION) HOWEVER CAUSED AND ON ANY THEORY OF LIABILITY, WHETHER IN CONTRACT,
# STRICT LIABILITY, OR TORT (INCLUDING NEGLIGENCE OR OTHERWISE) ARISING IN ANY WAY OUT OF THE USE OF THIS SOFTWARE,
# EVEN IF ADVISED OF THE POSSIBILITY OF SUCH DAMAGE.
#
# Licensed under the Apache License, Version 2.0 (the "License");
# you may not use this file except in compliance with the License.
# You may obtain a copy of the License at
# 
# http://www.apache.org/licenses/LICENSE-2.0
# 
# Unless required by applicable law or agreed to in writing, software
# distributed under the License is distributed on an "AS IS" BASIS,
# WITHOUT WARRANTIES OR CONDITIONS OF ANY KIND, either express or implied.
# See the License for the specific language governing permissions and
# limitations under the License.

#
# Tool for validating image palette with GIBS colormap
#
# Example:
#
#  oe_validate_palette.py 
#   -c colormap.xml
#   -i input.png
#   -v verbose
#
#
# Global Imagery Browse Services

import logging
from optparse import OptionParser
import os
import sys
import time
import socket
import subprocess
import urllib
import urllib2
import xml.dom.minidom
import re

<<<<<<< HEAD
versionNumber = '1.2.2'
=======
versionNumber = '1.1.3'
>>>>>>> 5b800608
colormap_filename = None
    
class ColorEntry:
    """RGBA values for VRT color table"""
    
    def __init__(self, idx, r, g, b, a):
        self.idx = idx
        self.r = int(r)
        self.g = int(g)
        self.b = int(b)
        self.a = int(a)
        self.rgba = (str(r)+','+str(g)+','+str(b)+','+str(a)).strip()
        self.irgba = (str(idx) + ": " + str(r)+','+str(g)+','+str(b)+','+str(a)).strip()
        
    def __repr__(self):
        return '<Entry idx="%d" c1="%d" c2="%d" c3="%d" c4="%d"/>' % (self.idx, self.r, self.g, self.b, self.a)
        
def hex_to_rgb(value):
    """Converts hex to rgb values"""
    
    value = value.lstrip('#')
    lv = len(value)
    return tuple(int(value[i:i+lv/3], 16) for i in range(0, lv, lv/3))
    
def sigevent(type, mssg, sigevent_url):
    """
    Send a message to sigevent service.
    Arguments:
        type -- 'INFO', 'WARN', 'ERROR'
        mssg -- 'message for operations'
        sigevent_url -- Example:  'http://[host]/sigevent/events/create'
                        'http://localhost:8100/sigevent/events/create'
    """
    # Constrain mssg to 256 characters (including '...').
    if len(mssg) > 256:
        mssg=str().join([mssg[0:253], '...'])
    print str().join(['sigevent ', type, ' - ', mssg])
    # Remove any trailing slash from URL.
    if sigevent_url[-1] == '/':
        sigevent_url=sigevent_url[0:len(sigevent_url)-1]
    # Remove any question mark from URL.  It is added later.
    if sigevent_url[-1] == '?':
        sigevent_url=sigevent_url[0:len(sigevent_url)-1]
    # Remove any trailing slash from URL.  (Again.)
    if sigevent_url[-1] == '/':
        sigevent_url=sigevent_url[0:len(sigevent_url)-1]
    # Define sigevent parameters that get encoded into the URL.
    data={}
    data['type']=type
    data['description']=mssg
    data['computer']=socket.gethostname()
    data['source']='ONEARTH'
    data['format']='TEXT'
    data['category']='MRFGEN'
    data['provider']='GIBS'
    if colormap_filename != None:
        data['data']=colormap_filename
    # Format sigevent parameters that get encoded into the URL.
    values=urllib.urlencode(data)
    # Create complete URL.
    full_url=sigevent_url+'?'+values
    data=urllib2.urlopen(full_url)

def log_info_mssg(mssg):
    """
    For information messages only.  Not for warning or error.
    Arguments:
        mssg -- 'message for operations'
    """
    # Send to log.
    print mssg
    logging.info(mssg)

def log_info_mssg_with_timestamp(mssg):
    """
    For information messages only.  Not for warning or error.
    Arguments:
        mssg -- 'message for operations'
    """
    # Send to log.
    print time.asctime()
    logging.info(time.asctime())
    log_info_mssg(mssg)

def log_sig_warn(mssg, sigevent_url):
    """
    Send a warning to the log and to sigevent.
    Arguments:
        mssg -- 'message for operations'
        sigevent_url -- Example:  'http://[host]/sigevent/events/create'
    """
    # Send to log.
    logging.warning(time.asctime())
    logging.warning(mssg)
    # Send to sigevent.
    try:
        sent=sigevent('WARN', mssg, sigevent_url)
    except urllib2.URLError:
        print 'sigevent service is unavailable'

def log_sig_exit(type, mssg, sigevent_url):
    """
    Send a message to the log, to sigevent, and then exit.
    Arguments:
        type -- 'INFO', 'WARN', 'ERROR'
        mssg -- 'message for operations'
        sigevent_url -- Example:  'http://[host]/sigevent/events/create'
    """
    # Add "Exiting" to mssg.
    mssg=str().join([mssg, '  Exiting colormap2vrt.'])
    # Send to sigevent.
    try:
        sent=sigevent(type, mssg, sigevent_url)
    except urllib2.URLError:
        print 'sigevent service is unavailable'
    # Send to log.
    if type == 'INFO':
        log_info_mssg_with_timestamp(mssg)
    elif type == 'WARN':
        logging.warning(time.asctime())
        logging.warning(mssg)
    elif type == 'ERROR':
        logging.error(time.asctime())
        logging.error(mssg)
    # Exit.
    sys.exit()

def log_the_command(command_list):
    """
    Send a command list to the log.
    Arguments:
        command_list -- list containing all elements of a subprocess command.
    """
    # Add a blank space between each element.
    spaced_command=''
    for ndx in range(len(command_list)):
        spaced_command=str().join([spaced_command, command_list[ndx], ' '])
    # Send to log.
    log_info_mssg_with_timestamp(spaced_command)

def check_abs_path(directory_path):
    """
    Check if directory is absolute path.
    If not, prepend current working directory.
        Argument:
            directory_path -- path to check if absolute
    """
    if directory_path[0] != '/':
        directory_path = os.getcwd() +'/' + directory_path
    
    return directory_path

def read_colormap(colormap_filename, sigevent_url):
    """
    Read color tables from GIBS color map and returns a list of colors
    Argument:
        colormap_filename -- GIBS color map file to read color tables
    """
    colortable = []
    try:
        # Open colormap file.
        colormap_file=open(colormap_filename, 'r')
        dom = xml.dom.minidom.parse(colormap_file)
        log_info_mssg("Opening file " + colormap_filename)
        colormap_file.close()
    except IOError: # try http URL
        log_info_mssg("Unable to find file, trying as URL: " + colormap_filename)
        try:
            dom = xml.dom.minidom.parse(urllib.urlopen(colormap_filename))
        except IOError, e:
            log_sig_exit("ERROR", str(e), sigevent_url)
    # ColorMap parameters
    colorMaps = dom.getElementsByTagName('ColorMap')
    idx = 0
    alpha = 255 # default to 255
    # Read colormap
    for count, colorMap in enumerate(colorMaps): 
        # ColorMapEntry
        if colorMap.parentNode.getElementsByTagName('Opacity').length > 0:
            alpha = float(colorMap.parentNode.getElementsByTagName('Opacity')[0].firstChild.nodeValue.strip()) * 255
        colorMapEntries = colorMap.getElementsByTagName('ColorMapEntry')
        for colorMapEntry in colorMapEntries:
            entry_alpha = alpha
            try:
                if colorMapEntry.attributes["transparent"].value == "true":
                    entry_alpha = 0
                else:
                    entry_alpha = 255
            except KeyError: # check for "opacity" attribute in SLD
                try:
                    entry_alpha = float(colorMapEntry.attributes["opacity"].value) * 255
                except KeyError:
                    entry_alpha = alpha
            try:
                rgb = colorMapEntry.attributes["rgb"].value.split(",")
            except KeyError:  # check for "color" attribute in SLD
                rgb = hex_to_rgb(colorMapEntry.attributes["color"].value)
            colorEntry = ColorEntry(idx, rgb[0], rgb[1], rgb[2], entry_alpha)
            colortable.append(colorEntry)
            idx+=1
    return colortable

def read_color_table(image, sigevent_url):
    """
    Read color table from an input image and returns list of colors
    Argument:
        image -- Image to read color table
    """
    log_info_mssg("Checking for color table in " + image)
    colortable = []
    idx = 0
    has_color_table = False
    gdalinfo_command_list=['gdalinfo', image]
    gdalinfo = subprocess.Popen(gdalinfo_command_list,stdout=subprocess.PIPE,stderr=subprocess.PIPE)
    for line in gdalinfo.stdout.readlines():
        if has_color_table == True and (" " + str(idx) + ":") in line:
            rgb = line.replace(str(idx) + ":", "").strip().split(",")
            if len(rgb) < 4:
                rgb[3] = "255" # default if alpha not define
            colorEntry = ColorEntry(idx, rgb[0], rgb[1], rgb[2], rgb[3])
            colortable.append(colorEntry)
            idx+=1
        if "Color Table" in line:
            has_color_table = True
    if has_color_table == False:
        log_sig_exit("Error", "No color table found in " + image, sigevent_url)
    return colortable
    
#-------------------------------------------------------------------------------   

print 'oe_validate_palette.py v' + versionNumber

usageText = 'oe_validate_palette.py --colormap [colormap.xml] --input [input.png] --sigevent_url [url] --no_index --ignore_colors --verbose'

# Define command line options and args.
parser=OptionParser(usage=usageText, version=versionNumber)
parser.add_option('-c', '--colormap',
                  action='store', type='string', dest='colormap_filename',
                  help='Full path of colormap filename.')
parser.add_option('-f', '--fill_value',
                  action='store', type='string', dest='fill_value',
                  default="0,0,0,0", help='Fill value for colormaps. Default: "0,0,0,0"')
parser.add_option('-i', '--input',
                  action='store', type='string', dest='input_filename',
                  help='Full path of input image')
parser.add_option("-n", "--no_index", action="store_true", dest="no_index", 
                  default=False, help="Do not check for matching index location")
parser.add_option('-u', '--sigevent_url',
                  action='store', type='string', dest='sigevent_url',
                  default=
                  'http://localhost:8100/sigevent/events/create',
                  help='Default:  http://localhost:8100/sigevent/events/create')
parser.add_option("-v", "--verbose", action="store_true", dest="verbose", 
                  default=False, help="Print out detailed log messages")
parser.add_option('-x', '--ignore_colors',
                  action='store', type='string', dest='ignore_colors',
                  help='List of RGBA color values to ignore in image palette separated by "|"')

# Read command line args
(options, args) = parser.parse_args()

# colormap filename
if not options.colormap_filename:
    parser.error('ColorMap filename not provided. --colormap must be specified.')
else:
    if '://' not in options.colormap_filename:
        colormap_filename = check_abs_path(options.colormap_filename)
    else:
        colormap_filename = options.colormap_filename
# input PNG
if not options.input_filename:
    parser.error('Input filename not provided. --input must be specified.')
else:
    input_filename = options.input_filename

# do not compare index location values
no_index = options.no_index

# print verbose log messages
verbose = options.verbose

# Sigevent URL.
sigevent_url = options.sigevent_url

# fill color value
fill_value = str(options.fill_value).strip()
r_color = re.compile(r'\d+,\d+,\d+,\d+')
if r_color.match(fill_value) is None:
    log_sig_exit("Error", "fill_value format must be %d,%d,%d,%d", sigevent_url)

# Colors to ignore
if not options.ignore_colors:
    ignore_colors = []
else:
    ignore_colors = options.ignore_colors.strip().split("|")
    for ignore_color in ignore_colors:
        if r_color.match(ignore_color) is None:
            log_sig_exit("Error", ignore_color + " ignore_color format must be %d,%d,%d,%d", sigevent_url)

# verbose logging
if verbose:
    log_info_mssg('Colormap: ' + colormap_filename)
    log_info_mssg('Input Image: ' + input_filename)
    log_info_mssg('Fill Value: ' + fill_value)
    log_info_mssg('Ignore Colors: ' + str(ignore_colors))
      
# Read palette from colormap
try:
    colortable = read_colormap(colormap_filename, sigevent_url)
except:
    log_sig_exit("Error", "Unable to read colormap " + colormap_filename, sigevent_url)
      
# Read palette from image
img_colortable = read_color_table(input_filename, sigevent_url)

# Lists to track matching colors
match_colors = []
colormap_only = []
mm_colormap_only = []
ex_colormap_only = []
image_only = []
mm_image_only = []
ex_image_only = []
img_color_idx = len(img_colortable)

# Populate initial lists
for i, img_color in enumerate(img_colortable):
    if img_color in ignore_colors:
        if verbose:
            log_info_mssg("Ignoring color: " + ignore_color)
        continue
    if img_color.rgba != fill_value:
        image_only.append(img_color.rgba if no_index else img_color.irgba)
    else:
        if i < len(img_colortable)-1:
            if img_colortable[i+1].rgba != fill_value:
                image_only.append(img_color.rgba if no_index else img_color.irgba)
            else:
                if img_color_idx == len(img_colortable):
                    img_color_idx = img_color.idx # keep track of where fill values begin

#for color in colortable:
for color in colortable:
    colormap_only.append(color.rgba if no_index else color.irgba)

if no_index == True: # Get only unique values
    image_only = list(set(image_only))
    colormap_only = list(set(colormap_only))
    
# Loop through color tables
for color in colortable:
    match = False
    for img_color in img_colortable:
        if no_index == True:
            if color.rgba == img_color.rgba:
                match = True
                if img_color.rgba not in match_colors:
                    match_colors.append(img_color.rgba)
                    if color.rgba in colormap_only:
                        colormap_only.remove(color.rgba)
                    if img_color.rgba in image_only:
                        image_only.remove(img_color.rgba)
                    if verbose:
                        log_info_mssg("Found matching color " + img_color.rgba)
        else:
            if color.irgba == img_color.irgba:
                if img_color.irgba not in match_colors:
                    match = True
                    match_colors.append(img_color.irgba)
                    if color.irgba in colormap_only:
                        colormap_only.remove(color.irgba)
                    if img_color.irgba in image_only:
                        image_only.remove(img_color.irgba)
                    if verbose:
                        log_info_mssg("Found matching color " + img_color.irgba)
    if match == False and color.rgba != fill_value:
        if verbose:
            log_info_mssg("No match for color " + color.rgba)

# Distinguish between mismatch or extra
if no_index == False:
    for i, color in enumerate(img_colortable):
        if i >= len(colortable):
            if color.irgba in image_only:
                ex_image_only.append(color.irgba)
    for color in image_only:
        if color not in ex_image_only:
            mm_image_only.append(color)
            
    for i, color in enumerate(colortable):
        if i >= img_color_idx:
            if color.irgba in colormap_only:
                ex_colormap_only.append(color.irgba)
    for color in colormap_only:
        if color not in ex_colormap_only:
            mm_colormap_only.append(color)

if verbose:
    log_info_mssg(("\nMatched palette entries   : " + str(len(match_colors)) + "\n") + "\n".join(match_colors))
else:
    log_info_mssg("\nMatched palette entries   : " + str(len(match_colors)))

if len(image_only) > 0 and no_index == False:
    log_info_mssg(("\nMismatched palette entries: " + str(len(mm_image_only)) + "\n") + "\n".join(mm_image_only))

if len(colormap_only) > 0:
    if no_index == False:
        log_info_mssg(("\nMissing palette entries   : " + str(len(ex_colormap_only)) + "\n") + "\n".join(ex_colormap_only))
    else:
        log_info_mssg(("\nMissing palette entries   : " + str(len(colormap_only)) + "\n") + "\n".join(colormap_only))

if len(image_only) > 0:
    if no_index == False:
        log_info_mssg(("\nExtra palette entries     : " + str(len(ex_image_only)) + "\n") + "\n".join(ex_image_only))
    else:
        log_info_mssg(("\nExtra palette entries     : " + str(len(image_only)) + "\n") + "\n".join(image_only))
print "\n"   

summary = "Summary:\nMatched palette entries   : " + str(len(match_colors))
if verbose or len(image_only) > 0 or len(colormap_only) > 0:
    if no_index == True:
        summary = summary + "\nMissing palette entries   : " + str(len(colormap_only))
        summary = summary + "\nExtra palette entries     : " + str(len(image_only)) + "\n"
    else:
        summary = summary + "\nMismatched palette entries: " + str(len(mm_image_only))
        summary = summary + "\nMissing palette entries   : " + str(len(ex_colormap_only))
        summary = summary + "\nExtra palette entries     : " + str(len(ex_image_only)) + "\n"

if len(image_only) > 0 or len(colormap_only) > 0:
    if len(colormap_only) == 0:
        sig_status = 'WARN'
    else:
        sig_status = 'ERROR'
else:
    sig_status = 'INFO'
try:
    sigevent(sig_status, summary, sigevent_url)
except urllib2.URLError:
    None
sys.exit(len(image_only))<|MERGE_RESOLUTION|>--- conflicted
+++ resolved
@@ -56,11 +56,7 @@
 import xml.dom.minidom
 import re
 
-<<<<<<< HEAD
-versionNumber = '1.2.2'
-=======
-versionNumber = '1.1.3'
->>>>>>> 5b800608
+versionNumber = '1.3.0'
 colormap_filename = None
     
 class ColorEntry:
