#!/bin/env python

# Copyright (c) 2002-2016, California Institute of Technology.
# All rights reserved.  Based on Government Sponsored Research under contracts NAS7-1407 and/or NAS7-03001.
#
# Redistribution and use in source and binary forms, with or without modification, are permitted provided that the following conditions are met:
#   1. Redistributions of source code must retain the above copyright notice, this list of conditions and the following disclaimer.
#   2. Redistributions in binary form must reproduce the above copyright notice,
#      this list of conditions and the following disclaimer in the documentation and/or other materials provided with the distribution.
#   3. Neither the name of the California Institute of Technology (Caltech), its operating division the Jet Propulsion Laboratory (JPL),
#      the National Aeronautics and Space Administration (NASA), nor the names of its contributors may be used to
#      endorse or promote products derived from this software without specific prior written permission.
#
# THIS SOFTWARE IS PROVIDED BY THE COPYRIGHT HOLDERS AND CONTRIBUTORS "AS IS" AND ANY EXPRESS OR IMPLIED WARRANTIES,
# INCLUDING, BUT NOT LIMITED TO, THE IMPLIED WARRANTIES OF MERCHANTABILITY AND FITNESS FOR A PARTICULAR PURPOSE ARE DISCLAIMED.
# IN NO EVENT SHALL THE CALIFORNIA INSTITUTE OF TECHNOLOGY BE LIABLE FOR ANY DIRECT, INDIRECT, INCIDENTAL, SPECIAL,
# EXEMPLARY, OR CONSEQUENTIAL DAMAGES (INCLUDING, BUT NOT LIMITED TO, PROCUREMENT OF SUBSTITUTE GOODS OR SERVICES;
# LOSS OF USE, DATA, OR PROFITS; OR BUSINESS INTERRUPTION) HOWEVER CAUSED AND ON ANY THEORY OF LIABILITY, WHETHER IN CONTRACT,
# STRICT LIABILITY, OR TORT (INCLUDING NEGLIGENCE OR OTHERWISE) ARISING IN ANY WAY OUT OF THE USE OF THIS SOFTWARE,
# EVEN IF ADVISED OF THE POSSIBILITY OF SUCH DAMAGE.
#
# Licensed under the Apache License, Version 2.0 (the "License");
# you may not use this file except in compliance with the License.
# You may obtain a copy of the License at
# 
# http://www.apache.org/licenses/LICENSE-2.0
# 
# Unless required by applicable law or agreed to in writing, software
# distributed under the License is distributed on an "AS IS" BASIS,
# WITHOUT WARRANTIES OR CONDITIONS OF ANY KIND, either express or implied.
# See the License for the specific language governing permissions and
# limitations under the License.

#
# Pipeline for converting georeferenced tiles to MRF for Tiled-WMS.
#
# Example:
#
#  mrfgen.py 
#   -c mrfgen_configuration_file.xml 
#   -s http://localhost:8100/sigevent/events/create
#
# Example XML configuration file:
#
# <?xml version="1.0" encoding="UTF-8"?>
# <mrfgen_configuration>
#  <date_of_data>20140606</date_of_data>
#  <parameter_name>MORCR143LLDY</parameter_name>
#  <input_dir>/mrfgen/input_dir</input_dir> 
#  <output_dir>/mrfgen/output_dir</output_dir>
#  <cache_dir>/mrfgen/cache_dir</cache_dir>
#  <working_dir>/mrfgen/working_dir</working_dir>
#  <logfile_dir>/mrfgen/working_dir</logfile_dir>
#  <mrf_empty_tile_filename>/mrfgen/empty_tiles/Blank_RGB_512.jpg</mrf_empty_tile_filename>
#  <mrf_blocksize>512</mrf_blocksize>
#  <mrf_compression_type>JPEG</mrf_compression_type>
#  <outsize>327680 163840</outsize>
#  <overview_levels>2 4 8 16 32 64 128 256 512 1024</overview_levels>
#  <overview_resampling>nearest</overview_resampling>
#  <target_epsg>4326</target_epsg>
#  <extents>-180,-90,180,90</extents>
#  <colormap></colormap>
#  <mrf_name>{$parameter_name}%Y%j_.mrf</mrf_name>
#  <mrf_nocopy>true</mrf_nocopy>
#  <mrf_merge>false</mrf_merge>
# </mrfgen_configuration>
#
# Global Imagery Browse Services / Physical Oceanography Distributed Active Archive Center (PO.DAAC)
# NASA Jet Propulsion Laboratory
# 2016
# Jeffrey.R.Hall@jpl.nasa.gov
# Joe.T.Roberts@jpl.nasa.gov


#COMMENTS IN ALL CAPS INDICATES UNFINISHED OR NEEDS MORE CONSIDERATOIN.

from optparse import OptionParser
import glob
import logging
import os
import subprocess
import sys
import time
import datetime
import socket
import urllib
import urllib2
import xml.dom.minidom
import string
import shutil
import imghdr
import sqlite3
import math
<<<<<<< HEAD
from overtiffpacker import pack

versionNumber = '1.3.0'
=======
from decimal import *

versionNumber = '1.1.4'
>>>>>>> eaf0ef04
basename = None

#-------------------------------------------------------------------------------
# Begin defining subroutines.
# CONSIDER BREAKING OUT SUBROUTINES TO SEPARATE FILES.
#-------------------------------------------------------------------------------

def sigevent(type, mssg, sigevent_url):
    """
    Send a message to sigevent service.
    Arguments:
        type -- 'INFO', 'WARN', 'ERROR'
        mssg -- 'message for operations'
        sigevent_url -- Example:  'http://[host]/sigevent/events/create'
                        'http://localhost:8100/sigevent/events/create'
    """
    # Constrain mssg to 256 characters (including '...').
    if len(mssg) > 256:
        mssg=str().join([mssg[0:253], '...'])
    print str().join(['sigevent ', type, ' - ', mssg])
    # Remove any trailing slash from URL.
    if sigevent_url[-1] == '/':
        sigevent_url=sigevent_url[0:len(sigevent_url)-1]
    # Remove any question mark from URL.  It is added later.
    if sigevent_url[-1] == '?':
        sigevent_url=sigevent_url[0:len(sigevent_url)-1]
    # Remove any trailing slash from URL.  (Again.)
    if sigevent_url[-1] == '/':
        sigevent_url=sigevent_url[0:len(sigevent_url)-1]
    # Define sigevent parameters that get encoded into the URL.
    data={}
    data['type']=type
    data['description']=mssg
    data['computer']=socket.gethostname()
    data['source']='ONEARTH'
    data['format']='TEXT'
    data['category']='MRFGEN'
    data['provider']='GIBS'
    if basename != None:
        data['data']=basename
    # Format sigevent parameters that get encoded into the URL.
    values=urllib.urlencode(data)
    # Create complete URL.
    full_url=sigevent_url+'?'+values
    data=urllib2.urlopen(full_url)

def log_info_mssg(mssg):
    """
    For information messages only.  Not for warning or error.
    Arguments:
        mssg -- 'message for operations'
    """
    # Send to log.
    print mssg
    logging.info(mssg)

def log_info_mssg_with_timestamp(mssg):
    """
    For information messages only.  Not for warning or error.
    Arguments:
        mssg -- 'message for operations'
    """
    # Send to log.
    print time.asctime()
    logging.info(time.asctime())
    log_info_mssg(mssg)

def log_sig_warn(mssg, sigevent_url):
    """
    Send a warning to the log and to sigevent.
    Arguments:
        mssg -- 'message for operations'
        sigevent_url -- Example:  'http://[host]/sigevent/events/create'
    """
    # Send to log.
    logging.warning(time.asctime())
    logging.warning(mssg)
    # Send to sigevent.
    try:
        sent=sigevent('WARN', mssg, sigevent_url)
    except urllib2.URLError:
        print 'sigevent service is unavailable'
        
def log_sig_err(mssg, sigevent_url):
    """
    Send an error to the log and to sigevent.
    Arguments:
        mssg -- 'message for operations'
        sigevent_url -- Example:  'http://[host]/sigevent/events/create'
    """
    # Send to log.
    logging.warning(time.asctime())
    logging.warning(mssg)
    # Send to sigevent.
    try:
        sent=sigevent('ERROR', mssg, sigevent_url)
    except urllib2.URLError:
        print 'sigevent service is unavailable'

def log_sig_exit(type, mssg, sigevent_url):
    """
    Send a message to the log, to sigevent, and then exit.
    Arguments:
        type -- 'INFO', 'WARN', 'ERROR'
        mssg -- 'message for operations'
        sigevent_url -- Example:  'http://[host]/sigevent/events/create'
    """
    exit_code = 0
    # Add "Exiting" to mssg.
    mssg=str().join([mssg, '  Exiting mrfgen.'])
    # Send to sigevent.
    try:
        sent=sigevent(type, mssg, sigevent_url)
    except urllib2.URLError:
        print 'sigevent service is unavailable'
    # Send to log.
    if type == 'INFO':
        log_info_mssg_with_timestamp(mssg)
    elif type == 'WARN':
        logging.warning(time.asctime())
        logging.warning(mssg)
    elif type == 'ERROR':
        logging.error(time.asctime())
        logging.error(mssg)
        exit_code = 1
    # Exit.
    sys.exit(exit_code)

def log_the_command(command_list):
    """
    Send a command list to the log.
    Arguments:
        command_list -- list containing all elements of a subprocess command.
    """
    # Add a blank space between each element.
    spaced_command=''
    for ndx in range(len(command_list)):
        spaced_command=str().join([spaced_command, command_list[ndx], ' '])
    # Send to log.
    log_info_mssg_with_timestamp(spaced_command)

def get_modification_time(filename):
    """
    Return (fake) floating point value of posix modification time for a file.
    The (fake) floating point value is yyyymmdd.hhmmss which may be treated 
    as a floating point number for the sake of time ordering.
    Arguments:
        filename -- name of file for which to return the modificaton time
    """
    # Get posix system time for mrf file to check the modification time.
    stats=os.stat(filename)
    # Convert st_mtime to time string "yyyymmdd.hhmmss".
    addt=time.strftime('%Y%m%d.%H%M%S', time.localtime(stats.st_mtime))
    mssg=str().join(['modification time ', addt, ' ', filename])
    # Send to log.
    log_info_mssg(mssg)
    # Return time as string.
    return addt

def get_dom_tag_value(dom, tag_name):
    """
    Return value of a tag from dom (XML file).
    Arguments:
        tag_name -- name of dom tag for which the value should be returned.
    """
    tag=dom.getElementsByTagName(tag_name)
    value=tag[0].firstChild.data.strip()
    return value

def remove_file(filename):
    """
    Delete a file or link, and report this action to the log.
    Arguments:
        filename -- file to remove.
    """
    preexisting=glob.glob(filename)
    if len(preexisting) > 0:
        # Send to log.
        if os.path.islink(filename):
            log_info_mssg(str().join(['Removing link:  ', filename]))
        else:
            log_info_mssg(str().join(['Removing file:  ', filename]))
        os.remove(filename)

def check_abs_path(directory_path):
    """
    Check if directory is absolute path.
    If not, prepend current working directory.
        Argument:
            directory_path -- path to check if absolute
    """
    if directory_path[0] != '/':
        directory_path = os.getcwd() +'/' + directory_path
    
    return directory_path
    
def add_trailing_slash(directory_path):
    """
    Add trailing slash if one is not already present.
    Argument:
        directory_path -- path to which trailing slash should be confirmed.
    """
    # Add trailing slash.
    if directory_path[-1] != '/':
        directory_path=str().join([directory_path, '/'])
    # Return directory_path with trailing slash.
    return directory_path

def verify_directory_path_exists(directory_path, variable_name):
    """
    Verify that directory_path exists.
    Argument:
        directory_path -- path whose existence needs to be verified.
    """
    if not os.path.isdir(directory_path):
        mssg=str().join([variable_name, ' ', directory_path, 
                         ' does not exist.'])
        log_sig_exit('ERROR', mssg, sigevent_url)

def get_input_files(dom):
    """
    Returns comma-separated list of files from <input_files> element.
    Arguments:
        dom -- The XML dom in which to retrieve <input_files> element.
    """
    files = []
    input_file_element = dom.getElementsByTagName("input_files")[0]
    file_elements = input_file_element.getElementsByTagName("file")
    if len(file_elements) > 0:
        for element in file_elements:
            files.append(check_abs_path(element.firstChild.data.strip()))
    else:
        files.append(check_abs_path(input_file_element.firstChild.data.strip())) 
    return ",".join(files)

def get_doy_string(date_of_data):
    """
    Convert date_of_data string into three-digit doy string.
    Argument:
        date_of_data -- string variable, example: 20120730
    """
    y=int(date_of_data[0:4])
    m=int(date_of_data[4:6])
    d=int(date_of_data[6:8])
    doy=str(datetime.datetime(y, m, d).timetuple().tm_yday)
    if int(doy) < 10:
        doy=str().join(['00', str(int(doy))])
    elif int(doy) < 100:
        doy=str().join(['0', str(int(doy))])
    return doy

def lookupEmptyTile(empty_tile):
    """
    Lookup predefined empty tiles form config file
    """
    script_dir = os.path.dirname(__file__)
    if script_dir == '/usr/bin':
        script_dir = '/usr/share/onearth/mrfgen' # use default directory if in bin
    try:
        empty_config_file=open(script_dir+"/empty_config", 'r')
    except IOError:
        log_sig_exit('ERROR', script_dir+"/empty_config could not be found", sigevent_url)
    tiles = {}
    for line in empty_config_file:
        (key, val) = line.split()
        tiles[key] = val
    empty_config_file.close()
    try:
        if tiles[empty_tile][0] == '/':   
            return os.path.abspath(tiles[empty_tile])
        else:
            return os.path.abspath(script_dir+"/"+tiles[empty_tile])
    except KeyError:
        mssg = '"' + empty_tile + '" is not a valid empty tile.'
        log_sig_exit('ERROR', mssg, sigevent_url)
        
def get_mrf_names(mrf_data, mrf_name, parameter_name, date_of_data, time_of_data):
    """
    Convert MRF filenames to specified naming convention (mrf_name).
    Argument:
        mrf_data -- the created MRF data file
        mrf_name -- the MRF naming convention to use
        parameter_name -- MRF parameter name
        date_of_data -- the date of the MRF data, example: 20120730
        time_of_data -- the time of subdaily MRF data in UTC, 113019 (11:30:19am)
    """
    if len(time_of_data) == 6:
        mrf_date = datetime.datetime.strptime(str(date_of_data)+str(time_of_data),"%Y%m%d%H%M%S")
    else: 
        mrf_date = datetime.datetime.strptime(date_of_data,"%Y%m%d")
    mrf = mrf_name.replace('{$parameter_name}', parameter_name)
    time_params = []
    for i, char in enumerate(mrf):
        if char == '%':
            time_params.append(char+mrf[i+1])
    for time_param in time_params:
        mrf = mrf.replace(time_param,datetime.datetime.strftime(mrf_date,time_param))
    index = mrf.replace('.mrf', '.idx')
    data = mrf.replace('.mrf', os.path.basename(mrf_data)[-4:])
    aux = mrf + '.aux.xml'
    vrt = mrf.replace('.mrf', '.vrt')
    return (mrf, index, data, aux, vrt)

def diff_resolution(tiles):
    """
    Compares images within a list for different image resolutions
    Arguments:
        tiles -- List of images for comparison.
    """
    next_x = 0
    if len(tiles) <= 1:
        log_info_mssg("Single tile detected")
        return (False, next_x)
    
    log_info_mssg("Checking for different resolutions in tiles")
    res = ""
    for tile in tiles:
        gdalinfo_command_list=['gdalinfo', tile]
        gdalinfo = subprocess.Popen(gdalinfo_command_list,stdout=subprocess.PIPE,stderr=subprocess.PIPE)
        for line in gdalinfo.stdout.readlines():
            if "Pixel Size =" in line:
                if res == "":
                    res = line.split("=")[1].strip()
                    log_info_mssg("Input tile pixel size is: " + res)
                    res_x = float(res.split(',')[0].replace('(',''))
                    res_y = float(res.split(',')[1].replace(')',''))
                else:
                    next_res = line.split("=")[1].strip()
                    next_x = float(next_res.split(',')[0].replace('(',''))
                    next_y = float(next_res.split(',')[1].replace(')',''))
                    if res_x != next_x and res_y != next_y:
                        log_info_mssg("Different tile resolutions detected")
                        return (True, next_x)              
    return (False, next_x)

def is_global_image(tile, xmin, ymin, xmax, ymax):
    """
    Test if input tile fills entire extent
    Argument:
        tile -- Tile to test
        xmin -- Minimum x value
        ymin -- Minimum y value
        xmax -- Maximum x value
        ymax -- Maximum y value
    """
    log_info_mssg("Checking for global image")
    upper_left = False
    lower_right = False
    gdalinfo_command_list=['gdalinfo', tile]
    gdalinfo = subprocess.Popen(gdalinfo_command_list,stdout=subprocess.PIPE,stderr=subprocess.PIPE)
    for line in gdalinfo.stdout.readlines():
        if "Upper Left" in line:
            in_xmin,in_ymax = line.replace("Upper Left","").replace("(","").replace(")","").split(",")[:2]
            if int(round(float(in_xmin.strip()))) <= int(round(float(xmin))) and int(round(float(in_ymax.strip().split(' ')[0]))) >= int(round(float(ymax))):
                upper_left = True
        if "Lower Right" in line:
            in_xmax,in_ymin = line.replace("Lower Right","").replace("(","").replace(")","").split(",")[:2]
            if int(round(float(in_xmax.strip()))) >= int(round(float(xmax))) and int(round(float(in_ymin.strip().split(' ')[0]))) <= int(round(float(ymin))):
                lower_right = True
    if upper_left == True and lower_right == True:
        log_info_mssg(tile + " is a global image")
        return True
    else:
        return False
    
def is_granule_image(tile):
    """
    Test if input tile is a granule image
    Argument:
        tile -- Tile to test
    """
    log_info_mssg("Checking for granule image")
    is_granule = False
    gdalinfo_command_list=['gdalinfo', tile]
    gdalinfo = subprocess.Popen(gdalinfo_command_list,stdout=subprocess.PIPE,stderr=subprocess.PIPE)
    for line in gdalinfo.stdout.readlines():
        if "Size is " in line:
            x, y = line.replace("Size is ","").split(",")[:2]
            if int(x) != int(y):
                is_granule = True
        if "Upper Left" in line:
            in_xmin,in_ymax = line.replace("Upper Left","").replace("(","").replace(")","").split(",")[:2]
            ulx = in_xmin.strip()
            uly = in_ymax.strip().split(' ')[0]
        if "Lower Right" in line:
            in_xmax,in_ymin = line.replace("Lower Right","").replace("(","").replace(")","").split(",")[:2]
            lrx = in_xmax.strip()
            lry = in_ymin.strip().split(' ')[0]
    try:
        log_info_mssg((tile + " is NOT a granule image", tile + " is a granule image")[is_granule])
        return (is_granule, [ulx, uly, lrx, lry])
    except:
        log_sig_exit('ERROR', "Error reading " + tile, sigevent_url)
        
def has_color_table(tile):
    """
    Test if input tile has a color table
    Argument:
        tile -- Tile to test
    """
    log_info_mssg("Checking for color table in " + tile)
    has_color_table = False
    gdalinfo_command_list=['gdalinfo', tile]
    gdalinfo = subprocess.Popen(gdalinfo_command_list,stdout=subprocess.PIPE,stderr=subprocess.PIPE)
    for line in gdalinfo.stdout.readlines():
        if "Color Table" in line:
            has_color_table = True
    log_info_mssg(("No color table found","Color table found in image")[has_color_table])
    return has_color_table

def granule_align(extents, xmin, ymin, xmax, ymax, target_x, target_y, mrf_blocksize):
    """
    Aligns granule image to fit in a MRF block
    Arguments:
        extents -- spatial extents as ulx, uly, lrx, lry
        xmin -- Minimum x value
        ymin -- Minimum y value
        xmax -- Maximum x value
        ymax -- Maximum y value
        target_x -- The target resolution for x
        target_y -- The target resolution for y
        mrf_blocksize -- The block size of MRF tiles
    """
    extents = [Decimal(x) for x in extents]
    ulx, uly, lrx, lry = extents
    x_len = abs(Decimal(xmax)-Decimal(xmin))
    y_len = abs(Decimal(ymax)-Decimal(ymin))
    x_res = Decimal(target_x)/x_len
    y_res = Decimal(target_y)/y_len
    x_size = abs(lrx-ulx) * x_res
    y_size = abs(lry-uly) * y_res
    x_pixelsize = (Decimal(xmax)-Decimal(xmin))/Decimal(target_x)
    y_pixelsize = (Decimal(ymin)-Decimal(ymax))/Decimal(target_y)
    log_info_mssg ("x-res: " + str(x_res) + ", y-res: " + str(y_res) + ", x-size: " + str(x_size) + ", y-size: " + str(y_size) + ", x-pixelsize: " + str(x_pixelsize) + ", y-pixelsize: " + str(y_pixelsize))

    # figure out appropriate block size that covers extent of granule    
    block_x = Decimal(mrf_blocksize)
    block_y = Decimal(mrf_blocksize)
    while (block_x*2) < x_size:
        block_x = block_x * 2
    while (block_y*2) < y_size:
        block_y = block_y * 2
    block = Decimal(str(max([block_x,block_y])))
    
    log_info_mssg("Insert block size %s - (x: %s y: %s)" % (str(block), str(block_x), str(block_y)))
    
    # calculate new extents that align with MRF blocks
    ulx = Decimal(Decimal(str(math.floor((ulx*x_res) / block))) * block) / x_res
    uly = Decimal(Decimal(str(math.ceil((uly*y_res) / block))) * block) / y_res
    lrx = Decimal(Decimal(str(math.ceil((lrx*x_res) / block))) * block) / x_res
    lry = Decimal(Decimal(str(math.floor((lry*y_res) / block))) * block) / y_res

    # snap to min/max extents if on the edge
    if ulx < Decimal(xmin):
        ulx = xmin
    if uly > Decimal(ymax):
        uly = ymax
    if lrx > Decimal(xmax):
        lrx = str(Decimal(xmax) - x_pixelsize)
    if lry < Decimal(ymin):
        lry = str(Decimal(ymin) - y_pixelsize)
            
    return (str(ulx), str(uly), str(lrx), str(lry))

def gdalmerge(mrf, tile, extents, target_x, target_y, mrf_blocksize, xmin, ymin, xmax, ymax, nodata, resize_resampling, working_dir, target_epsg):
    """
    Runs gdalmerge and returns merged tile
    Arguments:
        mrf -- An existing MRF file
        tile -- Tile to insert
        extents -- spatial extents as ulx, uly, lrx, lry
        target_x -- The target resolution for x
        target_y -- The target resolution for y
        mrf_blocksize -- The block size of MRF tiles
        xmin -- Minimum x value
        ymin -- Minimum y value
        xmax -- Maximum x value
        ymax -- Maximum y value
        nodata -- nodata value
        resize_resampling -- resampling method; nearest is used for PPNG
        working_dir -- Directory to use for temporary files
        target_epsg -- EPSG code for output tile
    """
    if resize_resampling == '':
        resize_resampling = "average" # use average as default for RGBA
    ulx, uly, lrx, lry = granule_align(extents, xmin, ymin, xmax, ymax, target_x, target_y, mrf_blocksize)
    new_tile = working_dir + os.path.basename(tile)+".blend.tif"
    if has_color_table(tile) == True:
        gdal_merge_command_list = ['gdal_merge.py', '-ul_lr', ulx, uly, lrx, lry, '-ps', str((Decimal(xmax)-Decimal(xmin))/Decimal(target_x)), str((Decimal(ymin)-Decimal(ymax))/Decimal(target_y)), '-o', new_tile, '-of', 'GTiff', '-pct']
        if nodata != "":
            gdal_merge_command_list.append('-n')
            gdal_merge_command_list.append(nodata)
        gdal_merge_command_list.append(mrf)
        gdal_merge_command_list.append(tile)
    else: # use gdalbuildvrt/gdalwarp/gdal_translate for RGBA imagery
        
        # Build a VRT, adding SRS to the input. Technically, if this is a TIF we wouldn't have to do that
        vrt_tile = working_dir + os.path.basename(tile) + ".vrt"
        gdal_vrt_command_list = ['gdalbuildvrt', '-a_srs', target_epsg, vrt_tile, tile]
        log_the_command(gdal_vrt_command_list)
        gdal_vrt = subprocess.Popen(gdal_vrt_command_list, stdout=subprocess.PIPE, stderr=subprocess.PIPE)
        insert_message = gdal_vrt.stderr.readlines()
        for message in insert_message:
            if 'ERROR' in message.upper():
                log_sig_err(message + ' in merging image (gdalbuildvrt) while processing ' + tile, sigevent_url)
            else:
                log_info_mssg(message.strip())
        gdal_vrt.wait()
        
        # Warp the input image VRT to have the right resolution
        warp_vrt_tile = working_dir + os.path.basename(tile) + ".warp.vrt"
        gdal_warp_command_list = ['gdalwarp', '-of', 'VRT', '-tr', str((Decimal(xmax)-Decimal(xmin))/Decimal(target_x)), str((Decimal(ymin)-Decimal(ymax))/Decimal(target_y)), vrt_tile, warp_vrt_tile]
        log_the_command(gdal_warp_command_list)
        gdal_warp = subprocess.Popen(gdal_warp_command_list, stdout=subprocess.PIPE, stderr=subprocess.PIPE)
        insert_message = gdal_warp.stderr.readlines()
        for message in insert_message:
            if 'ERROR' in message.upper():
                log_sig_err(message + ' in merging image (gdalwarp) while processing ' + tile, sigevent_url)
            else:
                log_info_mssg(message.strip())
        gdal_warp.wait()
        
        # Now build a combined VRT for both the input VRT and the MRF
        combined_vrt_tile = working_dir + os.path.basename(tile) + ".combined.vrt"
        gdal_vrt_command_list2 = ['gdalbuildvrt', combined_vrt_tile, mrf, warp_vrt_tile]
        log_the_command(gdal_vrt_command_list2)
        gdal_vrt2 = subprocess.Popen(gdal_vrt_command_list2, stdout=subprocess.PIPE, stderr=subprocess.PIPE)
        insert_message = gdal_vrt2.stderr.readlines()
        for message in insert_message:
            if 'ERROR' in message.upper():
                log_sig_err(message + ' in merging image (gdalbuildvrt - 2) while processing ' + tile, sigevent_url)
            else:
                log_info_mssg(message.strip())
        gdal_vrt2.wait()

        # Create a merged VRT containing only the portion of the combined VRT we will insert back into the MRF
        new_tile = working_dir + os.path.basename(tile)+".merge.vrt"
        gdal_merge_command_list = ['gdal_translate', '-outsize', str(int(round((Decimal(lrx)-Decimal(ulx))/((Decimal(xmax)-Decimal(xmin))/Decimal(target_x))))), str(int(round((Decimal(lry)-Decimal(uly))/((Decimal(ymin)-Decimal(ymax))/Decimal(target_y))))), '-projwin', ulx, uly, lrx, lry, '-of', 'VRT', combined_vrt_tile, new_tile]
        
    # Execute the merge
    log_the_command(gdal_merge_command_list)
    gdal_merge = subprocess.Popen(gdal_merge_command_list, stdout=subprocess.PIPE, stderr=subprocess.PIPE)
    insert_message = gdal_merge.stderr.readlines()
    for message in insert_message:
        if 'ERROR' in message.upper():
            log_sig_err(message + ' in merging image while processing ' + tile, sigevent_url)
        else:
            log_info_mssg(message.strip())
    gdal_merge.wait()
    return new_tile

def split_across_antimeridian(tile, extents, antimeridian, xres, yres, source_epsg, target_epsg, working_dir):
    """
    Splits up a tile that crosses the antimeridian
    Arguments:
        tile -- Tile to insert
        extents -- spatial extents as ulx, uly, lrx, lry
        antimeridian -- The antimeridian for the projection
        xres -- output x resolution
        yres -- output y resolution
        working_dir -- Directory to use for temporary files
    """
    temp_tile = working_dir + os.path.basename(tile) + '.temp.vrt'
    ulx, uly, lrx, lry = extents
    if Decimal(lrx) <= Decimal(antimeridian):
        new_lrx = str(Decimal(lrx)+Decimal(antimeridian)*2)
    else:
        new_lrx = lrx
        lrx = str(Decimal(antimeridian)*-1 - (Decimal(antimeridian)-Decimal(lrx)))
    cutline_template = """
    {
      "type": "Polygon",
      "coordinates": [
        $values
      ]
    }
    """
    cutline_values = "[[{0}, {3}], [{0}, {1}], [{2}, {1}], [{2}, {3}], [{0}, {3}]]"
    cutline_left = cutline_template.replace('$values',cutline_values.format(Decimal(ulx), Decimal(uly), Decimal(antimeridian), Decimal(lry)))
    cutline_right = cutline_template.replace('$values',cutline_values.format(Decimal(antimeridian), Decimal(uly), Decimal(new_lrx), Decimal(lry)))
    
    # Create VRT of input tile
    gdalbuildvrt_command_list = ['gdalwarp', '-of', 'VRT', '-tr', xres, yres, tile, temp_tile]
    log_the_command(gdalbuildvrt_command_list)
    gdalbuildvrt = subprocess.Popen(gdalbuildvrt_command_list, stdout=subprocess.PIPE, stderr=subprocess.PIPE)
    gdalbuildvrt.wait()
    tile = temp_tile
    tile_left = tile+".left_cut.vrt"
    tile_right = tile+".right_cut.vrt" 
    
    if Decimal(extents[2]) <= Decimal(antimeridian):
        # modify input into >180 space if not already
        gdal_edit_command_list = ['gdal_edit.py', tile, '-a_ullr', new_lrx, uly, ulx, lry]
        log_the_command(gdal_edit_command_list)
        gdal_edit = subprocess.Popen(gdal_edit_command_list, stdout=subprocess.PIPE, stderr=subprocess.PIPE)
        gdal_edit.wait()  
    
    # cut the input at the antimeridian into left and right halves
    left_cut_command_list = ['gdalwarp', '-s_srs', source_epsg, '-t_srs', target_epsg, '-of', 'VRT', '-crop_to_cutline', '-cutline', cutline_left, tile, tile_left]
    right_cut_command_list = ['gdalwarp', '-s_srs', source_epsg, '-t_srs', target_epsg, '-of', 'VRT', '-crop_to_cutline', '-cutline', cutline_right, tile, tile_right]
    log_the_command(left_cut_command_list)
    left_cut = subprocess.Popen(left_cut_command_list, stdout=subprocess.PIPE, stderr=subprocess.PIPE)
    left_cut.wait()
    left_cut_stderr = left_cut.stderr.read()
    if len(left_cut_stderr) > 0:
        log_sig_err(left_cut_stderr, sigevent_url)
    log_the_command(right_cut_command_list)
    right_cut = subprocess.Popen(right_cut_command_list, stdout=subprocess.PIPE, stderr=subprocess.PIPE)
    right_cut.wait()
    right_cut_stderr = right_cut.stderr.read()
    if len(right_cut_stderr) > 0:
        log_sig_err(right_cut_stderr, sigevent_url)
    
    # flip the origin longitude of the right half
    gdal_edit_command_list = ['gdal_edit.py', tile_right, '-a_ullr', str(Decimal(antimeridian)*-1), uly, lrx, lry]
    log_the_command(gdal_edit_command_list)
    gdal_edit = subprocess.Popen(gdal_edit_command_list, stdout=subprocess.PIPE, stderr=subprocess.PIPE)
    gdal_edit.wait()  

    return (tile_left,  tile_right)

def run_mrf_insert(mrf, tiles, insert_method, resize_resampling, target_x, target_y, mrf_blocksize, source_extents, target_extents, source_epsg, target_epsg, nodata, blend, working_dir):
    """
    Inserts a list of tiles into an existing MRF
    Arguments:
        mrf -- An existing MRF file
        tiles -- List of tiles to insert
        insert_method -- The resampling method to use {Avg, NearNb}
        resize_resampling -- The resampling method to use for gdalwarp
        target_x -- The target resolution for x
        target_y -- The target resolution for y
        mrf_blocksize -- The block size of MRF tiles
        source_extents -- Full extents of the source imagery
        target_extents -- Full extents of the target imagery
        source_epsg -- The source EPSG code
        target_epsg -- The target EPSG code
        nodata -- nodata value
        blend -- Blend over transparent regions of imagery
        working_dir -- Directory to use for temporary files
    """
    errors = 0
    xmin, ymin, xmax, ymax = target_extents
    s_xmin, s_ymin, s_xmax, s_ymax = source_extents
    if target_y == '':
        target_y = float(int(target_x)/2)
    log_info_mssg("Inserting new tiles to " + mrf)
    mrf_insert_command_list = ['mrf_insert', '-r', insert_method]
    for tile in tiles:
        if os.path.splitext(tile)[1] == ".vrt" and "_cut." not in tile: #ignore temp VRTs unless it's an antimeridian cut
            log_info_mssg("Skipping insert of " + tile)
            continue
        granule, extents = is_granule_image(tile)
        diff_res, ps = diff_resolution([tile, mrf])
        log_info_mssg("Pixel size " + repr(ps))
        # check if granule crosses antimeridian
        if ((float(extents[0])-float(s_xmax)) > float(extents[2])) or (float(extents[2]) > float(s_xmax)):
            log_info_mssg(tile + " crosses antimeridian")
            left_half, right_half = split_across_antimeridian(tile, extents, s_xmax, str((Decimal(s_xmax)-Decimal(s_xmin))/Decimal(target_x)), str((Decimal(s_ymin)-Decimal(s_ymax))/Decimal(target_y)), source_epsg, target_epsg, working_dir)
            errors += run_mrf_insert(mrf, [left_half, right_half], insert_method, resize_resampling, target_x, target_y, mrf_blocksize, source_extents, target_extents, source_epsg, target_epsg, nodata, True, working_dir)
            continue
        if blend == True and target_epsg == source_epsg: # blend tile with existing imagery if true and same projection
            log_info_mssg(("Tile","Granule")[granule] + " extents " + str(extents))
            tile = gdalmerge(mrf, tile, extents, target_x, target_y, mrf_blocksize, xmin, ymin, xmax, ymax, nodata, resize_resampling, working_dir, target_epsg)
            diff_res = False # gdalmerge has corrected the resolutions
        vrt_tile = working_dir + os.path.basename(tile)+".vrt"
        if diff_res:
            # convert tile to matching resolution
            if resize_resampling == '':
                resize_resampling = "near" # use nearest neighbor as default
            tile_vrt_command_list = ['gdalwarp', '-of', 'VRT', '-r', resize_resampling, '-overwrite', '-tr', str((Decimal(xmax)-Decimal(xmin))/Decimal(target_x)), str((Decimal(ymin)-Decimal(ymax))/Decimal(target_y))]
            if target_epsg != source_epsg:
                tile_vrt_command_list.append('-s_srs')
                tile_vrt_command_list.append(source_epsg)
                tile_vrt_command_list.append('-t_srs')
                tile_vrt_command_list.append(target_epsg)
            if is_global_image(tile, xmin, ymin, xmax, ymax) == True and len(tiles) == 1:
                tile_vrt_command_list.append('-te')
                tile_vrt_command_list.append(xmin)
                tile_vrt_command_list.append(ymin)
                tile_vrt_command_list.append(xmax)
                tile_vrt_command_list.append(ymax)
            tile_vrt_command_list.append(tile)
            tile_vrt_command_list.append(vrt_tile)
            log_the_command(tile_vrt_command_list)
            tile_vrt = subprocess.Popen(tile_vrt_command_list, stdout=subprocess.PIPE, stderr=subprocess.PIPE)
            tile_vrt.wait()
            if blend == True and target_epsg != source_epsg: # blend tile with existing imagery after reprojection
                granule, extents = is_granule_image(vrt_tile) # get new extents
                log_info_mssg(("Tile","Granule")[granule] + " extents " + str(extents))
                tile = gdalmerge(mrf, vrt_tile, extents, target_x, target_y, mrf_blocksize, xmin, ymin, xmax, ymax, nodata, resize_resampling, working_dir, target_epsg)
                mrf_insert_command_list.append(tile)
            else:
                mrf_insert_command_list.append(vrt_tile)
        else:
            mrf_insert_command_list.append(tile)
        mrf_insert_command_list.append(mrf)
        log_the_command(mrf_insert_command_list)
        try:
            mrf_insert = subprocess.Popen(mrf_insert_command_list, stdout=subprocess.PIPE, stderr=subprocess.PIPE)
            mrf_insert_command_list.pop()
            mrf_insert_command_list.pop()
        except OSError:
            log_sig_exit('ERROR', "mrf_insert tool cannot be found.", sigevent_url)
        insert_message = mrf_insert.stderr.readlines()
        for message in insert_message:
            if 'Access window out of range' in message:
                log_sig_warn(message, sigevent_url)
            elif 'ERROR' in message:
                errors += 1
                log_sig_err('mrf_insert ' + message, sigevent_url)
            else:
                log_info_mssg(message.strip())
        # clean up      
        if ".blend." in tile:
            remove_file(tile)
            tile = tile.split('.vrt.blend.')[0]
        remove_file(vrt_tile)
    for tile in tiles:
        temp_vrt_files = glob.glob(working_dir + os.path.basename(tile) + "*vrt*")
        for vrt in temp_vrt_files:
            remove_file(vrt)
    return errors


def insert_zdb(mrf, zlevels, zkey, source_url, scale, offset, units):
    """
    Inserts a list of tiles into an existing MRF
    Argument:
        mrf -- An MRF file
        zlevels -- The number of z-levels expected
        zkey -- The key to be used with the z-index
        source_url -- The URL of the source dataset
        scale -- Scale factor for encoded data values
        offset -- Offset of encoded data values
        units -- Units for encoded data values
    """  
    log_info_mssg("Modifying zdb for " + mrf + " with key " + zkey)  
    # Check if z-dimension is consistent if it's being used
    if zlevels != '':
        try:
            # Open file.
            mrf_file=open(mrf, 'r')
        except IOError:
            mssg=str().join(['MRF not yet generated:  ', mrf])
            log_info_mssg(mssg)
        else:
            dom=xml.dom.minidom.parse(mrf_file)           
            size_elements = dom.getElementsByTagName('Size')
            sizeZ=size_elements[0].getAttribute('z') #bands
            if sizeZ == '':
                mssg = "The output MRF does not contain z-levels: " + mrf
                log_sig_exit('ERROR', mssg, sigevent_url)            
            
            # Send to log.
            log_info_mssg(str().join(['size of existing MRF z-dimension:  ', str(sizeZ)]))
            # Close file.
            mrf_file.close()
            # Validate
            if zlevels != str(sizeZ):
                mssg=str().join(['Z-level size does not match existing MRF: ', zlevels])
                log_sig_warn(mssg, sigevent_url)
    
    # Get z-index from ZDB if using z-dimension
    zdb_out = mrf.replace('.mrf','.zdb')
    z = None
    try:
        db_exists = os.path.isfile(zdb_out)
        log_info_mssg("Connecting to " + zdb_out)
        con = sqlite3.connect(zdb_out, timeout=1800.0) # 30 minute timeout
        
        if db_exists == False:
            cur = con.cursor()
            create_script = "CREATE TABLE ZINDEX(z INTEGER PRIMARY KEY AUTOINCREMENT, key_str TEXT);"
            if source_url != "": 
                create_script = "CREATE TABLE ZINDEX(z INTEGER PRIMARY KEY AUTOINCREMENT, key_str TEXT, source_url TEXT);"
            if scale != None:
                create_script = "CREATE TABLE ZINDEX(z INTEGER PRIMARY KEY AUTOINCREMENT, key_str TEXT, source_url TEXT, scale INTEGER, offset INTEGER, uom TEXT);"
            try:
                cur.executescript(create_script)
                con.commit()
            except sqlite3.Error, e:
                mssg = "%s:" % e.args[0]
                if "database schema has changed" in mssg: # in case two processes attempt to create schema at once
                    log_sig_warn(mssg + zdb_out, sigevent_url)

        if zkey != '':
            is_update = False
            cur = con.cursor()
            # Check for existing key
            cur.execute("SELECT COUNT(*) FROM ZINDEX WHERE key_str='"+zkey+"';")
            lid = int(cur.fetchone()[0])
            if lid > 0:                
                mssg = zkey + " key already exists...overwriting"
                log_sig_warn(mssg, sigevent_url)
                cur.execute("SELECT z FROM ZINDEX WHERE key_str='"+zkey+"';")
                z = int(cur.fetchone()[0])
                is_update = True
            else:              
                # Check z size
                cur.execute("SELECT COUNT(*) FROM ZINDEX;")
                lid = int(cur.fetchone()[0])
                if lid >= int(zlevels):
                    mssg = str(lid+1) + " z-levels is more than the maximum allowed: " + str(zlevels)
                    log_sig_exit('ERROR', mssg, sigevent_url)
                # Insert values
                if lid == 0:
                    try:
                        cur.execute("INSERT INTO ZINDEX(z, key_str) VALUES (0,'"+zkey+"')")
                    except sqlite3.Error, e: # if 0 index has already been taken
                        log_info_mssg("%s: trying new ID" % e.args[0])
                        cur.execute("INSERT INTO ZINDEX(key_str) VALUES ('"+zkey+"')")
                else:
                    cur.execute("INSERT INTO ZINDEX(key_str) VALUES ('"+zkey+"')")
                z = cur.lastrowid
                log_info_mssg("Current z-level is " +str(z))
            if source_url != "" and source_url != "NONE":
                log_info_mssg("Adding Source URL " + source_url + " to z=" +str(z))
                cur.execute("UPDATE ZINDEX SET source_url=('"+source_url+"') WHERE z="+str(z))
            if scale != None and offset != None:
                log_info_mssg("Adding Scale:" + str(scale) + " and Offset:" + str(offset) + " to z=" +str(z))
                cur.execute("UPDATE ZINDEX SET scale=("+str(scale)+"), offset=("+str(offset)+") WHERE z="+str(z))
            if scale != None:
                log_info_mssg("Adding Units:" + units + " to z=" +str(z))
                cur.execute("UPDATE ZINDEX SET uom=('"+units+"') WHERE z="+str(z))                

            if is_update == True: # commit if updating existing z; if not, hold off commit until MRF is updated to avoid having orphan z key
                if con:
                    con.commit()
                    con.close()
                    con = None
                    log_info_mssg("Successfully committed record to " + zdb_out)
        
    except sqlite3.Error, e:
        if con:
            con.rollback()
            con.close()
            con = None
        mssg = "%s:" % e.args[0]
        if "database is locked" in mssg or "no such table" in mssg:
            log_sig_warn(mssg + " retrying connection to " + zdb_out, sigevent_url)
            return insert_zdb(mrf, zlevels, zkey)
        else:
            log_sig_exit('ERROR', mssg, sigevent_url)
        
    # Use specific z if appropriate
    if z != None:
        gdal_mrf_filename = mrf + ":MRF:Z" + str(z)
    else:
        gdal_mrf_filename = mrf

    return (gdal_mrf_filename, z, zdb_out, con)


def create_vrt(basename, empty_tile, epsg, xmin, ymin, xmax, ymax):
    """
    Generates an empty VRT for a blank MRF
    Arguments:
        basename -- The base filename
        empty_tile -- The empty tile filename
        epsg -- The projection EPSG code 
        xmin -- Minimum x value
        ymin -- Minimum y value
        xmax -- Maximum x value
        ymax -- Maximum y value
    """  
    # copy empty tile and generate world file
    new_empty_tile = basename + "_empty" + os.path.splitext(empty_tile)[1]
    shutil.copy(empty_tile, new_empty_tile)
    try:
        empty_world=open(basename + "_empty.wld", 'w+')
    except IOError:
        mssg=str().join(['Cannot open world file: ', basename + "_empty.wld"])
        log_sig_exit('ERROR', mssg, sigevent_url)
        
    xres = (float(xmax) - float(xmin)) / 512
    yres = ((float(ymax) - float(ymin)) / 512) * -1
    xul = float(xmin) + (xres/2)
    yul = float(ymax) + (yres/2)
    world_lines = "%s\n0.000000000000\n0.000000000000\n%s\n%s\n%s" % (xres,yres,xul,yul)
    empty_world.write(world_lines)
    empty_world.close()
    
    # generate VRT with new empty tile
    empty_vrt_filename = basename + "_empty.vrt"
    log_info_mssg("Generating empty VRT as input " + empty_vrt_filename)
    gdalbuildvrt_command_list=['gdalbuildvrt', '-te', xmin, ymin, xmax, ymax,'-a_srs', epsg, empty_vrt_filename, new_empty_tile]
    log_the_command(gdalbuildvrt_command_list)
    gdalbuildvrt_stderr_filename=str().join([basename, '_gdalbuildvrt_empty_stderr.txt'])
    gdalbuildvrt_stderr_file=open(gdalbuildvrt_stderr_filename, 'w')
    subprocess.call(gdalbuildvrt_command_list, stderr=gdalbuildvrt_stderr_file)
    
    # remove empty tile from vrt
    try:
        empty_vrt=open(empty_vrt_filename, 'r+')
    except IOError:
        mssg=str().join(['Cannot open empty vrt: ', empty_vrt_filename])
        log_sig_exit('ERROR', mssg, sigevent_url)
        
    dom = xml.dom.minidom.parse(empty_vrt)
    bands = dom.getElementsByTagName("VRTRasterBand")
    for band in bands:
        for i, node in enumerate(band.childNodes):
            if node.nodeName == "SimpleSource":
                band.removeChild(band.childNodes[i])
    empty_vrt.seek(0)
    empty_vrt.truncate()
    dom.writexml(empty_vrt)
    empty_vrt.close()
    
    # cleanup
    remove_file(new_empty_tile)
    remove_file(basename + "_empty.wld")
    remove_file(gdalbuildvrt_stderr_filename)

    return empty_vrt_filename


#-------------------------------------------------------------------------------
# Finished defining subroutines.  Begin main program.
#-------------------------------------------------------------------------------

# Define command line options and args.
parser=OptionParser(version=versionNumber)
parser.add_option('-c', '--configuration_filename',
                  action='store', type='string', dest='configuration_filename',
                  default='./mrfgen_configuration_file.xml',
                  help='Full path of configuration filename.  Default:  ./mrfgen_configuration_file.xml')
parser.add_option("-d", "--data_only", action="store_true", dest="data_only", 
                  default=False, help="Only output the MRF data, index, and header files")
parser.add_option('-s', '--sigevent_url',
                  action='store', type='string', dest='sigevent_url',
                  default=
                  'http://localhost:8100/sigevent/events/create',
                  help='Default:  http://localhost:8100/sigevent/events/create')

# Read command line args.
(options, args) = parser.parse_args()
# Configuration filename.
configuration_filename=options.configuration_filename
# Sigevent URL.
sigevent_url=options.sigevent_url
# Data only.
data_only = options.data_only

# Get current time, which is written to a file as the previous cycle time.  
# Time format is "yyyymmdd.hhmmss.f".  Do this first to avoid any gap where tiles 
# may get passed over because they were created while this script is running.
current_cycle_time = datetime.datetime.now().strftime("%Y%m%d.%H%M%S.%f")

errors = 0

# Read XML configuration file.
try:
    # Open file.
    config_file=open(configuration_filename, 'r')
except IOError:
    mssg=str().join(['Cannot read configuration file:  ', 
                     configuration_filename])
    log_sig_exit('ERROR', mssg, sigevent_url)
else:
    # Get dom from XML file.
    dom=xml.dom.minidom.parse(config_file)
    # Parameter name.
    parameter_name         =get_dom_tag_value(dom, 'parameter_name')
    date_of_data           =get_dom_tag_value(dom, 'date_of_data')

    # Define output basename for log, txt, vrt, .mrf, .idx and .ppg or .pjg
    # Files get date_of_date added, links do not.
    basename=str().join([parameter_name, '_', date_of_data, '___', 'mrfgen_', current_cycle_time, '_', str(os.getpid())])    
    
    # for sub-daily imagery
    try: 
        time_of_data = get_dom_tag_value(dom, 'time_of_data')
    except:
        time_of_data = ''
    # Directories.
    try:
        input_dir = get_dom_tag_value(dom, 'input_dir')
    except: 
        input_dir = None
    output_dir             =get_dom_tag_value(dom, 'output_dir')
    try:
        working_dir            =get_dom_tag_value(dom, 'working_dir')
        working_dir = add_trailing_slash(check_abs_path(working_dir))
    except: # use /tmp/ as default
        working_dir            ='/tmp/'
    try:
        logfile_dir            =get_dom_tag_value(dom, 'logfile_dir')
    except: #use working_dir if not specified
        logfile_dir            =working_dir
    try:
        mrf_name=get_dom_tag_value(dom, 'mrf_name')
    except:
        # default to GIBS naming convention
        mrf_name='{$parameter_name}%Y%j_.mrf'
    # MRF specific parameters.
    try:
        mrf_empty_tile_filename=check_abs_path(get_dom_tag_value(dom, 'mrf_empty_tile_filename'))
    except:
        try:
            mrf_empty_tile_filename=lookupEmptyTile(get_dom_tag_value(dom, 'empty_tile'))
        except:
            log_sig_warn("Empty tile was not found for " + parameter_name, sigevent_url)
            mrf_empty_tile_filename = ''
    try:
        vrtnodata = get_dom_tag_value(dom, 'vrtnodata')
    except:
        vrtnodata = ""
    mrf_blocksize          =get_dom_tag_value(dom, 'mrf_blocksize')
    mrf_compression_type   =get_dom_tag_value(dom, 'mrf_compression_type')
    try:
        outsize = get_dom_tag_value(dom, 'outsize')
        target_x, target_y = outsize.split(' ')
    except:
        outsize = ''
        try:
            target_x               =get_dom_tag_value(dom, 'target_x')
        except:
            target_x = '' # if no target_x then use rasterXSize and rasterYSize from VRT file
        try:
            target_y               =get_dom_tag_value(dom, 'target_y')
        except:
            target_y = ''
    # EPSG code projection.
    try:
        target_epsg        = 'EPSG:' + str(get_dom_tag_value(dom, 'target_epsg'))
    except:
        target_epsg = 'EPSG:4326' # default to geographic
    try:
        source_epsg        = 'EPSG:' + str(get_dom_tag_value(dom, 'source_epsg'))
    except:
        source_epsg = 'EPSG:4326' # default to geographic
    # Target extents.
    try:
        extents        =get_dom_tag_value(dom, 'extents')
    except:
        extents = '-180,-90,180,90' # default to geographic
    xmin, ymin, xmax, ymax = extents.split(',')
    try:
        target_extents        =get_dom_tag_value(dom, 'target_extents')
    except:
        if target_epsg == 'EPSG:3857':
            target_extents = '-20037508.34,-20037508.34,20037508.34,20037508.34'
        else:
            target_extents = extents # default to extents
    target_xmin, target_ymin, target_xmax, target_ymax = target_extents.split(',')
    # Input files.
    try:
        input_files = get_input_files(dom)
        if input_files == '':
            raise ValueError('No input files provided')
    except:
        if input_dir == None:
            if mrf_empty_tile_filename != '':
                input_files = create_vrt(add_trailing_slash(check_abs_path(working_dir))+basename, mrf_empty_tile_filename, target_epsg, xmin, ymin, xmax, ymax)
            else:
                log_sig_exit('ERROR', "<input_files> or <input_dir> or <mrf_empty_tile_filename> is required", sigevent_url)
        else:
            input_files = ''
    # overview levels
    try:
        overview_levels       =get_dom_tag_value(dom, 'overview_levels').split(' ')
        for level in overview_levels:
            if level.isdigit() == False:
                log_sig_exit("ERROR", "'" + level + "' is not a valid overview value.", sigevent_url)
        if len(overview_levels>1):
            overview = overview_levels[1]/overview_levels[0]
        else:
            overview = 2
    except:
        overview_levels = ''
        overview = 2
    # resampling method
    try:
        overview_resampling        =get_dom_tag_value(dom, 'overview_resampling')
    except:
        overview_resampling = 'nearest'    
    # gdalwarp resampling method for resizing
    try:
        resize_resampling        =get_dom_tag_value(dom, 'resize_resampling')
        if resize_resampling == "none":
            resize_resampling = ''
    except:
        resize_resampling = ''
    if resize_resampling != '' and target_x == '':
        log_sig_exit('ERROR', "target_x or outsize must be provided for resizing", sigevent_url)
          
    # gdalwarp resampling method for reprojection
    try:
        reprojection_resampling = get_dom_tag_value(dom, 'reprojection_resampling')
    except:
        reprojection_resampling = 'cubic' # default to cubic  
    # colormap
    try:
        colormap = get_dom_tag_value(dom, 'colormap')
    except:
        colormap = ''
    # quality/precision
    try:
        quality_prec = get_dom_tag_value(dom, 'quality_prec')
    except:
        if mrf_compression_type.lower() == 'lerc':
            quality_prec = '0.001' # default to standard floating point precision if LERC
        else:
            quality_prec = '80' # default to 80 quality for everything else
    # z-levels
    try:
        zlevels = get_dom_tag_value(dom, 'mrf_z_levels')
    except:
        zlevels = ''      
    # z key
    z = None
    zkey_type = "string" # default to only string for now
    try:
        zkey = get_dom_tag_value(dom, 'mrf_z_key')
    except:
        zkey = ''    
    # nocopy, defaults to True if not global
    try:
        if get_dom_tag_value(dom, 'mrf_nocopy') == "false":
            nocopy = False
        else:
            nocopy = True
    except:
        nocopy = None
    # blend, defaults to False
    try:
        if get_dom_tag_value(dom, 'mrf_merge') == "false":
            blend = False
        else:
            blend = True
    except:
        blend = False
    # mrf data
    try:
        mrf_data_scale = get_dom_tag_value(dom, 'mrf_data_scale')
    except:
        mrf_data_scale = '' 
    try:
        mrf_data_offset = get_dom_tag_value(dom, 'mrf_data_offset')
    except:
        mrf_data_offset = '' 
    if mrf_data_scale != '' and mrf_data_offset == '':
        log_sig_exit('ERROR', "<mrf_data_offset> is required if <mrf_data_scale> is set", sigevent_url)
    if (mrf_data_scale == '' and mrf_data_offset != ''):
        log_sig_exit('ERROR', "<mrf_data_scale> is required if <mrf_data_offset> is set", sigevent_url)
    try:
        mrf_data_units = get_dom_tag_value(dom, 'mrf_data_units')
    except:
        mrf_data_units = ''
    try:
        source_url = get_dom_tag_value(dom, 'source_url')
    except:
        if len(dom.getElementsByTagName('source_url')) > 0:
            source_url = "NONE"
        else:
            source_url = ''    
    # Close file.
    config_file.close()

# Make certain each directory exists and has a trailing slash.
if input_dir != None:
    input_dir = add_trailing_slash(check_abs_path(input_dir))
output_dir = add_trailing_slash(check_abs_path(output_dir))
logfile_dir = add_trailing_slash(check_abs_path(logfile_dir))

# Save script_dir
script_dir = add_trailing_slash(os.path.dirname(os.path.abspath(__file__)))

# Ensure that mrf_compression_type is uppercase.
mrf_compression_type=string.upper(mrf_compression_type)

# Verify logfile_dir first so that the log can be started.
verify_directory_path_exists(logfile_dir, 'logfile_dir')
# Initialize log file.
log_filename=str().join([logfile_dir, basename, '.log'])
logging.basicConfig(filename=log_filename, level=logging.INFO)

# Verify remaining directory paths.
if input_dir != None:
    verify_directory_path_exists(input_dir, 'input_dir')
verify_directory_path_exists(output_dir, 'output_dir')
verify_directory_path_exists(working_dir, 'working_dir')

# Make certain color map can be found
if colormap != '' and '://' not in colormap:
     colormap = check_abs_path(colormap)

# Log all of the configuration information.
log_info_mssg_with_timestamp(str().join(['config XML file:  ', 
                                          configuration_filename]))
                                          
# Copy configuration file to working_dir (if it's not already there)
# so that the MRF can be recreated if needed.
if os.path.dirname(configuration_filename) != os.path.dirname(working_dir):
    config_preexisting=glob.glob(configuration_filename)
    if len(config_preexisting) > 0:
        at_dest_filename=str().join([working_dir, configuration_filename])
        at_dest_preexisting=glob.glob(at_dest_filename)
        if len(at_dest_preexisting) > 0:
            remove_file(at_dest_filename)
        shutil.copy(configuration_filename, working_dir+"/"+basename+".configuration_file.xml")
        log_info_mssg(str().join([
                          'config XML file:  copied to     ', working_dir]))
log_info_mssg(str().join(['config parameter_name:          ', parameter_name]))
log_info_mssg(str().join(['config date_of_data:            ', date_of_data]))
log_info_mssg(str().join(['config time_of_data:            ', time_of_data]))
if input_files != '':
    log_info_mssg(str().join(['config input_files:             ', input_files]))
if input_dir != None:
    log_info_mssg(str().join(['config input_dir:               ', input_dir]))
log_info_mssg(str().join(['config output_dir:              ', output_dir]))
log_info_mssg(str().join(['config working_dir:             ', working_dir]))
log_info_mssg(str().join(['config logfile_dir:             ', logfile_dir]))
log_info_mssg(str().join(['config mrf_name:                ', mrf_name]))
log_info_mssg(str().join(['config mrf_empty_tile_filename: ', 
                          mrf_empty_tile_filename]))
log_info_mssg(str().join(['config vrtnodata:               ', vrtnodata]))
log_info_mssg(str().join(['config mrf_blocksize:           ', mrf_blocksize]))
log_info_mssg(str().join(['config mrf_compression_type:    ',
                          mrf_compression_type]))
log_info_mssg(str().join(['config outsize:                 ', outsize]))
log_info_mssg(str().join(['config target_x:                ', target_x]))
log_info_mssg(str().join(['config target_y:                ', target_y]))
log_info_mssg(str().join(['config target_epsg:             ', target_epsg]))
log_info_mssg(str().join(['config source_epsg:             ', source_epsg]))
log_info_mssg(str().join(['config extents:                 ', extents]))
log_info_mssg(str().join(['config target_extents:          ', target_extents]))
log_info_mssg(str().join(['config overview levels:         ', ' '.join(overview_levels)]))
log_info_mssg(str().join(['config overview resampling:     ', overview_resampling]))
log_info_mssg(str().join(['config reprojection resampling: ', reprojection_resampling]))
log_info_mssg(str().join(['config resize resampling:       ', resize_resampling]))
log_info_mssg(str().join(['config colormap:                ', colormap]))
log_info_mssg(str().join(['config quality_prec:            ', quality_prec]))
log_info_mssg(str().join(['config mrf_nocopy:              ', str(nocopy)]))
log_info_mssg(str().join(['config mrf_merge:               ', str(blend)]))
log_info_mssg(str().join(['config mrf_z_levels:            ', zlevels]))
log_info_mssg(str().join(['config mrf_z_key:               ', zkey]))
log_info_mssg(str().join(['config mrf_data_scale:          ', mrf_data_scale]))
log_info_mssg(str().join(['config mrf_data_offset:         ', mrf_data_offset]))
log_info_mssg(str().join(['config mrf_data_units:          ', mrf_data_units]))
log_info_mssg(str().join(['config source_url:              ', source_url]))
log_info_mssg(str().join(['mrfgen current_cycle_time:      ', current_cycle_time]))
log_info_mssg(str().join(['mrfgen basename:                ', basename]))

# Verify that date is 8 characters.
if len(date_of_data) != 8:
    mssg='Format for <date_of_data> (in mrfgen XML config file) is:  yyyymmdd'
    log_sig_exit('ERROR', mssg, sigevent_url)
    
if time_of_data != '' and len(time_of_data) != 6:
    mssg='Format for <time_of_data> (in mrfgen XML config file) is:  HHMMSS'
    log_sig_exit('ERROR', mssg, sigevent_url)

# Check if empty tile filename was specified.
if len(mrf_empty_tile_filename) == 0:
    log_info_mssg(str('Empty tile not specified, none will be used.'))
    mrf_empty_tile_bytes=0
else:
    # Verify that the empty tile can be found.
    mrf_empty_tile_existing=glob.glob(mrf_empty_tile_filename)
    if len(mrf_empty_tile_existing) == 0:
        mssg=str().join(['Specified empty tile file not found:  ', mrf_empty_tile_filename])
        log_sig_exit('ERROR', mssg, sigevent_url)

    # Verify that the empty tile image format is either PNG or JPEG.
    mrf_empty_tile_what=imghdr.what(mrf_empty_tile_filename)
    if mrf_empty_tile_what != 'png' and mrf_empty_tile_what != 'jpeg' and mrf_empty_tile_what != 'tiff' and mrf_empty_tile_what != 'lerc':
        mssg='Empty tile image format must be either png, jpeg, tiff, or lerc.'
        log_sig_exit('ERROR', mssg, sigevent_url)
    
    # Verify that the empty tile matches MRF compression type.
    if mrf_empty_tile_what == 'png':
        # Check the last 3 characters in case of PNG or PPNG.
        if mrf_compression_type[-3:len(mrf_compression_type)] != 'PNG':
            mssg='Empty tile format does not match MRF compression type.'
            log_sig_exit('ERROR', mssg, sigevent_url)
    
    if mrf_empty_tile_what == 'jpeg':
        # Check the first 2 characters in case of JPG or JPEG.
        if mrf_compression_type[0:2] != 'JP':
            mssg='Empty tile format does not match MRF compression type.'
            log_sig_exit('ERROR', mssg, sigevent_url)
    
    # Report empty tile size in bytes.
    mrf_empty_tile_bytes=os.path.getsize(mrf_empty_tile_filename)
    log_info_mssg(str().join(['Empty tile size is:             ',
                              str(mrf_empty_tile_bytes), ' bytes.']))

##IS LOCK FILE NECESSARY?
## Lock file indicates tile generation in progress.
#lock=glob.glob(str().join([input_dir, '*lock*']))
#if len(lock) > 0:
#    mssg='Lock found.'
#    log_sig_exit('INFO', mssg, sigevent_url)

#-------------------------------------------------------------------------------
# Organize output filenames.
#-------------------------------------------------------------------------------

# Change directory to working_dir.
os.chdir(working_dir)

# transparency flag for custom color maps; default to False
add_transparency = False

# Declare scale, offset, and units
scale = None
offset = None
units = None

# Get list of all tile filenames.
alltiles = []
if input_files != '':
    input_files = input_files.strip()
    alltiles = input_files.split(',')
if input_dir != None:
    if mrf_compression_type.lower() == 'jpeg' or mrf_compression_type.lower() == 'jpg':
        alltiles = alltiles + glob.glob(str().join([input_dir, '*.jpg']))
    else:
        alltiles = alltiles + glob.glob(str().join([input_dir, '*.png']))
    # check for tiffs
    alltiles = alltiles + glob.glob(str().join([input_dir, '*.tif']))
    alltiles = alltiles + glob.glob(str().join([input_dir, '*.tiff']))

striptiles = []
for tile in alltiles:
    striptiles.append(tile.strip())
alltiles = striptiles

if len(alltiles) == 0: # No tiles, check for possible tiffs
    alltiles=glob.glob(str().join([input_dir, '*.tif*']))

if mrf_compression_type.lower() == 'jpeg' or mrf_compression_type.lower() == 'jpg':
    tiff_compress = "JPEG"
else: # Default to png
    tiff_compress = "PNG"
    
# Filter out bad JPEGs
goodtiles = []
if mrf_compression_type.lower() == 'jpeg' or mrf_compression_type.lower() == 'jpg':
    for i, tile in enumerate(alltiles):
        # Create the identify command.
        identify_command_list=['identify', tile]
        if ".mrf" in tile or ".vrt" in tile: # ignore MRF and VRT
            goodtiles.append(tile)
        else:
            # Execute identify.
            try:
                identify_process = subprocess.Popen(identify_command_list, stdout=subprocess.PIPE,stderr=subprocess.PIPE)
                identify_process.wait()
                if 'DirectClass' in identify_process.stdout.readlines()[0]:
                    goodtiles.append(tile)
                else:
                    errors += 1
                    log_sig_err('Bad JPEG tile detected: ' + tile, sigevent_url)
            except OSError:
                if i==0:
                    log_sig_warn('identify command not found, unable to detect bad JPEG tiles', sigevent_url)
                goodtiles.append(tile)
            except IndexError:
                log_sig_exit('ERROR', 'Invalid input files', sigevent_url)
    alltiles = goodtiles       

# Convert RGBA PNGs to indexed paletted PNGs if requested
if mrf_compression_type == 'PPNG' and colormap != '':
    for i, tile in enumerate(alltiles):
        temp_tile = None
        tile_path = os.path.dirname(tile)
        tile_basename, tile_extension = os.path.splitext(os.path.basename(tile))
        
        # Check input PNGs/TIFFs if RGBA, then convert       
        if tile.lower().endswith(('.png', '.tif', '.tiff')):
            
            # Run the gdal_info on tile.
            gdalinfo_command_list=['gdalinfo', tile]
            log_the_command(gdalinfo_command_list)
            gdalinfo = subprocess.Popen(gdalinfo_command_list,stdout=subprocess.PIPE,stderr=subprocess.PIPE)

            # Read gdal_info output
            if "ColorInterp=Palette" not in gdalinfo.stdout.read():
                if '.tif' in tile.lower():
                    # Convert TIFF files to PNG
                    log_info_mssg("Converting TIFF file " + tile + " to " + tiff_compress)
                       
                    # Create the gdal_translate command.
                    gdal_translate_command_list=['gdal_translate', '-q', '-of', tiff_compress, '-co', 'WORLDFILE=YES',
                                                 tile, working_dir+tile_basename+'.'+str(tiff_compress).lower()]
                    # Log the gdal_translate command.
                    log_the_command(gdal_translate_command_list)
               
                    # Execute gdal_translate.
                    subprocess.call(gdal_translate_command_list, stdout=subprocess.PIPE,
                                    stderr=subprocess.PIPE)
                       
                    # Replace with new tiles
                    tile = working_dir+tile_basename+'.'+str(tiff_compress).lower()
                    temp_tile = tile
                
                log_info_mssg("Converting RGBA PNG to indexed paletted PNG")
                
                output_tile = working_dir + tile_basename+'_indexed.png'
                output_tile_path = os.path.dirname(output_tile)
                output_tile_basename, output_tile_extension = os.path.splitext(os.path.basename(output_tile))
                
                # Create the RGBApng2Palpng command.
                if vrtnodata == "":
                    fill = 0
                else:
                    fill = vrtnodata
                RGBApng2Palpng_command_list=[script_dir+'RGBApng2Palpng', '-v', '-lut=' + colormap,
                                             '-fill='+str(fill), '-of='+output_tile, tile]
                # Log the RGBApng2Palpng command.
                log_the_command(RGBApng2Palpng_command_list)
         
                # Execute RGBApng2Palpng.
                try:
                    RGBApng2Palpng = subprocess.Popen(RGBApng2Palpng_command_list, stdout=subprocess.PIPE, stderr=subprocess.PIPE)
                except OSError:
                    log_sig_exit('ERROR', "RGBApng2Palpng tool cannot be found.", sigevent_url)
                
                RGBApng2Palpng.wait()
                if RGBApng2Palpng.returncode != None:
                    if  0 < RGBApng2Palpng.returncode < 255:
                        mssg = "RGBApng2Palpng: " + str(RGBApng2Palpng.returncode) + " colors in image not found in color table"
                        log_sig_warn(mssg, sigevent_url)
                    if RGBApng2Palpng.returncode == 255:
                        mssg = str(RGBApng2Palpng.stderr.readlines()[-1])
                        log_sig_err("RGBApng2Palpng: " + mssg, sigevent_url)
                    errors += RGBApng2Palpng.returncode
                
                if os.path.isfile(output_tile):
                    mssg = output_tile + " created"
                    try:
                        log_info_mssg(mssg)
                        sigevent('INFO', mssg, sigevent_url)
                    except urllib2.URLError:
                        print 'sigevent service is unavailable'
                    # Replace with new tiles
                    alltiles[i] = output_tile
                else:
                    errors += 1
                    log_sig_err("RGBApng2Palpng failed to create " + output_tile, sigevent_url)
                
                # Make a copy of world file
                try:
                    if os.path.isfile(tile_path+'/'+tile_basename+'.pgw'):
                        shutil.copy(tile_path+'/'+tile_basename+'.pgw', output_tile_path+'/'+output_tile_basename+'.pgw')
                    elif os.path.isfile(working_dir+'/'+tile_basename+'.wld'):
                        shutil.copy(working_dir+'/'+tile_basename+'.wld', output_tile_path+'/'+output_tile_basename+'.pgw')
                    else:
                        log_info_mssg("World file does not exist for tile: " + tile)
                except:
                    errors += 1
                    log_sig_err("ERROR: " + mssg, sigevent_url)
                    
                # add transparency flag for custom color map
                add_transparency = True
            else:
                log_info_mssg("Paletted image verified")

        # remove tif temp tiles
        if temp_tile != None:
            remove_file(temp_tile)
            remove_file(temp_tile+'.aux.xml')
            remove_file(temp_tile.split('.')[0]+'.wld')     

# Create an encoded PNG from GeoTIFF
if mrf_compression_type == 'EPNG':
    scale = 0
    offset = 0
    units = mrf_data_units
    for i, tile in enumerate(alltiles):
        tile_path = os.path.dirname(tile)
        tile_basename, tile_extension = os.path.splitext(os.path.basename(tile))
        output_tile = working_dir+tile_basename+'.png'
        # Check if input is TIFF      
        if tile.lower().endswith(('.tif', '.tiff')):
            # Get Scale and Offset from gdalinfo
            gdalinfo_command_list = ['gdalinfo', tile]    
            log_the_command(gdalinfo_command_list)
            gdalinfo = subprocess.Popen(gdalinfo_command_list,stdout=subprocess.PIPE,stderr=subprocess.PIPE)
            gdalinfo_out = gdalinfo.stdout.readlines()
            if "Color Table" in ''.join(gdalinfo_out):
                log_sig_warn(tile + " contains a palette", sigevent_url)
                mrf_compression_type = 'PPNG'
            if "Offset:" in ''.join(gdalinfo_out) and "Scale:" in ''.join(gdalinfo_out):
                log_info_mssg(tile + " is already an encoded TIFF")
            else: # Encode the TIFF file
                encoded_tile = working_dir+tile_basename+'_encoded.tif'
                log_info_mssg(tile + " will be encoded as " + encoded_tile)
                if mrf_data_scale != '' and mrf_data_offset != '':
                    scale_offset = [float(mrf_data_scale), float(mrf_data_offset)]
                else:
                    scale_offset = None
                pack(tile, encoded_tile, False, True, None, None, scale_offset, False)
                tile = encoded_tile
                gdalinfo_command_list = ['gdalinfo', tile]    
                log_the_command(gdalinfo_command_list)
                gdalinfo = subprocess.Popen(gdalinfo_command_list,stdout=subprocess.PIPE,stderr=subprocess.PIPE)
                gdalinfo_out = gdalinfo.stdout.readlines()
            log_info_mssg("Reading scale and offset from bands")
            for line in gdalinfo_out:
                if "Offset:" in line and "Scale:" in line:
                    offset,scale = line.strip().replace("Offset: ","").replace("Scale:","").split(",")
                    log_info_mssg("Offset: " + offset + ", Scale: " + scale)
                    scale = int(scale)
                    offset = int(offset)
            gdalinfo_stderr = gdalinfo.stderr.read()
            if len(gdalinfo_stderr) > 0:
                log_sig_err(gdalinfo_stderr, sigevent_url)
                        
            # Convert the tile to PNG
            gdal_translate_command_list = ['gdal_translate', '-of', 'PNG', tile, output_tile]    
            log_the_command(gdal_translate_command_list)
            gdal_translate = subprocess.Popen(gdal_translate_command_list,stdout=subprocess.PIPE,stderr=subprocess.PIPE)
            gdal_translate_stderr = gdal_translate.stderr.read()
            if len(gdal_translate_stderr) > 0:
                log_sig_err(gdal_translate_stderr, sigevent_url)
            alltiles[i] = output_tile  

# sort
alltiles.sort()

# check for different resolutions
diff_res, res = diff_resolution(alltiles)

# determine if nocopy should be used if not set
if nocopy == None:
    if len(alltiles) == 1 and alltiles[0].endswith('.vrt') == False:
        if is_global_image(alltiles[0],xmin, ymin, xmax, ymax) == True:
            # Don't do inserts if we have a single global image
            nocopy = False
        else:
            nocopy = True
    elif len(alltiles) == 1 and alltiles[0].endswith('empty.vrt') == True: #empty VRT, use nocopy
        nocopy = True
    else:
        if (res*8) < (float(mrf_blocksize)/float(target_x)):
            # Avoid inserts if the target MRF resolution is too low
            nocopy = False
        elif source_epsg != target_epsg:
            # Avoid inserts if reprojecting
            nocopy = False
        else:
            nocopy = True
    log_info_mssg("Setting MRF nocopy to " + str(nocopy)) 

#UNTIL MRF PARTIAL UPDATES ARE IMPLEMENTED, PROCESS ENTIRE GLOBE IF ANY NEW 
#TILES ARE DETECTED.
# Write all tiles list to a file on disk.
all_tiles_filename=str().join([working_dir, basename, '_all_tiles.txt'])
try:
    # Open file.
    alltilesfile=open(all_tiles_filename, 'w')
except IOError:
    mssg=str().join(['Cannot open for write:  ', all_tiles_filename])
    log_sig_exit('ERROR', mssg, sigevent_url)
else:
    # Write to file with line termination.
    for ndx in range(len(alltiles)):
        alltilesfile.write(str().join([alltiles[ndx], '\n']))
    # Close file.
    alltilesfile.close()
# Send to log.
log_info_mssg(str().join(['all tiles:  ', str(len(alltiles))]))
log_info_mssg(all_tiles_filename)

#-------------------------------------------------------------------------------
# Begin GDAL processing.
#-------------------------------------------------------------------------------

# Convert date of the data into day of the year.  Requred for TWMS server.
doy=get_doy_string(date_of_data)
# Combine year and doy to conform to TWMS convention (yyyydoy).
doy=str().join([date_of_data[0:4], str(doy)])
# Send to log.
log_info_mssg(str().join(['doy:  ', doy]))

# The .mrf file is the XML component of the MRF format.
mrf_filename=str().join([output_dir, basename, '.mrf'])
# The .idx file is the index compnent of the MRF format.
idx_filename=str().join([output_dir, basename, '.idx'])

# The image component of MRF is .pjg, .ppg, .ptf, or lrc depending on compression type.
if mrf_compression_type == 'PNG' or mrf_compression_type == 'PPNG' or mrf_compression_type == 'EPNG':
    # Output filename.
    out_filename=str().join([output_dir, basename, '.ppg'])
elif mrf_compression_type == 'JPG' or mrf_compression_type == 'JPEG':
    # Output filename.
    out_filename=str().join([output_dir, basename, '.pjg'])
elif mrf_compression_type == 'TIF' or mrf_compression_type == 'TIFF':
    # Output filename.
    out_filename=str().join([output_dir, basename, '.ptf'])
elif mrf_compression_type == 'LERC':
    # Output filename.
    out_filename=str().join([output_dir, basename, '.lrc'])
else:
    mssg='Unrecognized compression type for MRF: ' + mrf_compression_type 
    log_sig_exit('ERROR', mssg, sigevent_url)

# The .vrt file is the XML describing the virtual image mosaic layout.
vrt_filename=str().join([working_dir, basename, '.vrt'])

# Make certain output files do not preexist.  GDAL has issues with that.
remove_file(mrf_filename)
remove_file(idx_filename)
remove_file(out_filename)
remove_file(vrt_filename)

# Check if this is an MRF insert update, if not then regenerate a new MRF
mrf_list = []
if overview_resampling[:4].lower() == 'near':
    insert_method = 'NearNb'
else:
    insert_method = 'Avg'
for tile in list(alltiles):
    if '.mrf' in tile.lower():
        mrf_list.append(tile)
        alltiles.remove(tile)
if len(mrf_list) == 0 and input_files == '':
    mrf_list = glob.glob(str().join([input_dir, '*.mrf']))
# Should only be one MRF, so use that one
if len(mrf_list) > 0:
    mrf = mrf_list[0]
    timeout = time.time() + 30 # 30 second timeout if MRF is still being generated
    while os.path.isfile(mrf) == False:
        mssg=str().join([mrf, ' does not exist'])
        if time.time() > timeout:
            log_sig_exit('ERROR', mssg, sigevent_url)
            break
        log_sig_warn(mssg + ", waiting 5 seconds...", sigevent_url)
        time.sleep(5)
        
    # Check if zdb is used
    if zlevels != '':
        mrf, z, zdb_out, con = insert_zdb(mrf, zlevels, zkey, source_url, scale, offset, units)
        if con:
            con.commit()
            con.close()
            log_info_mssg("Successfully committed record to " + zdb_out)
        else:
            log_info_mssg("No ZDB record created")
    else:
        con = None
        
    errors += run_mrf_insert(mrf, alltiles, insert_method, resize_resampling, target_x, target_y, mrf_blocksize, [xmin, ymin, xmax, ymax], [target_xmin, target_ymin, target_xmax, target_ymax], source_epsg, target_epsg, vrtnodata, blend, working_dir)
    
    # Clean up
    remove_file(all_tiles_filename)

    # Exit here since we don't need to build an MRF from scratch
    mssg=str().join(['MRF updated:  ', mrf])
    try:
        log_info_mssg(mssg)
        sigevent('INFO', mssg, sigevent_url)
    except urllib2.URLError:
        None
    sys.exit(errors)
    
  
# Use zdb index if z-levels are defined
if zlevels != '':
    mrf_filename, idx_filename, out_filename, output_aux, output_vrt = get_mrf_names(out_filename, mrf_name, parameter_name, date_of_data, time_of_data)
    mrf_filename = output_dir + mrf_filename
    idx_filename = output_dir + idx_filename
    out_filename = output_dir + out_filename
    gdal_mrf_filename, z, zdb_out, con = insert_zdb(mrf_filename, zlevels, zkey, source_url, scale, offset, units)
    # Commit database if successful
    if con:
        con.commit()
        con.close()
        log_info_mssg("Successfully committed record to " + zdb_out)
    else:
        log_info_mssg("No ZDB record created")
else:
    con = None
    gdal_mrf_filename = mrf_filename
    
        
# Create the gdalbuildvrt command.
#RESCALE BLUE MARBLE AND USE BLOCKSIZE=256.
#CONSIDER DOING THIS FOR EVERY SOTO DATASET.
#xres=str(360./65536)
#yres=xres
#              '-resolution', 'user', '-tr', xres, yres,
#              '-addalpha',
#target_x=str(360.0/int(target_x))
#target_y=target_x

gdalbuildvrt_command_list=['gdalbuildvrt','-q', '-te', xmin, ymin, xmax, ymax,'-input_file_list', all_tiles_filename]
# use resolution?
if target_x != '':
    xres = repr(abs((float(xmax)-float(xmin))/float(target_x)))
    if target_y != '':
        yres = repr(abs((float(ymin)-float(ymax))/float(target_y)))
    else:
        yres = xres
    log_info_mssg("x resolution: " + xres + ", y resolution: " + yres)
    gdalbuildvrt_command_list.append('-resolution')
    gdalbuildvrt_command_list.append('user')
    gdalbuildvrt_command_list.append('-tr')
    gdalbuildvrt_command_list.append(xres)
    gdalbuildvrt_command_list.append(yres)
if source_epsg != "":
    gdalbuildvrt_command_list.append('-a_srs')
    gdalbuildvrt_command_list.append(source_epsg)
if vrtnodata != "":
    gdalbuildvrt_command_list.append('-vrtnodata')
    gdalbuildvrt_command_list.append(vrtnodata)
    gdalbuildvrt_command_list.append('-srcnodata')
    gdalbuildvrt_command_list.append(vrtnodata)
# add VRT filename at the end        
gdalbuildvrt_command_list.append(vrt_filename)
# Log the gdalbuildvrt command.
log_the_command(gdalbuildvrt_command_list)
# Capture stderr to record skipped .png files that are not valid PNG+World.
gdalbuildvrt_stderr_filename=str().join([working_dir, basename,
                                         '_gdalbuildvrt_stderr.txt'])
# Open stderr file for write.
gdalbuildvrt_stderr_file=open(gdalbuildvrt_stderr_filename, 'w')

#---------------------------------------------------------------------------
# Execute gdalbuildvrt.
subprocess.call(gdalbuildvrt_command_list, stderr=gdalbuildvrt_stderr_file)
#---------------------------------------------------------------------------

# Reproject to target EPSG
if target_epsg != source_epsg:
    log_info_mssg("Converting tiles to " + target_epsg)
    gdal_warp_command_list = ['gdalwarp', '-of', 'VRT' ,'-r', reprojection_resampling, '-s_srs', source_epsg, '-t_srs', target_epsg, '-te', target_xmin, target_ymin, target_xmax, target_ymax, '-multi', vrt_filename, vrt_filename.replace('.vrt','_reproj.vrt')]
    log_the_command(gdal_warp_command_list)
    subprocess.call(gdal_warp_command_list, stderr=gdalbuildvrt_stderr_file)
    vrt_filename = vrt_filename.replace('.vrt','_reproj.vrt')

# use gdalwarp if resize with resampling method is declared
if resize_resampling != '':
    if target_y == '':
        target_y = str(int(target_x)/2)
    gdal_warp_command_list = ['gdalwarp', '-of', 'VRT' ,'-r', resize_resampling, '-ts', str(target_x), str(target_y), '-te', target_xmin, target_ymin, target_xmax, target_ymax, '-overwrite', vrt_filename, vrt_filename.replace('.vrt','_resample.vrt')]
    log_the_command(gdal_warp_command_list)
    subprocess.call(gdal_warp_command_list, stderr=gdalbuildvrt_stderr_file)
    vrt_filename = vrt_filename.replace('.vrt','_resample.vrt')

# Close stderr file.
gdalbuildvrt_stderr_file.close()

# Open stderr file for read.
try:
    gdalbuildvrt_stderr_file=open(gdalbuildvrt_stderr_filename, 'r')
    # Report skipped .png files that are not valid PNG+World.
    gdalbuildvrt_stderr=gdalbuildvrt_stderr_file.readlines()
    # Loop over all lines in file.
    for ndx in range(len(gdalbuildvrt_stderr)):
        # Get line number(s) where skipped files appear in the stderr file.
        skipped=gdalbuildvrt_stderr[ndx].find('Warning')
        # If a line (including line 0) was found.
        if skipped >= 0:
            mssg=str().join(['gdalbuildvrt ', gdalbuildvrt_stderr[ndx]])
            log_sig_warn(mssg, sigevent_url)
    # Close file.
    gdalbuildvrt_stderr_file.close()
except IOError:
    mssg=str().join(['Cannot read:  ', gdalbuildvrt_stderr_filename])
    log_sig_exit('ERROR', mssg, sigevent_url)

# Clean up.
remove_file(all_tiles_filename)
# Check if vrt was created.
vrt_output=glob.glob(vrt_filename)
if len(vrt_output) == 0:
    mssg=str().join(['Fail:  gdalbuildvrt',
                     '  May indicate no georeferenced tiles found.',
                     #'  May indicate unappropriate target_x.',
                     '  Look at stderr file:  ', 
                     gdalbuildvrt_stderr_filename])
    log_sig_exit('ERROR', mssg, sigevent_url)

# Create mrf only if vrt was successful.
vrtf=get_modification_time(vrt_filename)
remove_file(gdalbuildvrt_stderr_filename)
# Set the compression type for gdal_translate (-co NAME=VALUE).
if mrf_compression_type == 'PNG' or mrf_compression_type == 'EPNG':
    # Unpaletted PNG.
    compress=str('COMPRESS=PNG')
elif mrf_compression_type == 'PPNG':
    # Paletted PNG.
    compress=str('COMPRESS=PPNG')
elif mrf_compression_type == 'JPG':
    compress=str('COMPRESS=JPEG')
elif mrf_compression_type == 'JPEG':
    compress=str('COMPRESS=JPEG')
elif mrf_compression_type == 'TIFF' or mrf_compression_type == 'TIF':
    compress=str('COMPRESS=TIF')
elif mrf_compression_type == 'LERC':
    compress=str('COMPRESS=LERC')
else:
    mssg='Unrecognized compression type for MRF.'
    log_sig_exit('ERROR', mssg, sigevent_url)
    
# Insert color map into VRT if provided
if colormap != '':
    new_vrt_filename = vrt_filename.replace('.vrt','_newcolormap.vrt')
    if add_transparency == True:
        colormap2vrt_command_list=[script_dir+'colormap2vrt.py','--colormap',colormap,'--output',new_vrt_filename,'--merge',vrt_filename, '--sigevent_url', sigevent_url, '--transparent']
    else:
        colormap2vrt_command_list=[script_dir+'colormap2vrt.py','--colormap',colormap,'--output',new_vrt_filename,'--merge',vrt_filename, '--sigevent_url', sigevent_url]
    log_the_command(colormap2vrt_command_list)
    colormap2vrt_stderr_filename=str().join([working_dir, basename,'_colormap2vrt_stderr.txt'])
    colormap2vrt_stderr_file=open(colormap2vrt_stderr_filename, 'w+')
    subprocess.call(colormap2vrt_command_list, stderr=colormap2vrt_stderr_file)
    colormap2vrt_stderr_file.seek(0)
    colormap2vrt_stderr = colormap2vrt_stderr_file.read()
    log_info_mssg(colormap2vrt_stderr)
    if "Error" in colormap2vrt_stderr:
        log_sig_exit('ERROR', "Error executing colormap2vrt.py with colormap:" + colormap, sigevent_url)
    colormap2vrt_stderr_file.close()
    if os.path.isfile(new_vrt_filename):
        remove_file(colormap2vrt_stderr_filename)
        vrt_filename = new_vrt_filename

# Set the blocksize for gdal_translate (-co NAME=VALUE).
blocksize=str().join(['BLOCKSIZE=', mrf_blocksize])

# Get input size.
dom=xml.dom.minidom.parse(vrt_filename)
rastersize_elements=dom.getElementsByTagName('VRTDataset')
x_size=rastersize_elements[0].getAttribute('rasterXSize') #width
y_size=rastersize_elements[0].getAttribute('rasterYSize') #height

if target_x == '':
    log_info_mssg('x size and y size from VRT ' + x_size + "," + y_size)
    exp=11 #minimum outsize 20480 for EPSG4326_2km
    while int(10*(2**exp)) < int(x_size):
        #print str(10*(2**exp)) + " is less than " + str(x_size)
        exp+=1
    target_x=str(10*(2**exp))            
    log_info_mssg('Calculating target_x from VRT to ' + target_x)          

# Only use new target size if different.
if target_x != x_size:
    # Calculate output size of Y dimension and maintain aspect ratio.
    if target_y == '':
        target_y=str(int(float(target_x)*(float(y_size)/float(x_size))))
        log_info_mssg('Calculating target_y ' + target_y)
    if resize_resampling == '':
        log_sig_warn('Target size (' + target_x + 'x' + target_y + ') differs from input size (' + x_size + 'x' + y_size + ')' + ', but <resize_resampling> flag has not been set.', sigevent_url)
else: #don't bother calculating y
    if target_y == '':
        target_y=y_size
        log_info_mssg('Setting target_y from VRT to ' + target_y)
    elif target_y != y_size:
        log_sig_warn('Target y size (' + target_y +') differs from raster y size (' + y_size + ')', sigevent_url)
    
# if target_epsg == "EPSG:3857":
#     target_y = target_x

#-----------------------------------------------------------------------
# Seed the MRF data file (.ppg or .pjg) with a copy of the empty tile.
if mrf_empty_tile_filename != '' and (z == None or z == 0):
    log_info_mssg('Seed the MRF data file with a copy of the empty tile.' )
    log_info_mssg(str().join(['Copy ', mrf_empty_tile_filename,' to ', out_filename]))
    shutil.copy(mrf_empty_tile_filename, out_filename)
#-----------------------------------------------------------------------    

# Create the gdal_translate command.         
gdal_translate_command_list=['gdal_translate', '-q', '-of', 'MRF', '-co', compress, '-co', blocksize,'-outsize', target_x, target_y]    
if compress == "COMPRESS=JPEG":
    gdal_translate_command_list.append('-co')
    gdal_translate_command_list.append('QUALITY='+quality_prec)
if compress == "COMPRESS=LERC":
    # Default to V1 for Javascript decoding
    gdal_translate_command_list.append('-co')
    gdal_translate_command_list.append('OPTIONS="LERC_PREC=' + quality_prec + ' V1=ON DEFLATE=ON"')
if zlevels != '':
    gdal_translate_command_list.append('-co')
    gdal_translate_command_list.append('ZSIZE='+str(zlevels))
if nocopy == True:
    gdal_translate_command_list.append('-co')
    gdal_translate_command_list.append('NOCOPY=true')
    if len(alltiles) <= 1: # use UNIFORM_SCALE if empty MRF or single input
        gdal_translate_command_list.append('-co')
        gdal_translate_command_list.append('UNIFORM_SCALE='+str(overview))
        
# add ending parameters      
gdal_translate_command_list.append(vrt_filename)
gdal_translate_command_list.append(gdal_mrf_filename)
    
# Log the gdal_translate command.
log_the_command(gdal_translate_command_list)
# Capture stderr.
gdal_translate_stderr_filename=str().join([working_dir, basename, '_gdal_translate_stderr.txt'])
# Open stderr file for write.
gdal_translate_stderr_file=open(gdal_translate_stderr_filename, 'w')

#-----------------------------------------------------------------------
# Execute gdal_translate.
subprocess.call(gdal_translate_command_list, stderr=gdal_translate_stderr_file)
#-----------------------------------------------------------------------

# Close stderr file.
gdal_translate_stderr_file.close()

# Copy vrt to output
if data_only == False:
    shutil.copy(vrt_filename, str().join([output_dir, basename, '.vrt']))

# Clean up.
vrt_files = glob.glob(str().join([working_dir, basename, '*.vrt']))
for vrt in vrt_files:
    remove_file(vrt)

# Check if MRF was created.
mrf_output=glob.glob(mrf_filename)
if len(mrf_output) == 0:
    mssg=str().join(['Fail:  gdal_translate',
                     ' Check gdal mrf driver plugin.',
                     ' Check stderr file:  ', 
                     gdal_translate_stderr_filename])
    log_sig_exit('ERROR', mssg, sigevent_url)

# Get largest x,y dimension of MRF, usually x.
try:
    # Open file.
    mrf_file=open(mrf_filename, 'r+')
except IOError:
    mssg=str().join(['Cannot read:  ', mrf_filename])
    log_sig_exit('ERROR', mssg, sigevent_url)
else:
    try:
        dom=xml.dom.minidom.parse(mrf_file)
    except:
        mssg=str().join(['Cannot parse:  ', mrf_filename])
        log_sig_exit('ERROR', mssg, sigevent_url)
    # Raster
    size_elements=dom.getElementsByTagName('Size')
    sizeX=size_elements[0].getAttribute('x') #width
    sizeY=size_elements[0].getAttribute('y') #height
    sizeC=size_elements[0].getAttribute('c') #bands
    sizeZ=size_elements[0].getAttribute('z') #bands
    # Send to log.
    log_info_mssg(str().join(['size of MRF:  ', sizeX, ' x ', sizeY]))
    
    # Add mp_safe to Raster if using z levels
    if zlevels != '':
        mrf_file.seek(0)
        lines = mrf_file.readlines()
        for idx in range(0, len(lines)):
            if '<Raster>' in lines[idx]:
                lines[idx] = lines[idx].replace('<Raster>','<Raster mp_safe="on">')
                log_info_mssg("Set MRF mp_safe on")
        mrf_file.seek(0)
        mrf_file.truncate()
        mrf_file.writelines(lines)
    
    # Close file.
    mrf_file.close()
    # Get largest dimension, usually X.
    actual_size=max([int(sizeX), int(sizeY)])

# Run gdaladdo by default
run_addo = True

# Insert into nocopy
if nocopy==True:
    errors += run_mrf_insert(gdal_mrf_filename, alltiles, insert_method, resize_resampling, target_x, target_y, mrf_blocksize, [xmin, ymin, xmax, ymax], [target_xmin, target_ymin, target_xmax, target_ymax], source_epsg, target_epsg, vrtnodata, blend, working_dir)
    if len(alltiles) <= 1:
        run_addo = False # don't run gdaladdo if UNIFORM_SCALE has been set

# Create pyramid only if idx (MRF index file) was successfully created.
idxf=get_modification_time(idx_filename)
compare_time=time.strftime('%Y%m%d.%H%M%S', time.localtime())
old_stats=os.stat(idx_filename)
if idxf >= vrtf:
    remove_file(gdal_translate_stderr_filename)
    
    if run_addo == True and (overview_levels == '' or int(overview_levels[0])>1):
        # Create the gdaladdo command.
        gdaladdo_command_list=['gdaladdo', '-r', overview_resampling,
                               str(gdal_mrf_filename)]
        # Build out the list of gdaladdo pyramid levels (a.k.a. overviews).
        if overview_levels == '':
            overview=2
            gdaladdo_command_list.append(str(overview))
            exp=2
            while (overview*long(mrf_blocksize)) < actual_size:
                overview=2**exp
                exp=exp+1
                gdaladdo_command_list.append(str(overview))
        else:
            for overview in overview_levels:
                gdaladdo_command_list.append(str(overview))
        # Log the gdaladdo command.
        log_the_command(gdaladdo_command_list)
        # Capture stderr.
        gdaladdo_stderr_filename=str().join([working_dir, basename,
                                             '_gdaladdo_stderr.txt'])
        # Open stderr file for write.
        gdaladdo_stderr_file=open(gdaladdo_stderr_filename, 'w')

        #-------------------------------------------------------------------
        # Execute gdaladdo.
        gdaladdo_process = subprocess.Popen(gdaladdo_command_list, stdout=subprocess.PIPE, stderr=gdaladdo_stderr_file)
        out, err = gdaladdo_process.communicate()
        log_info_mssg(out)            
        #-------------------------------------------------------------------

        # Close stderr file.
        gdaladdo_stderr_file.close()

        # Update previous cycle time only if gdaladdo was successful.
        addf=get_modification_time(idx_filename)
        new_stats=os.stat(idx_filename)

        # Check for gdaladdo success by checking time stamp and file size.
        if gdaladdo_process.returncode == -11:
            log_sig_exit('ERROR', 'Unsuccessful:  gdaladdo   Segmentation fault', sigevent_url)
        elif (addf >= compare_time) or (new_stats.st_size >= old_stats.st_size):
            remove_file(gdaladdo_stderr_filename)
        else:
            log_info_mssg(str().join(['addf = ',str(addf)]))
            log_info_mssg(str().join(['compare_time = ',str(compare_time)]))
            log_info_mssg('addf should be >= compare_time')
            log_info_mssg(str().join(['new_stats.st_size = ',
                                      str(new_stats.st_size)]))
            log_info_mssg(str().join(['old_stats.st_size = ',
                                      str(old_stats.st_size)]))
            log_info_mssg('new_stats.st_size should be >= old_stats.st_size')
            mssg=str().join(['Unsuccessful:  gdaladdo   Errors: ', str(err)])
            log_sig_exit('ERROR', mssg, sigevent_url)
else:
    log_info_mssg(str().join(['idxf = ',str(idxf)]))
    log_info_mssg(str().join(['vrtf = ',str(vrtf)]))
    log_info_mssg('idxf should be >= vrtf')
    if nocopy==True:
        mssg = mrf_filename + ' already exists'
    else:
        mssg=str().join(['Unsuccessful:  gdal_translate   ',
                         'Check the gdal mrf driver plugin.  ',
                         'Check stderr file: ',
                         gdal_translate_stderr_filename])
    log_sig_exit('ERROR', mssg, sigevent_url)
    
# Rename MRFs
if mrf_name != '':
    output_mrf, output_idx, output_data, output_aux, output_vrt = get_mrf_names(out_filename, mrf_name, parameter_name, date_of_data, time_of_data)
    if (output_dir+output_mrf) != mrf_filename:
        log_info_mssg(str().join(['Moving ',mrf_filename, ' to ', output_dir+output_mrf]))
        shutil.move(mrf_filename, output_dir+output_mrf)
    if (output_dir+output_idx) != idx_filename:
        log_info_mssg(str().join(['Moving ',idx_filename, ' to ', output_dir+output_idx]))
        shutil.move(idx_filename, output_dir+output_idx)
    if (output_dir+output_data) != out_filename:
        log_info_mssg(str().join(['Moving ',out_filename, ' to ', output_dir+output_data]))
        shutil.move(out_filename, output_dir+output_data)
    if data_only == False:
        if os.path.isfile(mrf_filename+".aux.xml"):
            log_info_mssg(str().join(['Moving ',mrf_filename+".aux.xml", ' to ', working_dir+output_aux]))
            shutil.move(mrf_filename+".aux.xml", working_dir+output_aux)
        if os.path.isfile(str().join([output_dir, basename, '.vrt'])):
            log_info_mssg(str().join(['Moving ',str().join([output_dir, basename, '.vrt']), ' to ', working_dir+output_vrt]))
            shutil.move(str().join([output_dir, basename, '.vrt']), working_dir+output_vrt)
    mrf_filename = output_dir+output_mrf
    out_filename = output_dir+output_data
    
# Leave only MRF data, index, and header files
if data_only == True:
    remove_file(log_filename)
    remove_file(output_dir+"/"+basename+".mrf.aux.xml")
    remove_file(working_dir+"/"+basename+".configuration_file.xml")

# Remove temp tiles
for tilename in (alltiles):
    if working_dir in tilename:
        remove_file(tilename)
        if tiff_compress != None:
            remove_file(tilename+'.aux.xml')
        if '_indexed.' in tilename:
            remove_file(tilename.rsplit('.',1)[0]+'.pgw')

# Send to log.
mssg=str().join(['MRF created:  ', out_filename])
try:
    log_info_mssg(mssg)
    sigevent('INFO', mssg, sigevent_url)
except urllib2.URLError:
    None
sys.exit(errors)<|MERGE_RESOLUTION|>--- conflicted
+++ resolved
@@ -91,15 +91,10 @@
 import imghdr
 import sqlite3
 import math
-<<<<<<< HEAD
 from overtiffpacker import pack
+from decimal import *
 
 versionNumber = '1.3.0'
-=======
-from decimal import *
-
-versionNumber = '1.1.4'
->>>>>>> eaf0ef04
 basename = None
 
 #-------------------------------------------------------------------------------
