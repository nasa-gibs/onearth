#!/bin/env python

# Copyright (c) 2002-2018, California Institute of Technology.
# All rights reserved.  Based on Government Sponsored Research under contracts NAS7-1407 and/or NAS7-03001.
#
# Redistribution and use in source and binary forms, with or without modification, are permitted provided that the following conditions are met:
#   1. Redistributions of source code must retain the above copyright notice, this list of conditions and the following disclaimer.
#   2. Redistributions in binary form must reproduce the above copyright notice,
#      this list of conditions and the following disclaimer in the documentation and/or other materials provided with the distribution.
#   3. Neither the name of the California Institute of Technology (Caltech), its operating division the Jet Propulsion Laboratory (JPL),
#      the National Aeronautics and Space Administration (NASA), nor the names of its contributors may be used to
#      endorse or promote products derived from this software without specific prior written permission.
#
# THIS SOFTWARE IS PROVIDED BY THE COPYRIGHT HOLDERS AND CONTRIBUTORS "AS IS" AND ANY EXPRESS OR IMPLIED WARRANTIES,
# INCLUDING, BUT NOT LIMITED TO, THE IMPLIED WARRANTIES OF MERCHANTABILITY AND FITNESS FOR A PARTICULAR PURPOSE ARE DISCLAIMED.
# IN NO EVENT SHALL THE CALIFORNIA INSTITUTE OF TECHNOLOGY BE LIABLE FOR ANY DIRECT, INDIRECT, INCIDENTAL, SPECIAL,
# EXEMPLARY, OR CONSEQUENTIAL DAMAGES (INCLUDING, BUT NOT LIMITED TO, PROCUREMENT OF SUBSTITUTE GOODS OR SERVICES;
# LOSS OF USE, DATA, OR PROFITS; OR BUSINESS INTERRUPTION) HOWEVER CAUSED AND ON ANY THEORY OF LIABILITY, WHETHER IN CONTRACT,
# STRICT LIABILITY, OR TORT (INCLUDING NEGLIGENCE OR OTHERWISE) ARISING IN ANY WAY OUT OF THE USE OF THIS SOFTWARE,
# EVEN IF ADVISED OF THE POSSIBILITY OF SUCH DAMAGE.
#
# Licensed under the Apache License, Version 2.0 (the "License");
# you may not use this file except in compliance with the License.
# You may obtain a copy of the License at
# 
# http://www.apache.org/licenses/LICENSE-2.0
# 
# Unless required by applicable law or agreed to in writing, software
# distributed under the License is distributed on an "AS IS" BASIS,
# WITHOUT WARRANTIES OR CONDITIONS OF ANY KIND, either express or implied.
# See the License for the specific language governing permissions and
# limitations under the License.

#
# Pipeline for converting georeferenced tiles to MRF for OnEarth.
#
# Example:
#
#  mrfgen.py 
#   -c mrfgen_configuration_file.xml 
#   -s http://localhost:8100/sigevent/events/create
#
# Example XML configuration file:
#
# <?xml version="1.0" encoding="UTF-8"?>
# <mrfgen_configuration>
#  <date_of_data>20140606</date_of_data>
#  <parameter_name>MORCR143LLDY</parameter_name>
#  <input_dir>/mrfgen/input_dir</input_dir> 
#  <output_dir>/mrfgen/output_dir</output_dir>
#  <cache_dir>/mrfgen/cache_dir</cache_dir>
#  <working_dir>/mrfgen/working_dir</working_dir>
#  <logfile_dir>/mrfgen/working_dir</logfile_dir>
#  <mrf_empty_tile_filename>/mrfgen/empty_tiles/Blank_RGB_512.jpg</mrf_empty_tile_filename>
#  <mrf_blocksize>512</mrf_blocksize>
#  <mrf_compression_type>JPEG</mrf_compression_type>
#  <outsize>327680 163840</outsize>
#  <overview_levels>2 4 8 16 32 64 128 256 512 1024</overview_levels>
#  <overview_resampling>nearest</overview_resampling>
#  <target_epsg>4326</target_epsg>
#  <extents>-180,-90,180,90</extents>
#  <colormap></colormap>
#  <mrf_name>{$parameter_name}%Y%j_.mrf</mrf_name>
#  <mrf_nocopy>true</mrf_nocopy>
#  <mrf_noaddo>false</mrf_noaddo>
#  <mrf_merge>false</mrf_merge>
# </mrfgen_configuration>
#

from optparse import OptionParser
import glob
import logging
import os
import subprocess
import sys
import time
import datetime
import socket
import urllib
import urllib2
import xml.dom.minidom
import string
import shutil
import imghdr
import sqlite3
import math
import oe_utils
import json
import re
from overtiffpacker import pack
from decimal import *
from osgeo import gdal
from oe_utils import basename, sigevent, log_sig_exit, log_sig_err, log_sig_warn, log_info_mssg, log_info_mssg_with_timestamp, log_the_command, get_modification_time, get_dom_tag_value, remove_file, check_abs_path, add_trailing_slash, verify_directory_path_exists, get_input_files, get_doy_string

versionNumber = '1.3.6'
oe_utils.basename = None

#-------------------------------------------------------------------------------
# Begin defining subroutines.
#-------------------------------------------------------------------------------

def lookupEmptyTile(empty_tile):
    """
    Lookup predefined empty tiles form config file
    """
    script_dir = os.path.dirname(__file__)
    if script_dir == '/usr/bin':
        script_dir = '/usr/share/onearth/mrfgen' # use default directory if in bin
    try:
        empty_config_file=open(script_dir+"/empty_config", 'r')
    except IOError:
        log_sig_exit('ERROR', script_dir+"/empty_config could not be found", sigevent_url)
    tiles = {}
    for line in empty_config_file:
        (key, val) = line.split()
        tiles[key] = val
    empty_config_file.close()
    try:
        if tiles[empty_tile][0] == '/':   
            return os.path.abspath(tiles[empty_tile])
        else:
            return os.path.abspath(script_dir+"/"+tiles[empty_tile])
    except KeyError:
        mssg = '"' + empty_tile + '" is not a valid empty tile.'
        log_sig_exit('ERROR', mssg, sigevent_url)
        
def get_mrf_names(mrf_data, mrf_name, parameter_name, date_of_data, time_of_data):
    """
    Convert MRF filenames to specified naming convention (mrf_name).
    Argument:
        mrf_data -- the created MRF data file
        mrf_name -- the MRF naming convention to use
        parameter_name -- MRF parameter name
        date_of_data -- the date of the MRF data, example: 20120730
        time_of_data -- the time of subdaily MRF data in UTC, 113019 (11:30:19am)
    """
    if len(time_of_data) == 6:
        mrf_date = datetime.datetime.strptime(str(date_of_data)+str(time_of_data),"%Y%m%d%H%M%S")
    else: 
        mrf_date = datetime.datetime.strptime(date_of_data,"%Y%m%d")
    mrf = mrf_name.replace('{$parameter_name}', parameter_name)
    time_params = []
    for i, char in enumerate(mrf):
        if char == '%':
            time_params.append(char+mrf[i+1])
    for time_param in time_params:
        mrf = mrf.replace(time_param,datetime.datetime.strftime(mrf_date,time_param))
    index = mrf.replace('.mrf', '.idx')
    data = mrf.replace('.mrf', os.path.basename(mrf_data)[-4:])
    aux = mrf + '.aux.xml'
    vrt = mrf.replace('.mrf', '.vrt')
    return (mrf, index, data, aux, vrt)

def diff_resolution(tiles):
    """
    Compares images within a list for different image resolutions
    Arguments:
        tiles -- List of images for comparison.
    """
    next_x = 0
    if len(tiles) <= 1:
        log_info_mssg("Single tile detected")
        return (False, next_x)
    
    log_info_mssg("Checking for different resolutions in tiles")
    res = None
    for tile in tiles:
        gdalinfo_command_list=['gdalinfo', '-json', tile]
        gdalinfo = subprocess.Popen(gdalinfo_command_list,stdout=subprocess.PIPE,stderr=subprocess.PIPE)
        tileInfo = json.loads(gdalinfo.stdout.read())

        tile_res_x = float(tileInfo["geoTransform"][1])
        tile_res_y = float(tileInfo["geoTransform"][5])

        if not res:
            log_info_mssg("Input tile pixel size is: " + str(tile_res_x) + ", " + str(tile_res_y))
            res   = tile_res_x
            res_x = tile_res_x
            res_y = tile_res_y
        else:
            next_x = tile_res_x
            next_y = tile_res_y
            if res_x != next_x and res_y != next_y:
                log_info_mssg("Different tile resolutions detected")
                return (True, next_x)

    return (False, next_x)

def is_global_image(tile, xmin, ymin, xmax, ymax):
    """
    Test if input tile fills entire extent
    Argument:
        tile -- Tile to test
        xmin -- Minimum x value
        ymin -- Minimum y value
        xmax -- Maximum x value
        ymax -- Maximum y value
    """
    log_info_mssg("Checking for global image")
    upper_left  = False
    lower_right = False

    gdalinfo_command_list = ['gdalinfo', '-json', tile]
    gdalinfo = subprocess.Popen(gdalinfo_command_list, stdout=subprocess.PIPE, stderr=subprocess.PIPE)
    tileInfo = json.loads(gdalinfo.stdout.read())

    in_xmin = str(tileInfo["cornerCoordinates"]["upperLeft"][0])
    in_ymax = str(tileInfo["cornerCoordinates"]["upperLeft"][1])
    in_xmax = str(tileInfo["cornerCoordinates"]["lowerRight"][0])
    in_ymin = str(tileInfo["cornerCoordinates"]["lowerRight"][1])

    if int(round(float(in_xmin))) <= int(round(float(xmin))) and int(round(float(in_ymax))) >= int(round(float(ymax))):
        upper_left = True
    if int(round(float(in_xmax))) >= int(round(float(xmax))) and int(round(float(in_ymin))) <= int(round(float(ymin))):
        lower_right = True

    if upper_left and lower_right:
        log_info_mssg(tile + " is a global image")
        return True
    else:
        return False

def get_image_epsg(tile):
    """
    Get image EPSG code
    Argument:
        tile -- Tile to test
    """
    log_info_mssg("Getting image epsg")

    gdalinfo_command_list = ['gdalinfo', '-json', tile]
    gdalinfo = subprocess.Popen(gdalinfo_command_list, stdout=subprocess.PIPE, stderr=subprocess.PIPE)
    tileInfo = json.loads(gdalinfo.stdout.read())

    wkt = tileInfo["coordinateSystem"]["wkt"]

    epsg = None
    if wkt != "":
        lastAuth = wkt.rfind("AUTHORITY")
        if lastAuth != -1:
            m = re.search(".*EPSG.*([0-9]{4}).*", wkt[lastAuth:])
            if m:
                epsg = "EPSG:" + m.group(1)

    return epsg

def get_image_extents(tile):
    """
    Get image extents
    Argument:
        tile -- Tile to test
    """
    log_info_mssg("Getting image extents")

    gdalinfo_command_list = ['gdalinfo', '-json', tile]
    log_the_command(gdalinfo_command_list)

    gdalinfo = subprocess.Popen(gdalinfo_command_list, stdout=subprocess.PIPE, stderr=subprocess.PIPE)
    tileInfo = json.loads(gdalinfo.stdout.read())

    ulx = str(tileInfo["cornerCoordinates"]["upperLeft"][0])
    uly = str(tileInfo["cornerCoordinates"]["upperLeft"][1])
    lrx = str(tileInfo["cornerCoordinates"]["lowerRight"][0])
    lry = str(tileInfo["cornerCoordinates"]["lowerRight"][1])

    try:
        return [ulx, uly, lrx, lry]
    except:
        log_sig_exit('ERROR', "Error reading " + tile, sigevent_url)

def has_color_table(tile):
    """
    Test if input tile has a color table
    Argument:
        tile -- Tile to test
    """
    log_info_mssg("Checking for color table in " + tile)
    has_color_table = False

    gdalinfo_command_list=['gdalinfo', '-json', tile]
    gdalinfo = subprocess.Popen(gdalinfo_command_list,stdout=subprocess.PIPE,stderr=subprocess.PIPE)
    tileInfo = json.loads(gdalinfo.stdout.read())

    for band in tileInfo["bands"]:
        has_color_table |= "colorTable" in band

    log_info_mssg(("No color table found","Color table found in image")[has_color_table])
    return has_color_table

def mrf_block_align(extents, xmin, ymin, xmax, ymax, target_x, target_y, mrf_blocksize):
    """
    Aligns granule image to fit in a MRF block
    Arguments:
        extents -- spatial extents as ulx, uly, lrx, lry
        xmin -- Minimum x value
        ymin -- Minimum y value
        xmax -- Maximum x value
        ymax -- Maximum y value
        target_x -- The target resolution for x
        target_y -- The target resolution for y
        mrf_blocksize -- The block size of MRF tiles
    """
    extents = [Decimal(x) for x in extents]
    ulx, uly, lrx, lry = extents
    x_len = abs(Decimal(xmax)-Decimal(xmin))
    y_len = abs(Decimal(ymax)-Decimal(ymin))
    x_res = Decimal(target_x)/x_len
    y_res = Decimal(target_y)/y_len
    x_size = abs(lrx-ulx) * x_res
    y_size = abs(lry-uly) * y_res
    log_info_mssg ("x-res: " + str(x_res) + ", y-res: " + str(y_res) + ", x-size: " + str(x_size) + ", y-size: " + str(y_size))

    # figure out appropriate block size that covers extent of granule    
    block_x = Decimal(mrf_blocksize)
    block_y = Decimal(mrf_blocksize)
    while (block_x*2) < x_size:
        block_x = block_x * 2
    while (block_y*2) < y_size:
        block_y = block_y * 2
    block = Decimal(str(max([block_x,block_y])))
    
    log_info_mssg("Insert block size %s - (x: %s y: %s)" % (str(block), str(block_x), str(block_y)))
    
    # calculate new extents that align with MRF blocks
    ulx = Decimal(Decimal(str(math.floor((ulx*x_res) / block))) * block) / x_res
    uly = Decimal(Decimal(str(math.ceil((uly*y_res) / block))) * block) / y_res
    lrx = Decimal(Decimal(str(math.ceil((lrx*x_res) / block))) * block) / x_res
    lry = Decimal(Decimal(str(math.floor((lry*y_res) / block))) * block) / y_res

    # snap to min/max extents if on the edge
    if ulx < Decimal(xmin):
        ulx = xmin
    if uly > Decimal(ymax):
        uly = ymax
    if lrx > Decimal(xmax):
<<<<<<< HEAD
        lrx = str(Decimal(xmax))
    if lry < Decimal(ymin):
        lry = str(Decimal(ymin))
=======
        lrx = Decimal(xmax)
    if lry < Decimal(ymin):
        lry = Decimal(ymin)
>>>>>>> 7ea3b6c3
            
    return (str(ulx), str(uly), str(lrx), str(lry))

def gdalmerge(mrf, tile, extents, target_x, target_y, mrf_blocksize, xmin, ymin, xmax, ymax, nodata,
              resize_resampling, working_dir, target_epsg):
    """
    Runs gdalmerge and returns merged tile
    Arguments:
        mrf -- An existing MRF file
        tile -- Tile to insert
        extents -- spatial extents as ulx, uly, lrx, lry
        target_x -- The target resolution for x
        target_y -- The target resolution for y
        mrf_blocksize -- The block size of MRF tiles
        xmin -- Minimum x value
        ymin -- Minimum y value
        xmax -- Maximum x value
        ymax -- Maximum y value
        nodata -- nodata value
        resize_resampling -- resampling method; nearest is used for PPNG
        working_dir -- Directory to use for temporary files
        target_epsg -- EPSG code for output tile
    """
    if resize_resampling == '':
        resize_resampling = "average" # use average as default for RGBA
    ulx, uly, lrx, lry = mrf_block_align(extents, xmin, ymin, xmax, ymax, target_x, target_y, mrf_blocksize)
    new_tile = working_dir + os.path.basename(tile)+".merge.tif"

    if has_color_table(tile) == True:
        gdal_merge_command_list = ['gdal_merge.py', '-ul_lr', ulx, uly, lrx, lry, '-ps', str((Decimal(xmax)-Decimal(xmin))/Decimal(target_x)), str((Decimal(ymin)-Decimal(ymax))/Decimal(target_y)), '-o', new_tile, '-of', 'GTiff', '-pct']
        if nodata != "":
            gdal_merge_command_list.append('-n')
            gdal_merge_command_list.append(nodata)
            gdal_merge_command_list.append('-a_nodata')
            gdal_merge_command_list.append(nodata)
        gdal_merge_command_list.append(mrf)
        gdal_merge_command_list.append(tile)

    else: # use gdalbuildvrt/gdalwarp/gdal_translate for RGBA imagery
        
        # Build a VRT, adding SRS to the input. Technically, if this is a TIF we wouldn't have to do that
        vrt_tile = working_dir + os.path.basename(tile) + ".vrt"
        gdal_vrt_command_list = ['gdalbuildvrt', '-a_srs', target_epsg, vrt_tile, tile]
        log_the_command(gdal_vrt_command_list)
        gdal_vrt = subprocess.Popen(gdal_vrt_command_list, stdout=subprocess.PIPE, stderr=subprocess.PIPE)
        insert_message = gdal_vrt.stderr.readlines()
        for message in insert_message:
            if 'ERROR' in message.upper():
                log_sig_err(message + ' in merging image (gdalbuildvrt) while processing ' + tile, sigevent_url)
            else:
                log_info_mssg(message.strip())
        gdal_vrt.wait()
        
        # Warp the input image VRT to have the right resolution
        warp_vrt_tile = working_dir + os.path.basename(tile) + ".warp.vrt"
        gdal_warp_command_list = ['gdalwarp', '-of', 'VRT', '-tr',
                                  str((Decimal(xmax)-Decimal(xmin))/Decimal(target_x)),
                                  str((Decimal(ymin)-Decimal(ymax))/Decimal(target_y)),
                                  vrt_tile, warp_vrt_tile]
        log_the_command(gdal_warp_command_list)
        gdal_warp = subprocess.Popen(gdal_warp_command_list, stdout=subprocess.PIPE, stderr=subprocess.PIPE)
        insert_message = gdal_warp.stderr.readlines()
        for message in insert_message:
            if 'ERROR' in message.upper():
                log_sig_err(message + ' in merging image (gdalwarp) while processing ' + tile, sigevent_url)
            else:
                log_info_mssg(message.strip())
        gdal_warp.wait()
              
        # Now build a combined VRT for both the input VRT and the MRF
        combined_vrt_tile = working_dir + os.path.basename(tile) + ".combined.vrt"
        gdal_vrt_command_list2 = ['gdalbuildvrt']
        if nodata != "":
            gdal_vrt_command_list2.extend(['-vrtnodata', nodata, '-srcnodata', nodata]) 
        gdal_vrt_command_list2.extend([combined_vrt_tile, mrf, warp_vrt_tile])

        log_the_command(gdal_vrt_command_list2)
        gdal_vrt2 = subprocess.Popen(gdal_vrt_command_list2, stdout=subprocess.PIPE, stderr=subprocess.PIPE)
        insert_message = gdal_vrt2.stderr.readlines()
        for message in insert_message:
            if 'ERROR' in message.upper():
                log_sig_err(message + ' in merging image (gdalbuildvrt - 2) while processing ' + tile, sigevent_url)
            else:
                log_info_mssg(message.strip())
        gdal_vrt2.wait()

        # Create a merged VRT containing only the portion of the combined VRT we will insert back into the MRF
        new_tile = working_dir + os.path.basename(tile)+".merge.vrt"
        gdal_merge_command_list = ['gdal_translate', '-outsize',
                                   str(int(round((Decimal(lrx)-Decimal(ulx))/((Decimal(xmax)-Decimal(xmin))/Decimal(target_x))))),
                                   str(int(round((Decimal(lry)-Decimal(uly))/((Decimal(ymin)-Decimal(ymax))/Decimal(target_y))))),
                                   '-projwin', ulx, uly, lrx, lry, '-of', 'VRT', combined_vrt_tile, new_tile]
        
    # Execute the merge
    log_the_command(gdal_merge_command_list)
    gdal_merge = subprocess.Popen(gdal_merge_command_list, stdout=subprocess.PIPE, stderr=subprocess.PIPE)
    insert_message = gdal_merge.stderr.readlines()
    for message in insert_message:
        if 'ERROR' in message.upper():
            log_sig_err(message + ' in merging image while processing ' + tile, sigevent_url)
        else:
            log_info_mssg(message.strip())
    gdal_merge.wait()
    return new_tile

def split_across_antimeridian(tile, source_extents, antimeridian, xres, yres, working_dir):
    """
    Splits up a tile that crosses the antimeridian
    Arguments:
        tile -- Tile to insert
        source_extents -- spatial extents as ulx, uly, lrx, lry
        antimeridian -- The antimeridian for the projection
        xres -- output x resolution
        yres -- output y resolution
        working_dir -- Directory to use for temporary files
    """
    temp_tile = working_dir + os.path.basename(tile) + '.temp.vrt'
    ulx, uly, lrx, lry = source_extents
    if Decimal(lrx) <= Decimal(antimeridian):
        new_lrx = str(Decimal(lrx)+Decimal(antimeridian)*2)
    else:
        new_lrx = lrx
        lrx = str(Decimal(antimeridian)*-1 - (Decimal(antimeridian)-Decimal(lrx)))
    cutline_template = """
    {
      "type": "Polygon",
      "coordinates": [
        $values
      ]
    }
    """
    cutline_values = "[[{0}, {3}], [{0}, {1}], [{2}, {1}], [{2}, {3}], [{0}, {3}]]"
    cutline_left = cutline_template.replace('$values',cutline_values.format(Decimal(ulx), Decimal(uly), Decimal(antimeridian), Decimal(lry)))
    cutline_right = cutline_template.replace('$values',cutline_values.format(Decimal(antimeridian), Decimal(uly), Decimal(new_lrx), Decimal(lry)))
    
    # Create VRT of input tile
    gdalbuildvrt_command_list = ['gdalwarp', '-of', 'VRT', '-tr', xres, yres, tile, temp_tile]
    log_the_command(gdalbuildvrt_command_list)
    gdalbuildvrt = subprocess.Popen(gdalbuildvrt_command_list, stdout=subprocess.PIPE, stderr=subprocess.PIPE)
    gdalbuildvrt.wait()
    tile = temp_tile
    tile_left = tile+".left_cut.vrt"
    tile_right = tile+".right_cut.vrt" 

    if Decimal(lrx) <= Decimal(antimeridian):
        # modify input into >180 space if not already
        gdal_edit_command_list = ['gdal_edit.py', tile, '-a_ullr', new_lrx, uly, ulx, lry]
        log_the_command(gdal_edit_command_list)
        gdal_edit = subprocess.Popen(gdal_edit_command_list, stdout=subprocess.PIPE, stderr=subprocess.PIPE)
        gdal_edit.wait()  
    
    # cut the input at the antimeridian into left and right halves
    left_cut_command_list = ['gdalwarp', '-of', 'VRT', '-crop_to_cutline', '-cutline', cutline_left, tile, tile_left]
    right_cut_command_list = ['gdalwarp', '-of', 'VRT', '-crop_to_cutline', '-cutline', cutline_right, tile, tile_right]
    log_the_command(left_cut_command_list)
    left_cut = subprocess.Popen(left_cut_command_list, stdout=subprocess.PIPE, stderr=subprocess.PIPE)
    left_cut.wait()
    left_cut_stderr = left_cut.stderr.read()
    if len(left_cut_stderr) > 0:
        log_sig_err(left_cut_stderr, sigevent_url)
    log_the_command(right_cut_command_list)
    right_cut = subprocess.Popen(right_cut_command_list, stdout=subprocess.PIPE, stderr=subprocess.PIPE)
    right_cut.wait()
    right_cut_stderr = right_cut.stderr.read()
    if len(right_cut_stderr) > 0:
        log_sig_err(right_cut_stderr, sigevent_url)
    
    # flip the origin longitude of the right half
    gdal_edit_command_list = ['gdal_edit.py', tile_right, '-a_ullr', str(Decimal(antimeridian)*-1), uly, lrx, lry]
    log_the_command(gdal_edit_command_list)
    gdal_edit = subprocess.Popen(gdal_edit_command_list, stdout=subprocess.PIPE, stderr=subprocess.PIPE)
    gdal_edit.wait()  

    return (tile_left, tile_right)

def crop_to_extents(tile, tile_extents, projection_extents, working_dir):
    """
    Crops a tile to be within projection extents
    Arguments:
        tile -- Tile to crop
        tile_extents -- The spatial extents of the tile as ulx, uly, lrx, lry
        projection_extents -- The spatial extents of the projection as xmin, ymin, xmax, ymax
        working_dir -- Directory to use for temporary files
    """
    ulx, uly, lrx, lry     = tile_extents
    xmin, ymin, xmax, ymax = projection_extents
    if float(ulx) < float(xmin):
        ulx = xmin
    if float(uly) > float(ymax):
        uly = ymax
    if float(lrx) > float(xmax):
        lrx = xmax
    if float(lry) < float(ymin):
        lry = ymin
    cut_tile = working_dir + os.path.basename(tile) + '._cut.vrt'
    gdalwarp_command_list = ['gdalwarp', '-of', 'VRT', '-te', ulx, lry, lrx, uly, tile, cut_tile]
    log_the_command(gdalwarp_command_list)
    subprocess.call(gdalwarp_command_list, stdout=subprocess.PIPE, stderr=subprocess.PIPE)
    return cut_tile

def run_mrf_insert(mrf, tiles, insert_method, resize_resampling, target_x, target_y, mrf_blocksize,
                   target_extents, target_epsg, nodata, merge, working_dir):
    """
    Inserts a list of tiles into an existing MRF
    Arguments:
        mrf -- An existing MRF file
        tiles -- List of tiles to insert
        insert_method -- The resampling method to use {Avg, NearNb}
        resize_resampling -- The resampling method to use for gdalwarp
        target_x -- The target resolution for x
        target_y -- The target resolution for y
        mrf_blocksize -- The block size of MRF tiles
        target_extents -- Full extents of the target imagery
        target_epsg -- The target EPSG code
        nodata -- nodata value
        merge -- Merge over transparent regions of imagery
        working_dir -- Directory to use for temporary files
    """
    errors = 0
    t_xmin, t_ymin, t_xmax, t_ymax  = target_extents

    if target_y == '':
        target_y = float(int(target_x)/2)
    log_info_mssg("Inserting new tiles into " + mrf)
    mrf_insert_command_list = ['mrf_insert', '-r', insert_method]

    for tile in tiles:

        s_xmin, s_ymax, s_xmax, s_ymin = get_image_extents(tile)

        if os.path.splitext(tile)[1] == ".vrt" and not ("_cut." in tile or "_reproject." in tile):
            #ignore temp VRTs unless it's an antimeridian cut or reprojected source image
            log_info_mssg("Skipping insert of " + tile)
            continue

        # check if image fits within extents
        if (float(s_xmin) < float(t_xmin)) or \
           (float(s_ymax) > float(t_ymax)) or \
           (float(s_xmax) > float(t_xmax)) or \
           (float(s_ymin) < float(t_ymin)):
            log_info_mssg(tile + " falls outside of extents for " + target_epsg)
            cut_tile = crop_to_extents(tile, [s_xmin, s_ymax, s_xmax, s_ymin], target_extents, working_dir)
            errors += run_mrf_insert(mrf, [cut_tile], insert_method, resize_resampling, target_x, target_y, mrf_blocksize,
                                     target_extents, target_epsg, nodata, True, working_dir)
            continue
        # check if image crosses antimeridian
        elif target_epsg in ['EPSG:4326','EPSG:3857'] and (((float(s_xmin)-float(t_xmax)) > float(s_xmax)) or
                                                            (float(s_xmax) > float(t_xmax))):
            log_info_mssg(tile + " crosses antimeridian")
            left_half, right_half = split_across_antimeridian(tile, [s_xmin, s_ymax, s_xmax, s_ymin], t_xmax,
                                                              str((Decimal(t_xmax)-Decimal(t_xmin))/Decimal(target_x)),
                                                              str((Decimal(t_ymin)-Decimal(t_ymax))/Decimal(target_y)),
                                                              working_dir)

            errors += run_mrf_insert(mrf, [left_half, right_half], insert_method, resize_resampling, target_x, target_y,
                                     mrf_blocksize, target_extents, target_epsg, nodata, True, working_dir)
            continue

        if merge: # merge tile with existing imagery if true
            log_info_mssg("Image extents " + str([s_xmin, s_ymax, s_xmax, s_ymin]))
            tile = gdalmerge(mrf, tile, [s_xmin, s_ymax, s_xmax, s_ymin], target_x, target_y, mrf_blocksize,
                             t_xmin, t_ymin, t_xmax, t_ymax, nodata, resize_resampling, working_dir, target_epsg)
        vrt_tile = working_dir + os.path.basename(tile)+".vrt"

        diff_res, ps = diff_resolution([tile, mrf])

        if diff_res:
            # convert tile to matching resolution
            if resize_resampling == '':
                resize_resampling = "near" # use nearest neighbor as default

            tile_vrt_command_list = ['gdalwarp', '-of', 'VRT', '-r', resize_resampling, '-overwrite', '-tr',
                                     str((Decimal(t_xmax)-Decimal(t_xmin))/Decimal(target_x)),
                                     str((Decimal(t_ymin)-Decimal(t_ymax))/Decimal(target_y))]

            # build the vrt for the entire projection if we have one image that covers the entire projection
            # TODO ... not sure this is needed actually...
            if is_global_image(tile, t_xmin, t_ymin, t_xmax, t_ymax) and len(tiles) == 1:
                tile_vrt_command_list.append('-te')
                tile_vrt_command_list.append(t_xmin)
                tile_vrt_command_list.append(t_ymin)
                tile_vrt_command_list.append(t_xmax)
                tile_vrt_command_list.append(t_ymax)

            tile_vrt_command_list.append(tile)
            tile_vrt_command_list.append(vrt_tile)
            log_the_command(tile_vrt_command_list)
            tile_vrt = subprocess.Popen(tile_vrt_command_list, stdout=subprocess.PIPE, stderr=subprocess.PIPE)
            tile_vrt.wait()

            if merge: # merge tile with existing imagery
                s_xmin, s_ymax, s_xmax, s_ymin = get_image_extents(vrt_tile) # get new extents
                log_info_mssg("Image extents " + str(extents))
                tile = gdalmerge(mrf, vrt_tile, [s_xmin, s_ymax, s_xmax, s_ymin], target_x, target_y, mrf_blocksize,
                                 t_xmin, t_ymin, t_xmax, t_ymax, nodata, resize_resampling, working_dir, target_epsg)
                mrf_insert_command_list.append(tile)
            else:
                mrf_insert_command_list.append(vrt_tile)
        else:
            mrf_insert_command_list.append(tile)

        mrf_insert_command_list.append(mrf)
        log_the_command(mrf_insert_command_list)

        try:
            mrf_insert = subprocess.Popen(mrf_insert_command_list, stdout=subprocess.PIPE, stderr=subprocess.PIPE)
            mrf_insert_command_list.pop()
            mrf_insert_command_list.pop()
        except OSError:
            log_sig_exit('ERROR', "mrf_insert tool cannot be found.", sigevent_url)

        insert_message = mrf_insert.stderr.readlines()
        for message in insert_message:
            if 'Access window out of range' in message:
                log_sig_warn(message, sigevent_url)
            elif 'ERROR' in message:
                errors += 1
                log_sig_err('mrf_insert ' + message, sigevent_url)
            else:
                log_info_mssg(message.strip())
        # clean up      
        if ".merge." in tile:
            remove_file(tile)
        remove_file(vrt_tile)

    for tile in tiles:
        temp_vrt_files = glob.glob(working_dir + os.path.basename(tile) + "*vrt*")
        for vrt in temp_vrt_files:
            remove_file(vrt)
    return errors


def insert_zdb(mrf, zlevels, zkey, source_url, scale, offset, units):
    """
    Inserts a list of tiles into an existing MRF
    Argument:
        mrf -- An MRF file
        zlevels -- The number of z-levels expected
        zkey -- The key to be used with the z-index
        source_url -- The URL of the source dataset
        scale -- Scale factor for encoded data values
        offset -- Offset of encoded data values
        units -- Units for encoded data values
    """  
    log_info_mssg("Modifying zdb for " + mrf + " with key " + zkey)  
    # Check if z-dimension is consistent if it's being used
    if zlevels != '':
        try:
            # Open file.
            mrf_file=open(mrf, 'r')
        except IOError:
            mssg=str().join(['MRF not yet generated:  ', mrf])
            log_info_mssg(mssg)
        else:
            dom=xml.dom.minidom.parse(mrf_file)           
            size_elements = dom.getElementsByTagName('Size')
            sizeZ=size_elements[0].getAttribute('z') #bands
            if sizeZ == '':
                mssg = "The output MRF does not contain z-levels: " + mrf
                log_sig_exit('ERROR', mssg, sigevent_url)            
            
            # Send to log.
            log_info_mssg(str().join(['size of existing MRF z-dimension:  ', str(sizeZ)]))
            # Close file.
            mrf_file.close()
            # Validate
            if zlevels != str(sizeZ):
                mssg=str().join(['Z-level size does not match existing MRF: ', zlevels])
                log_sig_warn(mssg, sigevent_url)
    
    # Get z-index from ZDB if using z-dimension
    zdb_out = mrf.replace('.mrf','.zdb')
    z = None
    try:
        db_exists = os.path.isfile(zdb_out)
        log_info_mssg("Connecting to " + zdb_out)
        con = sqlite3.connect(zdb_out, timeout=1800.0) # 30 minute timeout
        
        if db_exists == False:
            cur = con.cursor()
            create_script = "CREATE TABLE ZINDEX(z INTEGER PRIMARY KEY AUTOINCREMENT, key_str TEXT);"
            if source_url != "": 
                create_script = "CREATE TABLE ZINDEX(z INTEGER PRIMARY KEY AUTOINCREMENT, key_str TEXT, source_url TEXT);"
            if scale != None:
                create_script = "CREATE TABLE ZINDEX(z INTEGER PRIMARY KEY AUTOINCREMENT, key_str TEXT, source_url TEXT, scale INTEGER, offset INTEGER, uom TEXT);"
            try:
                cur.executescript(create_script)
                con.commit()
            except sqlite3.Error, e:
                mssg = "%s:" % e.args[0]
                if "database schema has changed" in mssg: # in case two processes attempt to create schema at once
                    log_sig_warn(mssg + zdb_out, sigevent_url)

        if zkey != '':
            is_update = False
            cur = con.cursor()
            # Check for existing key
            cur.execute("SELECT COUNT(*) FROM ZINDEX WHERE key_str='"+zkey+"';")
            lid = int(cur.fetchone()[0])
            if lid > 0:                
                mssg = zkey + " key already exists...overwriting"
                log_sig_warn(mssg, sigevent_url)
                cur.execute("SELECT z FROM ZINDEX WHERE key_str='"+zkey+"';")
                z = int(cur.fetchone()[0])
                is_update = True
            else:              
                # Check z size
                cur.execute("SELECT COUNT(*) FROM ZINDEX;")
                lid = int(cur.fetchone()[0])
                if lid >= int(zlevels):
                    mssg = str(lid+1) + " z-levels is more than the maximum allowed: " + str(zlevels)
                    log_sig_exit('ERROR', mssg, sigevent_url)
                # Insert values
                if lid == 0:
                    try:
                        cur.execute("INSERT INTO ZINDEX(z, key_str) VALUES (0,'"+zkey+"')")
                    except sqlite3.Error, e: # if 0 index has already been taken
                        log_info_mssg("%s: trying new ID" % e.args[0])
                        cur.execute("INSERT INTO ZINDEX(key_str) VALUES ('"+zkey+"')")
                else:
                    cur.execute("INSERT INTO ZINDEX(key_str) VALUES ('"+zkey+"')")
                z = cur.lastrowid
                log_info_mssg("Current z-level is " +str(z))
            if source_url != "" and source_url != "NONE":
                log_info_mssg("Adding Source URL " + source_url + " to z=" +str(z))
                cur.execute("UPDATE ZINDEX SET source_url=('"+source_url+"') WHERE z="+str(z))
            if scale != None and offset != None:
                log_info_mssg("Adding Scale:" + str(scale) + " and Offset:" + str(offset) + " to z=" +str(z))
                cur.execute("UPDATE ZINDEX SET scale=("+str(scale)+"), offset=("+str(offset)+") WHERE z="+str(z))
            if scale != None:
                log_info_mssg("Adding Units:" + units + " to z=" +str(z))
                cur.execute("UPDATE ZINDEX SET uom=('"+units+"') WHERE z="+str(z))                

            if is_update == True: # commit if updating existing z; if not, hold off commit until MRF is updated to avoid having orphan z key
                if con:
                    con.commit()
                    con.close()
                    con = None
                    log_info_mssg("Successfully committed record to " + zdb_out)
        
    except sqlite3.Error, e:
        if con:
            con.rollback()
            con.close()
            con = None
        mssg = "%s:" % e.args[0]
        if "database is locked" in mssg or "no such table" in mssg:
            log_sig_warn(mssg + " retrying connection to " + zdb_out, sigevent_url)
            return insert_zdb(mrf, zlevels, zkey)
        else:
            log_sig_exit('ERROR', mssg, sigevent_url)
        
    # Use specific z if appropriate
    if z != None:
        gdal_mrf_filename = mrf + ":MRF:Z" + str(z)
    else:
        gdal_mrf_filename = mrf

    return (gdal_mrf_filename, z, zdb_out, con)


def create_vrt(basename, empty_tile, epsg, xmin, ymin, xmax, ymax):
    """
    Generates an empty VRT for a blank MRF
    Arguments:
        basename -- The base filename
        empty_tile -- The empty tile filename
        epsg -- The projection EPSG code 
        xmin -- Minimum x value
        ymin -- Minimum y value
        xmax -- Maximum x value
        ymax -- Maximum y value
    """  
    # copy empty tile and generate world file
    new_empty_tile = basename + "_empty" + os.path.splitext(empty_tile)[1]
    shutil.copy(empty_tile, new_empty_tile)
    try:
        empty_world=open(basename + "_empty.wld", 'w+')
    except IOError:
        mssg=str().join(['Cannot open world file: ', basename + "_empty.wld"])
        log_sig_exit('ERROR', mssg, sigevent_url)
        
    xres = (float(xmax) - float(xmin)) / 512
    yres = ((float(ymax) - float(ymin)) / 512) * -1
    xul = float(xmin) + (xres/2)
    yul = float(ymax) + (yres/2)
    world_lines = "%s\n0.000000000000\n0.000000000000\n%s\n%s\n%s" % (xres,yres,xul,yul)
    empty_world.write(world_lines)
    empty_world.close()
    
    # generate VRT with new empty tile
    empty_vrt_filename = basename + "_empty.vrt"
    log_info_mssg("Generating empty VRT as input " + empty_vrt_filename)
    gdalbuildvrt_command_list=['gdalbuildvrt', '-te', xmin, ymin, xmax, ymax,'-a_srs', epsg, empty_vrt_filename, new_empty_tile]
    log_the_command(gdalbuildvrt_command_list)
    gdalbuildvrt_stderr_filename=str().join([basename, '_gdalbuildvrt_empty_stderr.txt'])
    gdalbuildvrt_stderr_file=open(gdalbuildvrt_stderr_filename, 'w')
    subprocess.call(gdalbuildvrt_command_list, stderr=gdalbuildvrt_stderr_file)
    
    # remove empty tile from vrt
    try:
        empty_vrt=open(empty_vrt_filename, 'r+')
    except IOError:
        mssg=str().join(['Cannot open empty vrt: ', empty_vrt_filename])
        log_sig_exit('ERROR', mssg, sigevent_url)
        
    dom = xml.dom.minidom.parse(empty_vrt)
    bands = dom.getElementsByTagName("VRTRasterBand")
    for band in bands:
        for i, node in enumerate(band.childNodes):
            if node.nodeName == "SimpleSource":
                band.removeChild(band.childNodes[i])
    empty_vrt.seek(0)
    empty_vrt.truncate()
    dom.writexml(empty_vrt)
    empty_vrt.close()
    
    # cleanup
    remove_file(new_empty_tile)
    remove_file(basename + "_empty.wld")
    remove_file(gdalbuildvrt_stderr_filename)

    return empty_vrt_filename


#-------------------------------------------------------------------------------
# Finished defining subroutines.  Begin main program.
#-------------------------------------------------------------------------------

# Define command line options and args.
parser=OptionParser(version=versionNumber)
parser.add_option('-c', '--configuration_filename',
                  action='store', type='string', dest='configuration_filename',
                  default='./mrfgen_configuration_file.xml',
                  help='Full path of configuration filename.  Default:  ./mrfgen_configuration_file.xml')
parser.add_option("-d", "--data_only", action="store_true", dest="data_only", 
                  default=False, help="Only output the MRF data, index, and header files")
parser.add_option("-s", "--send_email", action="store_true", dest="send_email", 
                  default=False, help="Send email notification for errors and warnings.")
parser.add_option('--email_server', action='store', type='string', dest='email_server',
                  default='', help='The server where email is sent from (overrides configuration file value)')
parser.add_option('--email_recipient', action='store', type='string', dest='email_recipient',
                  default='', help='The recipient address for email notifications (overrides configuration file value)')
parser.add_option('--email_sender', action='store', type='string', dest='email_sender',
                  default='', help='The sender for email notifications (overrides configuration file value)')
parser.add_option('--email_logging_level', action='store', type='string', dest='email_logging_level',
                  default='ERROR', help='Logging level for email notifications: ERROR, WARN, or INFO.  Default: ERROR')

# Read command line args.
(options, args) = parser.parse_args()
# Configuration filename.
configuration_filename=options.configuration_filename
# Send email.
send_email=options.send_email
# Email server.
email_server=options.email_server
# Email recipient
email_recipient=options.email_recipient
# Email sender.
email_sender=options.email_sender
# Data only.
data_only = options.data_only
# Email logging level
logging_level = options.email_logging_level.upper()

# Email metadata replaces sigevent_url
if send_email:
    sigevent_url = (email_server, email_recipient, email_sender, logging_level)
else:
    sigevent_url = ''

# Get current time, which is written to a file as the previous cycle time.  
# Time format is "yyyymmdd.hhmmss.f".  Do this first to avoid any gap where tiles 
# may get passed over because they were created while this script is running.
current_cycle_time = datetime.datetime.now().strftime("%Y%m%d.%H%M%S.%f")

errors = 0

# Read XML configuration file.
try:
    # Open file.
    config_file=open(configuration_filename, 'r')
except IOError:
    mssg=str().join(['Cannot read configuration file:  ', 
                     configuration_filename])
    log_sig_exit('ERROR', mssg, sigevent_url)
else:
    # Get dom from XML file.
    dom=xml.dom.minidom.parse(config_file)
    # Parameter name.
    parameter_name         =get_dom_tag_value(dom, 'parameter_name')
    date_of_data           =get_dom_tag_value(dom, 'date_of_data')

    # Define output basename for log, txt, vrt, .mrf, .idx and .ppg or .pjg
    # Files get date_of_date added, links do not.
    oe_utils.basename = basename = str().join([parameter_name, '_', date_of_data, '___', 'mrfgen_', current_cycle_time, '_', str(os.getpid())])    
    
    # Get default email server and recipient if not override
    if email_server == '':
        try: 
            email_server = get_dom_tag_value(dom, 'email_server')
        except:
            email_server = ''
    if email_recipient == '':
        try: 
            email_recipient = get_dom_tag_value(dom, 'email_recipient')
        except:
            email_recipient = ''
    if email_sender == '':
        try: 
            email_sender = get_dom_tag_value(dom, 'email_sender')
        except:
            email_sender = ''
    if send_email:
        sigevent_url = (email_server, email_recipient, email_sender, logging_level)
        if email_recipient == '':
            log_sig_err("No email recipient provided for notifications.", sigevent_url)
    
    # for sub-daily imagery
    try: 
        time_of_data = get_dom_tag_value(dom, 'time_of_data')
    except:
        time_of_data = ''
    # Directories.
    try:
        input_dir = get_dom_tag_value(dom, 'input_dir')
    except: 
        input_dir = None
    output_dir = get_dom_tag_value(dom, 'output_dir')
    try:
        working_dir            =get_dom_tag_value(dom, 'working_dir')
        working_dir = add_trailing_slash(check_abs_path(working_dir))
    except: # use /tmp/ as default
        working_dir            ='/tmp/'
    try:
        logfile_dir = get_dom_tag_value(dom, 'logfile_dir')
    except: #use working_dir if not specified
        logfile_dir = working_dir
    try:
        mrf_name=get_dom_tag_value(dom, 'mrf_name')
    except:
        # default to GIBS naming convention
        mrf_name='{$parameter_name}%Y%j_.mrf'
    # MRF specific parameters.
    try:
        mrf_empty_tile_filename=check_abs_path(get_dom_tag_value(dom, 'mrf_empty_tile_filename'))
    except:
        try:
            mrf_empty_tile_filename=lookupEmptyTile(get_dom_tag_value(dom, 'empty_tile'))
        except:
            log_sig_warn("Empty tile was not found for " + parameter_name, sigevent_url)
            mrf_empty_tile_filename = ''
    try:
        vrtnodata = get_dom_tag_value(dom, 'vrtnodata')
    except:
        vrtnodata = ""
    mrf_blocksize          =get_dom_tag_value(dom, 'mrf_blocksize')
    mrf_compression_type   =get_dom_tag_value(dom, 'mrf_compression_type')
    try:
        outsize = get_dom_tag_value(dom, 'outsize')
        target_x, target_y = outsize.split(' ')
    except:
        outsize = ''
        try:
            target_x = get_dom_tag_value(dom, 'target_x')
        except:
            target_x = '' # if no target_x then use rasterXSize and rasterYSize from VRT file
        try:
            target_y = get_dom_tag_value(dom, 'target_y')
        except:
            target_y = ''
    # EPSG code projection.
    try:
        target_epsg = 'EPSG:' + str(get_dom_tag_value(dom, 'target_epsg'))
    except:
        target_epsg = 'EPSG:4326' # default to geographic
    try:
        if get_dom_tag_value(dom, 'source_epsg') == "detect":
            source_epsg = "detect"
        else:
            source_epsg = 'EPSG:' + str(get_dom_tag_value(dom, 'source_epsg'))
    except:
        source_epsg = 'EPSG:4326' # default to geographic

    # Source extents.
    try:
        extents = get_dom_tag_value(dom, 'extents')
    except:
        extents = '-180,-90,180,90' # default to geographic
    source_xmin, source_ymin, source_xmax, source_ymax = extents.split(',')

    # Target extents.
    try:
        target_extents = get_dom_tag_value(dom, 'target_extents')
    except:
        if target_epsg == 'EPSG:3857':
            target_extents = '-20037508.34,-20037508.34,20037508.34,20037508.34'
        elif target_epsg in ['EPSG:3413','EPSG:3031']:
            target_extents = '-4194304,-4194304,4194304,4194304'
        else:
            target_extents = '-180,-90,180,90'
    target_xmin, target_ymin, target_xmax, target_ymax = target_extents.split(',')

    # Input files.
    try:
        input_files = get_input_files(dom)
        if input_files == '':
            raise ValueError('No input files provided')
    except:
        if input_dir == None:
            if mrf_empty_tile_filename != '':
                input_files = create_vrt(add_trailing_slash(check_abs_path(working_dir))+basename, mrf_empty_tile_filename,
                                         target_epsg, target_xmin, target_ymin, target_xmax, target_ymax)
            else:
                log_sig_exit('ERROR', "<input_files> or <input_dir> or <mrf_empty_tile_filename> is required", sigevent_url)
        else:
            input_files = None
    # overview levels
    try:
        overview_levels = get_dom_tag_value(dom, 'overview_levels').split(' ')
        for level in overview_levels:
            if level.isdigit() == False:
                log_sig_exit("ERROR", "'" + level + "' is not a valid overview value.", sigevent_url)
        if len(overview_levels) > 1:
            overview = int(overview_levels[1])/int(overview_levels[0])
        else:
            overview = 2
    except:
        overview_levels = ''
        overview = 2
    # resampling method
    try:
        overview_resampling = get_dom_tag_value(dom, 'overview_resampling')
    except:
        overview_resampling = 'nearest'    
    # gdalwarp resampling method for resizing
    try:
        resize_resampling = get_dom_tag_value(dom, 'resize_resampling')
        if resize_resampling == "none":
            resize_resampling = ''
    except:
        resize_resampling = ''
    if resize_resampling != '' and target_x == '':
        log_sig_exit('ERROR', "target_x or outsize must be provided for resizing", sigevent_url)
          
    # gdalwarp resampling method for reprojection
    try:
        reprojection_resampling = get_dom_tag_value(dom, 'reprojection_resampling')
    except:
        reprojection_resampling = 'cubic' # default to cubic  
    # colormap
    try:
        colormap = get_dom_tag_value(dom, 'colormap')
    except:
        colormap = ''
    # quality/precision
    try:
        quality_prec = get_dom_tag_value(dom, 'quality_prec')
    except:
        if mrf_compression_type.lower() == 'lerc':
            quality_prec = '0.001' # default to standard floating point precision if LERC
        else:
            quality_prec = '80' # default to 80 quality for everything else
    # z-levels
    try:
        zlevels = get_dom_tag_value(dom, 'mrf_z_levels')
    except:
        zlevels = ''      
    # z key
    z = None
    zkey_type = "string" # default to only string for now
    try:
        zkey = get_dom_tag_value(dom, 'mrf_z_key')
    except:
        zkey = ''    
    # nocopy, defaults to True if not global
    try:
        if get_dom_tag_value(dom, 'mrf_nocopy') == "false":
            nocopy = False
        else:
            nocopy = True
    except:
        nocopy = None
    # noaddo, defaults to False
    try:
        if get_dom_tag_value(dom, 'mrf_noaddo') == "false":
            noaddo = False
        else:
            noaddo = True
    except:
        noaddo = False
    # merge, defaults to False
    try:
        if get_dom_tag_value(dom, 'mrf_merge') == "false":
            merge = False
        else:
            merge = True
    except:
        merge = False
    # strict_palette, defaults to False
    try:
        if get_dom_tag_value(dom, 'mrf_strict_palette') == "false":
            strict_palette = False
        else:
            strict_palette = True
    except:
        strict_palette = False
    # mrf data
    try:
        mrf_data_scale = get_dom_tag_value(dom, 'mrf_data_scale')
    except:
        mrf_data_scale = '' 
    try:
        mrf_data_offset = get_dom_tag_value(dom, 'mrf_data_offset')
    except:
        mrf_data_offset = '' 
    if mrf_data_scale != '' and mrf_data_offset == '':
        log_sig_exit('ERROR', "<mrf_data_offset> is required if <mrf_data_scale> is set", sigevent_url)
    if (mrf_data_scale == '' and mrf_data_offset != ''):
        log_sig_exit('ERROR', "<mrf_data_scale> is required if <mrf_data_offset> is set", sigevent_url)
    try:
        mrf_data_units = get_dom_tag_value(dom, 'mrf_data_units')
    except:
        mrf_data_units = ''
    try:
        source_url = get_dom_tag_value(dom, 'source_url')
    except:
        if len(dom.getElementsByTagName('source_url')) > 0:
            source_url = "NONE"
        else:
            source_url = ''    
    # Close file.
    config_file.close()

# Make certain each directory exists and has a trailing slash.
if input_dir != None:
    input_dir = add_trailing_slash(check_abs_path(input_dir))
output_dir = add_trailing_slash(check_abs_path(output_dir))
logfile_dir = add_trailing_slash(check_abs_path(logfile_dir))

# Save script_dir
script_dir = add_trailing_slash(os.path.dirname(os.path.abspath(__file__)))

# Ensure that mrf_compression_type is uppercase.
mrf_compression_type=string.upper(mrf_compression_type)

# Verify logfile_dir first so that the log can be started.
verify_directory_path_exists(logfile_dir, 'logfile_dir', sigevent_url)
# Initialize log file.
log_filename=str().join([logfile_dir, basename, '.log'])
logging.basicConfig(filename=log_filename, level=logging.INFO)

# Verify remaining directory paths.
if input_dir != None:
    verify_directory_path_exists(input_dir, 'input_dir', sigevent_url)
verify_directory_path_exists(output_dir, 'output_dir', sigevent_url)
verify_directory_path_exists(working_dir, 'working_dir', sigevent_url)

# Make certain color map can be found
if colormap != '' and '://' not in colormap:
     colormap = check_abs_path(colormap)

# Log all of the configuration information.
log_info_mssg_with_timestamp(str().join(['config XML file:  ', configuration_filename]))
                                          
# Copy configuration file to working_dir (if it's not already there)
# so that the MRF can be recreated if needed.
if os.path.dirname(configuration_filename) != os.path.dirname(working_dir):
    config_preexisting=glob.glob(configuration_filename)
    if len(config_preexisting) > 0:
        at_dest_filename=str().join([working_dir, configuration_filename])
        at_dest_preexisting=glob.glob(at_dest_filename)
        if len(at_dest_preexisting) > 0:
            remove_file(at_dest_filename)
        shutil.copy(configuration_filename, working_dir+"/"+basename+".configuration_file.xml")
        log_info_mssg(str().join([
                          'config XML file:  copied to     ', working_dir]))
log_info_mssg(str().join(['config parameter_name:          ', parameter_name]))
log_info_mssg(str().join(['config date_of_data:            ', date_of_data]))
log_info_mssg(str().join(['config time_of_data:            ', time_of_data]))
if input_files != None:
    log_info_mssg(str().join(['config input_files:             ', input_files]))
if input_dir != None:
    log_info_mssg(str().join(['config input_dir:               ', input_dir]))
log_info_mssg(str().join(['config output_dir:              ', output_dir]))
log_info_mssg(str().join(['config working_dir:             ', working_dir]))
log_info_mssg(str().join(['config logfile_dir:             ', logfile_dir]))
log_info_mssg(str().join(['config mrf_name:                ', mrf_name]))
log_info_mssg(str().join(['config mrf_empty_tile_filename: ', 
                          mrf_empty_tile_filename]))
log_info_mssg(str().join(['config vrtnodata:               ', vrtnodata]))
log_info_mssg(str().join(['config mrf_blocksize:           ', mrf_blocksize]))
log_info_mssg(str().join(['config mrf_compression_type:    ',
                          mrf_compression_type]))
log_info_mssg(str().join(['config outsize:                 ', outsize]))
log_info_mssg(str().join(['config target_x:                ', target_x]))
log_info_mssg(str().join(['config target_y:                ', target_y]))
log_info_mssg(str().join(['config target_epsg:             ', target_epsg]))
log_info_mssg(str().join(['config source_epsg:             ', source_epsg]))
log_info_mssg(str().join(['config extents:                 ', extents]))
log_info_mssg(str().join(['config target_extents:          ', target_extents]))
log_info_mssg(str().join(['config overview levels:         ', ' '.join(overview_levels)]))
log_info_mssg(str().join(['config overview resampling:     ', overview_resampling]))
log_info_mssg(str().join(['config reprojection resampling: ', reprojection_resampling]))
log_info_mssg(str().join(['config resize resampling:       ', resize_resampling]))
log_info_mssg(str().join(['config colormap:                ', colormap]))
log_info_mssg(str().join(['config quality_prec:            ', quality_prec]))
log_info_mssg(str().join(['config mrf_nocopy:              ', str(nocopy)]))
log_info_mssg(str().join(['config mrf_noaddo:              ', str(noaddo)]))
log_info_mssg(str().join(['config mrf_merge:               ', str(merge)]))
log_info_mssg(str().join(['config mrf_strict_palette:      ', str(strict_palette)]))
log_info_mssg(str().join(['config mrf_z_levels:            ', zlevels]))
log_info_mssg(str().join(['config mrf_z_key:               ', zkey]))
log_info_mssg(str().join(['config mrf_data_scale:          ', mrf_data_scale]))
log_info_mssg(str().join(['config mrf_data_offset:         ', mrf_data_offset]))
log_info_mssg(str().join(['config mrf_data_units:          ', mrf_data_units]))
log_info_mssg(str().join(['config source_url:              ', source_url]))
log_info_mssg(str().join(['mrfgen current_cycle_time:      ', current_cycle_time]))
log_info_mssg(str().join(['mrfgen basename:                ', basename]))

# Verify that date is 8 characters.
if len(date_of_data) != 8:
    mssg='Format for <date_of_data> (in mrfgen XML config file) is:  yyyymmdd'
    log_sig_exit('ERROR', mssg, sigevent_url)
    
if time_of_data != '' and len(time_of_data) != 6:
    mssg='Format for <time_of_data> (in mrfgen XML config file) is:  HHMMSS'
    log_sig_exit('ERROR', mssg, sigevent_url)

# Check if empty tile filename was specified.
if len(mrf_empty_tile_filename) == 0:
    log_info_mssg(str('Empty tile not specified, none will be used.'))
    mrf_empty_tile_bytes=0
else:
    # Verify that the empty tile can be found.
    mrf_empty_tile_existing=glob.glob(mrf_empty_tile_filename)
    if len(mrf_empty_tile_existing) == 0:
        mssg=str().join(['Specified empty tile file not found:  ', mrf_empty_tile_filename])
        log_sig_exit('ERROR', mssg, sigevent_url)

    # Verify that the empty tile image format is either PNG or JPEG.
    mrf_empty_tile_what=imghdr.what(mrf_empty_tile_filename)
    if mrf_empty_tile_what != 'png' and mrf_empty_tile_what != 'jpeg' and mrf_empty_tile_what != 'tiff' and mrf_empty_tile_what != 'lerc':
        mssg='Empty tile image format must be either png, jpeg, tiff, or lerc.'
        log_sig_exit('ERROR', mssg, sigevent_url)
    
    # Verify that the empty tile matches MRF compression type.
    if mrf_empty_tile_what == 'png':
        # Check the last 3 characters in case of PNG or PPNG.
        if mrf_compression_type[-3:len(mrf_compression_type)] != 'PNG':
            mssg='Empty tile format does not match MRF compression type.'
            log_sig_exit('ERROR', mssg, sigevent_url)
    
    if mrf_empty_tile_what == 'jpeg':
        # Check the first 2 characters in case of JPG or JPEG.
        if mrf_compression_type[0:2] != 'JP':
            mssg='Empty tile format does not match MRF compression type.'
            log_sig_exit('ERROR', mssg, sigevent_url)
    
    # Report empty tile size in bytes.
    mrf_empty_tile_bytes=os.path.getsize(mrf_empty_tile_filename)
    log_info_mssg(str().join(['Empty tile size is:             ',
                              str(mrf_empty_tile_bytes), ' bytes.']))

##IS LOCK FILE NECESSARY?
## Lock file indicates tile generation in progress.
#lock=glob.glob(str().join([input_dir, '*lock*']))
#if len(lock) > 0:
#    mssg='Lock found.'
#    log_sig_exit('INFO', mssg, sigevent_url)

#-------------------------------------------------------------------------------
# Organize output filenames.
#-------------------------------------------------------------------------------

# Change directory to working_dir.
os.chdir(working_dir)

# transparency flag for custom color maps; default to False
add_transparency = False

# Declare scale, offset, and units
scale = None
offset = None
units = None

# Get list of all tile filenames.
alltiles = []
if input_files != None:
    input_files = input_files.strip()
    alltiles = input_files.split(',')
if input_dir != None:
    if mrf_compression_type.lower() == 'jpeg' or mrf_compression_type.lower() == 'jpg':
        alltiles = alltiles + glob.glob(str().join([input_dir, '*.jpg']))
    else:
        alltiles = alltiles + glob.glob(str().join([input_dir, '*.png']))
    # check for tiffs
    alltiles = alltiles + glob.glob(str().join([input_dir, '*.tif']))
    alltiles = alltiles + glob.glob(str().join([input_dir, '*.tiff']))

striptiles = []
for tile in alltiles:
    striptiles.append(tile.strip())
alltiles = striptiles

if len(alltiles) == 0 and input_dir != None: # No tiles, check for possible tiffs
    alltiles=glob.glob(str().join([input_dir, '*.tif*']))

if mrf_compression_type.lower() == 'jpeg' or mrf_compression_type.lower() == 'jpg':
    tiff_compress = "JPEG"
else: # Default to png
    tiff_compress = "PNG"

# Sanity check to make sure all of the input files exist
for i, tile in enumerate(alltiles):
    if not os.path.exists(tile):
        log_info_mssg("Missing input file: " + tile)
        log_sig_exit('ERROR', 'Invalid input files', sigevent_url)

# Filter out bad JPEGs
goodtiles = []
if mrf_compression_type.lower() == 'jpeg' or mrf_compression_type.lower() == 'jpg':
    for i, tile in enumerate(alltiles):
        if ".mrf" in tile or ".vrt" in tile: # ignore MRF and VRT
            goodtiles.append(tile)
            continue

        try:
            img = gdal.Open(tile)
        except RuntimeError as e:
            log_sig_exit('ERROR', 'Invalid input files', sigevent_url)

        if img.RasterCount == 1:
            errors += 1
            log_sig_err('Bad JPEG tile detected: ' + tile, sigevent_url)
            continue

        goodtiles.append(tile)
        
    alltiles = goodtiles       

# Convert RGBA PNGs to indexed paletted PNGs if requested
if mrf_compression_type == 'PPNG' and colormap != '':
    for i, tile in enumerate(alltiles):
        temp_tile = None
        tile_path = os.path.dirname(tile)
        tile_basename, tile_extension = os.path.splitext(os.path.basename(tile))
        
        # Check input PNGs/TIFFs if RGBA, then convert       
        if tile.lower().endswith(('.png', '.tif', '.tiff')):
            
            gdalinfo_command_list = ['gdalinfo', '-json', tile]
            gdalinfo = subprocess.Popen(gdalinfo_command_list, stdout=subprocess.PIPE, stderr=subprocess.PIPE)
            tileInfo = json.loads(gdalinfo.stdout.read())

            has_palette = False
            for band in tileInfo["bands"]:
                has_palette |= (band["colorInterpretation"] == "Palette")

            # Read gdal_info output
            if not has_palette:
                if '.tif' in tile.lower():
                    # Convert TIFF files to PNG
                    log_info_mssg("Converting TIFF file " + tile + " to " + tiff_compress)
                       
                    # Create the gdal_translate command.
                    gdal_translate_command_list=['gdal_translate', '-q', '-of', tiff_compress, '-co', 'WORLDFILE=YES',
                                                 tile, working_dir+tile_basename+'.'+str(tiff_compress).lower()]
                    # Log the gdal_translate command.
                    log_the_command(gdal_translate_command_list)
               
                    # Execute gdal_translate.
                    subprocess.call(gdal_translate_command_list, stdout=subprocess.PIPE,
                                    stderr=subprocess.PIPE)
                       
                    # Replace with new tiles
                    tile = working_dir+tile_basename+'.'+str(tiff_compress).lower()
                    temp_tile = tile
                
                log_info_mssg("Converting RGBA PNG to indexed paletted PNG")
                
                output_tile = working_dir + tile_basename+'_indexed.png'
                output_tile_path = os.path.dirname(output_tile)
                output_tile_basename, output_tile_extension = os.path.splitext(os.path.basename(output_tile))

                # Create the RGBApng2Palpng command.
                if vrtnodata == "":
                    fill = 0
                else:
                    fill = vrtnodata
                RGBApng2Palpng_command_list=[script_dir+'RGBApng2Palpng', '-v', '-lut=' + colormap,
                                             '-fill='+str(fill), '-of='+output_tile, tile]
                # Log the RGBApng2Palpng command.
                log_the_command(RGBApng2Palpng_command_list)

                # Execute RGBApng2Palpng.
                try:
                    RGBApng2Palpng = subprocess.Popen(RGBApng2Palpng_command_list, stdout=subprocess.PIPE, stderr=subprocess.PIPE)
                except OSError:
                    log_sig_exit('ERROR', "RGBApng2Palpng tool cannot be found.", sigevent_url)

                RGBApng2Palpng.wait()
                if RGBApng2Palpng.returncode != None:
                    if  0 < RGBApng2Palpng.returncode < 255:
                        mssg = "RGBApng2Palpng: " + str(RGBApng2Palpng.returncode) + " colors in image not found in color table"
                        log_sig_warn(mssg, sigevent_url)
                    if RGBApng2Palpng.returncode == 255:
                        mssg = str(RGBApng2Palpng.stderr.readlines()[-1])
                        log_sig_err("RGBApng2Palpng: " + mssg, sigevent_url)
                    errors += RGBApng2Palpng.returncode
                
                if os.path.isfile(output_tile):
                    mssg = output_tile + " created"
                    try:
                        log_info_mssg(mssg)
                        # sigevent('INFO', mssg, sigevent_url)
                    except urllib2.URLError:
                        print 'sigevent service is unavailable'
                    # Replace with new tiles
                    alltiles[i] = output_tile
                else:
                    errors += 1
                    log_sig_err("RGBApng2Palpng failed to create " + output_tile, sigevent_url)
                
                # Make a copy of world file
                try:
                    if os.path.isfile(tile_path+'/'+tile_basename+'.pgw'):
                        shutil.copy(tile_path+'/'+tile_basename+'.pgw', output_tile_path+'/'+output_tile_basename+'.pgw')
                    elif os.path.isfile(working_dir+'/'+tile_basename+'.wld'):
                        shutil.copy(working_dir+'/'+tile_basename+'.wld', output_tile_path+'/'+output_tile_basename+'.pgw')
                    else:
                        log_info_mssg("World file does not exist for tile: " + tile)
                except:
                    errors += 1
                    log_sig_err("ERROR: " + mssg, sigevent_url)
                    
                # add transparency flag for custom color map
                add_transparency = True
            else:
                log_info_mssg("Paletted image verified")

            # ONEARTH-348 - Validate the palette, but don't do anything about it yet
            # For now, we won't enforce any issues, but will log issues validating imagery
            if strict_palette:
               oe_validate_palette_command_list=[script_dir + 'oe_validate_palette.py', '-v ', '-c', colormap, '-i', alltiles[i]]
      
               # Log the oe_validate_palette.py command.
               log_the_command(oe_validate_palette_command_list)
         
               # Execute oe_validate_palette.py 
               try:
                  oeValidatePalette = subprocess.Popen(oe_validate_palette_command_list, stdout=subprocess.PIPE, stderr=subprocess.PIPE)
                  oeValidatePalette.wait()
   
                  if oeValidatePalette.returncode != None:
                      if  oeValidatePalette.returncode != 0:
                          mssg = "oe_validate_palette.py: " + str(oeValidatePalette.returncode) + " colors in image not found in color table"
                          log_sig_warn(mssg, sigevent_url)
   
               except OSError:
                  log_sig_warn("Error executing oe_validate_palette.py", sigevent_url)
                
                    
        # remove tif temp tiles
        if temp_tile != None:
            remove_file(temp_tile)
            remove_file(temp_tile+'.aux.xml')
            remove_file(temp_tile.split('.')[0]+'.wld')

# Create VRTs with the target EPSG for input images if the source EPSG is different or is to be detected:
if source_epsg == "detect" or source_epsg != target_epsg:
    log_info_mssg("source EPSG != target EPSG or source EPSG is to be detected; Creating VRTs for each input tile in target EPSG")

    for i, tile in enumerate(alltiles):
        temp_tile = None
        tile_path = os.path.dirname(tile)
        tile_basename, tile_extension = os.path.splitext(os.path.basename(tile))
        tile_vrt = os.path.join(tile_path, tile_basename + "_reproject.vrt")

        if source_epsg == "detect":
            s_epsg = get_image_epsg(tile)
        else:
            s_epsg = source_epsg

        if not s_epsg:
            # if EPSG can't be determined, remove the tile
            errors += 1
            log_sig_warn(tile + " has undetectable EPSG", sigevent_url)
            del alltiles[i]
        elif s_epsg != target_epsg:
            log_info_mssg("Creating VRT for input tile: " + tile)

            # if the source and target EPSGs are not the same, create a VRT

            gdalwarp_command_list = ['gdalwarp', '-q', '-of', 'vrt', '-s_srs', s_epsg, '-t_srs', target_epsg, tile, tile_vrt]

            # Log the gdalbuildvrt command.
            log_the_command(gdalwarp_command_list)

            # Capture stderr to record skipped .png files that are not valid PNG+World.
            gdalwarp_stderr_filename = str().join([working_dir, basename, '_gdalwarp_stderr.txt'])
            # Open stderr file for write.
            gdalwarp_stderr_file = open(gdalwarp_stderr_filename, 'w+')

            # ---------------------------------------------------------------------------
            # Execute gdalwarp.
            subprocess.call(gdalwarp_command_list, stderr=gdalwarp_stderr_file)
            # ---------------------------------------------------------------------------

            gdalwarp_stderr_file.seek(0)
            gdalwarp_stderr = gdalwarp_stderr_file.read()
            if "Error" in gdalwarp_stderr:
                log_info_mssg(gdalwarp_stderr)
                log_sig_err('ERROR', "Error creating VRT for input image", sigevent_url)
                gdalwarp_stderr_file.close()
                del alltiles[i]
                continue

            # If we made it this far, the VRT was created successfully, so replace it in the input list
            alltiles[i] = tile_vrt

# Create an encoded PNG from GeoTIFF
if mrf_compression_type == 'EPNG':
    scale = 0
    offset = 0
    units = mrf_data_units
    for i, tile in enumerate(alltiles):
        tile_path = os.path.dirname(tile)
        tile_basename, tile_extension = os.path.splitext(os.path.basename(tile))
        output_tile = working_dir+tile_basename+'.png'
        # Check if input is TIFF      
        if tile.lower().endswith(('.tif', '.tiff')):
            # NOTE: Did not convert to JSON parsing because of a lack of test data
            # Get Scale and Offset from gdalinfo
            gdalinfo_command_list = ['gdalinfo', tile]    
            log_the_command(gdalinfo_command_list)
            gdalinfo = subprocess.Popen(gdalinfo_command_list,stdout=subprocess.PIPE,stderr=subprocess.PIPE)
            gdalinfo_out = gdalinfo.stdout.readlines()
            if "Color Table" in ''.join(gdalinfo_out):
                log_sig_warn(tile + " contains a palette", sigevent_url)
                mrf_compression_type = 'PPNG'
            if "Offset:" in ''.join(gdalinfo_out) and "Scale:" in ''.join(gdalinfo_out):
                log_info_mssg(tile + " is already an encoded TIFF")
            else: # Encode the TIFF file
                encoded_tile = working_dir+tile_basename+'_encoded.tif'
                log_info_mssg(tile + " will be encoded as " + encoded_tile)
                if mrf_data_scale != '' and mrf_data_offset != '':
                    scale_offset = [float(mrf_data_scale), float(mrf_data_offset)]
                else:
                    scale_offset = None
                pack(tile, encoded_tile, False, True, None, None, scale_offset, False)
                tile = encoded_tile
                gdalinfo_command_list = ['gdalinfo', tile]    
                log_the_command(gdalinfo_command_list)
                gdalinfo = subprocess.Popen(gdalinfo_command_list,stdout=subprocess.PIPE,stderr=subprocess.PIPE)
                gdalinfo_out = gdalinfo.stdout.readlines()
            log_info_mssg("Reading scale and offset from bands")
            for line in gdalinfo_out:
                if "Offset:" in line and "Scale:" in line:
                    offset,scale = line.strip().replace("Offset: ","").replace("Scale:","").split(",")
                    log_info_mssg("Offset: " + offset + ", Scale: " + scale)
                    scale = int(scale)
                    offset = int(offset)
            gdalinfo_stderr = gdalinfo.stderr.read()
            if len(gdalinfo_stderr) > 0:
                log_sig_err(gdalinfo_stderr, sigevent_url)
                        
            # Convert the tile to PNG
            gdal_translate_command_list = ['gdal_translate', '-of', 'PNG', tile, output_tile]    
            log_the_command(gdal_translate_command_list)
            gdal_translate = subprocess.Popen(gdal_translate_command_list,stdout=subprocess.PIPE,stderr=subprocess.PIPE)
            gdal_translate_stderr = gdal_translate.stderr.read()
            if len(gdal_translate_stderr) > 0:
                log_sig_err(gdal_translate_stderr, sigevent_url)
            alltiles[i] = output_tile  

# sort
alltiles.sort()

# Just always set nocopy to True. It's simpler that way
nocopy=True
log_info_mssg("Setting MRF nocopy to " + str(nocopy))

# Write all tiles list to a file on disk.
all_tiles_filename=str().join([working_dir, basename, '_all_tiles.txt'])
try:
    # Open file.
    alltilesfile=open(all_tiles_filename, 'w')
except IOError:
    mssg=str().join(['Cannot open for write:  ', all_tiles_filename])
    log_sig_exit('ERROR', mssg, sigevent_url)
else:
    # Write to file with line termination.
    for ndx in range(len(alltiles)):
        alltilesfile.write(str().join([alltiles[ndx], '\n']))
    # Close file.
    alltilesfile.close()
# Send to log.
log_info_mssg(str().join(['all tiles:  ', str(len(alltiles))]))
log_info_mssg(all_tiles_filename)

#-------------------------------------------------------------------------------
# Begin GDAL processing.
#-------------------------------------------------------------------------------

# Convert date of the data into day of the year.  Requred for TWMS server.
doy=get_doy_string(date_of_data)
# Combine year and doy to conform to TWMS convention (yyyydoy).
doy=str().join([date_of_data[0:4], str(doy)])
# Send to log.
log_info_mssg(str().join(['doy:  ', doy]))

# The .mrf file is the XML component of the MRF format.
mrf_filename=str().join([output_dir, basename, '.mrf'])
# The .idx file is the index compnent of the MRF format.
idx_filename=str().join([output_dir, basename, '.idx'])

# The image component of MRF is .pjg, .ppg, .ptf, or lrc depending on compression type.
if mrf_compression_type == 'PNG' or mrf_compression_type == 'PPNG' or mrf_compression_type == 'EPNG':
    # Output filename.
    out_filename=str().join([output_dir, basename, '.ppg'])
elif mrf_compression_type == 'JPG' or mrf_compression_type == 'JPEG':
    # Output filename.
    out_filename=str().join([output_dir, basename, '.pjg'])
elif mrf_compression_type == 'TIF' or mrf_compression_type == 'TIFF':
    # Output filename.
    out_filename=str().join([output_dir, basename, '.ptf'])
elif mrf_compression_type == 'LERC':
    # Output filename.
    out_filename=str().join([output_dir, basename, '.lrc'])
else:
    mssg='Unrecognized compression type for MRF: ' + mrf_compression_type 
    log_sig_exit('ERROR', mssg, sigevent_url)

# The .vrt file is the XML describing the virtual image mosaic layout.
vrt_filename=str().join([working_dir, basename, '.vrt'])

# Make certain output files do not preexist.  GDAL has issues with that.
remove_file(mrf_filename)
remove_file(idx_filename)
remove_file(out_filename)
remove_file(vrt_filename)

# Check if this is an MRF insert update, if not then regenerate a new MRF
mrf_list = []
if overview_resampling[:4].lower() == 'near':
    insert_method = 'NearNb'
else:
    insert_method = 'Avg'

for tile in list(alltiles):
    if '.mrf' in tile.lower():
        mrf_list.append(tile)
        alltiles.remove(tile)

if len(mrf_list) == 0 and input_files == None:
    mrf_list = glob.glob(str().join([input_dir, '*.mrf']))

# Should only be one MRF, so use that one
if len(mrf_list) > 0:
    mrf = mrf_list[0]
    timeout = time.time() + 30 # 30 second timeout if MRF is still being generated
    while os.path.isfile(mrf) == False:
        mssg=str().join([mrf, ' does not exist'])
        if time.time() > timeout:
            log_sig_exit('ERROR', mssg, sigevent_url)
            break
        log_sig_warn(mssg + ", waiting 5 seconds...", sigevent_url)
        time.sleep(5)
        
    # Check if zdb is used
    if zlevels != '':
        mrf, z, zdb_out, con = insert_zdb(mrf, zlevels, zkey, source_url, scale, offset, units)
        if con:
            con.commit()
            con.close()
            log_info_mssg("Successfully committed record to " + zdb_out)
        else:
            log_info_mssg("No ZDB record created")
    else:
        con = None

    errors += run_mrf_insert(mrf, alltiles, insert_method, resize_resampling, target_x, target_y, mrf_blocksize,
                             [target_xmin, target_ymin, target_xmax, target_ymax], target_epsg, vrtnodata, merge, working_dir)
    
    # Clean up
    remove_file(all_tiles_filename)

    # Exit here since we don't need to build an MRF from scratch
    mssg=str().join(['MRF updated:  ', mrf])
    try:
        log_info_mssg(mssg)
        # sigevent('INFO', mssg, sigevent_url)
    except urllib2.URLError:
        None

    # Exit mrfgen because we are done
    sys.exit(errors)
    
  
# Use zdb index if z-levels are defined
if zlevels != '':
    mrf_filename, idx_filename, out_filename, output_aux, output_vrt = get_mrf_names(out_filename, mrf_name, parameter_name, date_of_data, time_of_data)
    mrf_filename = output_dir + mrf_filename
    idx_filename = output_dir + idx_filename
    out_filename = output_dir + out_filename
    gdal_mrf_filename, z, zdb_out, con = insert_zdb(mrf_filename, zlevels, zkey, source_url, scale, offset, units)
    # Commit database if successful
    if con:
        con.commit()
        con.close()
        log_info_mssg("Successfully committed record to " + zdb_out)
    else:
        log_info_mssg("No ZDB record created")
else:
    con = None
    gdal_mrf_filename = mrf_filename


gdalbuildvrt_command_list=['gdalbuildvrt', '-q', '-input_file_list', all_tiles_filename]

# all tiles are now in the target_epsg because:
#   a) source_epsg == target_epsg
#       OR
#   b) source_epsg != target_epsg and we've fixed that by replacing the tile with a VRT

# Set the extents and EPSG based on the target since we know that that the EPSG of all tiles is the target EPSG
gdalbuildvrt_command_list.extend(['-te', target_xmin, target_ymin, target_xmax, target_ymax])
gdalbuildvrt_command_list.append('-a_srs')
gdalbuildvrt_command_list.append(target_epsg)

if target_x != '':
    # set the output resolution if a target size has been provided
    xres = repr(abs((float(target_xmax)-float(target_xmin))/float(target_x)))
    if target_y != '':
        yres = repr(abs((float(target_ymin)-float(target_ymax))/float(target_y)))
    else:
        yres = xres
    log_info_mssg("x resolution: " + xres + ", y resolution: " + yres)
    gdalbuildvrt_command_list.append('-resolution')
    gdalbuildvrt_command_list.append('user')
    gdalbuildvrt_command_list.append('-tr')
    gdalbuildvrt_command_list.append(xres)
    gdalbuildvrt_command_list.append(yres)

if vrtnodata != "":
    # set the nodata values if provided
    gdalbuildvrt_command_list.append('-vrtnodata')
    gdalbuildvrt_command_list.append(vrtnodata)
    gdalbuildvrt_command_list.append('-srcnodata')
    gdalbuildvrt_command_list.append(vrtnodata)


# add VRT filename at the end        
gdalbuildvrt_command_list.append(vrt_filename)
# Log the gdalbuildvrt command.
log_the_command(gdalbuildvrt_command_list)
# Capture stderr to record skipped .png files that are not valid PNG+World.
gdalbuildvrt_stderr_filename=str().join([working_dir, basename,
                                         '_gdalbuildvrt_stderr.txt'])
# Open stderr file for write.
gdalbuildvrt_stderr_file=open(gdalbuildvrt_stderr_filename, 'w')

#---------------------------------------------------------------------------
# Execute gdalbuildvrt.
subprocess.call(gdalbuildvrt_command_list, stderr=gdalbuildvrt_stderr_file)
#---------------------------------------------------------------------------

# use gdalwarp if resize with resampling method is declared
if resize_resampling != '':
    if target_y == '':
        target_y = str(int(target_x)/2)
    gdal_warp_command_list = ['gdalwarp', '-of', 'VRT' ,'-r', resize_resampling, '-ts', str(target_x), str(target_y),
                              '-te', target_xmin, target_ymin, target_xmax, target_ymax, '-overwrite', vrt_filename,
                              vrt_filename.replace('.vrt','_resample.vrt')]
    log_the_command(gdal_warp_command_list)
    subprocess.call(gdal_warp_command_list, stderr=gdalbuildvrt_stderr_file)
    vrt_filename = vrt_filename.replace('.vrt','_resample.vrt')

# Close stderr file.
gdalbuildvrt_stderr_file.close()

# Open stderr file for read.
try:
    gdalbuildvrt_stderr_file=open(gdalbuildvrt_stderr_filename, 'r')
    # Report skipped .png files that are not valid PNG+World.
    gdalbuildvrt_stderr=gdalbuildvrt_stderr_file.readlines()
    # Loop over all lines in file.
    for ndx in range(len(gdalbuildvrt_stderr)):
        # Get line number(s) where skipped files appear in the stderr file.
        skipped=gdalbuildvrt_stderr[ndx].find('Warning')
        # If a line (including line 0) was found.
        if skipped >= 0:
            mssg=str().join(['gdalbuildvrt ', gdalbuildvrt_stderr[ndx]])
            log_sig_warn(mssg, sigevent_url)
    # Close file.
    gdalbuildvrt_stderr_file.close()
except IOError:
    mssg=str().join(['Cannot read:  ', gdalbuildvrt_stderr_filename])
    log_sig_exit('ERROR', mssg, sigevent_url)

# Clean up.
remove_file(all_tiles_filename)
# Check if vrt was created.
vrt_output=glob.glob(vrt_filename)
if len(vrt_output) == 0:
    mssg=str().join(['Fail:  gdalbuildvrt',
                     '  May indicate no georeferenced tiles found.',
                     #'  May indicate unappropriate target_x.',
                     '  Look at stderr file:  ', 
                     gdalbuildvrt_stderr_filename])
    log_sig_exit('ERROR', mssg, sigevent_url)

# Create mrf only if vrt was successful.
vrtf=get_modification_time(vrt_filename)
remove_file(gdalbuildvrt_stderr_filename)

# Set the compression type for gdal_translate (-co NAME=VALUE).
if mrf_compression_type == 'PNG' or mrf_compression_type == 'EPNG':
    # Unpaletted PNG.
    compress=str('COMPRESS=PNG')
elif mrf_compression_type == 'PPNG':
    # Paletted PNG.
    compress=str('COMPRESS=PPNG')
elif mrf_compression_type == 'JPG':
    compress=str('COMPRESS=JPEG')
elif mrf_compression_type == 'JPEG':
    compress=str('COMPRESS=JPEG')
elif mrf_compression_type == 'TIFF' or mrf_compression_type == 'TIF':
    compress=str('COMPRESS=TIF')
elif mrf_compression_type == 'LERC':
    compress=str('COMPRESS=LERC')
else:
    mssg='Unrecognized compression type for MRF.'
    log_sig_exit('ERROR', mssg, sigevent_url)
    
# Insert color map into VRT if provided
# TODO This could be problematic if we're overwriting with a different palette than what is in the imagery.
if colormap != '':
    new_vrt_filename = vrt_filename.replace('.vrt','_newcolormap.vrt')
    colormap2vrt_command_list=[script_dir+'colormap2vrt.py','--colormap',colormap,'--output',new_vrt_filename,'--merge',vrt_filename]
    if add_transparency == True:
        colormap2vrt_command_list.append('--transparent')
    if send_email == True:
        colormap2vrt_command_list.append('--send_email')
    if email_server != '':
        colormap2vrt_command_list.append('--email_server')
        colormap2vrt_command_list.append(email_server)
    if email_recipient != '':
        colormap2vrt_command_list.append('--email_recipient')
        colormap2vrt_command_list.append(email_recipient)
    if email_sender != '':
        colormap2vrt_command_list.append('--email_sender')
        colormap2vrt_command_list.append(email_sender)
    log_the_command(colormap2vrt_command_list)
    colormap2vrt_stderr_filename=str().join([working_dir, basename,'_colormap2vrt_stderr.txt'])
    colormap2vrt_stderr_file=open(colormap2vrt_stderr_filename, 'w+')
    subprocess.call(colormap2vrt_command_list, stderr=colormap2vrt_stderr_file)
    colormap2vrt_stderr_file.seek(0)
    colormap2vrt_stderr = colormap2vrt_stderr_file.read()
    log_info_mssg(colormap2vrt_stderr)
    if "Error" in colormap2vrt_stderr:
        log_sig_exit('ERROR', "Error executing colormap2vrt.py with colormap:" + colormap, sigevent_url)
    colormap2vrt_stderr_file.close()
    if os.path.isfile(new_vrt_filename):
        remove_file(colormap2vrt_stderr_filename)
        vrt_filename = new_vrt_filename

# Set the blocksize for gdal_translate (-co NAME=VALUE).
blocksize=str().join(['BLOCKSIZE=', mrf_blocksize])

# Get input size.
dom=xml.dom.minidom.parse(vrt_filename)
rastersize_elements=dom.getElementsByTagName('VRTDataset')
x_size=rastersize_elements[0].getAttribute('rasterXSize') #width
y_size=rastersize_elements[0].getAttribute('rasterYSize') #height

if target_x == '':
    log_info_mssg('x size and y size from VRT ' + x_size + "," + y_size)
    exp=11 #minimum outsize 20480 for EPSG4326_2km
    while int(10*(2**exp)) < int(x_size):
        #print str(10*(2**exp)) + " is less than " + str(x_size)
        exp+=1
    target_x=str(10*(2**exp))            
    log_info_mssg('Calculating target_x from VRT to ' + target_x)          

# Only use new target size if different.
if target_x != x_size:
    # Calculate output size of Y dimension and maintain aspect ratio.
    if target_y == '':
        target_y=str(int(float(target_x)*(float(y_size)/float(x_size))))
        log_info_mssg('Calculating target_y ' + target_y)
    if resize_resampling == '':
        log_sig_warn('Target size (' + target_x + 'x' + target_y + ') differs from input size (' + x_size + 'x' + y_size + ')' +
                     ', but <resize_resampling> flag has not been set.', sigevent_url)
else: #don't bother calculating y
    if target_y == '':
        target_y=y_size
        log_info_mssg('Setting target_y from VRT to ' + target_y)
    elif target_y != y_size:
        log_sig_warn('Target y size (' + target_y +') differs from raster y size (' + y_size + ')', sigevent_url)


#-----------------------------------------------------------------------
# Seed the MRF data file (.ppg or .pjg) with a copy of the empty tile.
if mrf_empty_tile_filename != '' and (z == None or z == 0):
    log_info_mssg('Seed the MRF data file with a copy of the empty tile.' )
    log_info_mssg(str().join(['Copy ', mrf_empty_tile_filename,' to ', out_filename]))
    shutil.copy(mrf_empty_tile_filename, out_filename)
#-----------------------------------------------------------------------    

# Create the gdal_translate command.         
gdal_translate_command_list=['gdal_translate', '-q', '-of', 'MRF', '-co', compress, '-co', blocksize,'-outsize', target_x, target_y]    
if compress == "COMPRESS=JPEG":
    gdal_translate_command_list.append('-co')
    gdal_translate_command_list.append('QUALITY='+quality_prec)
if compress == "COMPRESS=LERC":
    # Default to V1 for Javascript decoding
    gdal_translate_command_list.append('-co')
    gdal_translate_command_list.append('OPTIONS="LERC_PREC=' + quality_prec + ' V1=ON DEFLATE=ON"')
if zlevels != '':
    gdal_translate_command_list.append('-co')
    gdal_translate_command_list.append('ZSIZE='+str(zlevels))
if nocopy:
    gdal_translate_command_list.append('-co')
    gdal_translate_command_list.append('NOCOPY=true')
    if noaddo or len(alltiles) <= 1: # use UNIFORM_SCALE if empty MRF, single input, or noaddo
        gdal_translate_command_list.append('-co')
        gdal_translate_command_list.append('UNIFORM_SCALE='+str(overview))
        
# add ending parameters      
gdal_translate_command_list.append(vrt_filename)
gdal_translate_command_list.append(gdal_mrf_filename)
    
# Log the gdal_translate command.
log_the_command(gdal_translate_command_list)
# Capture stderr.
gdal_translate_stderr_filename=str().join([working_dir, basename, '_gdal_translate_stderr.txt'])
# Open stderr file for write.
gdal_translate_stderr_file=open(gdal_translate_stderr_filename, 'w')

#-----------------------------------------------------------------------
# Execute gdal_translate.
subprocess.call(gdal_translate_command_list, stderr=gdal_translate_stderr_file)
#-----------------------------------------------------------------------

# Close stderr file.
gdal_translate_stderr_file.close()

# Copy vrt to output
if not data_only:
    shutil.copy(vrt_filename, str().join([output_dir, basename, '.vrt']))

# Clean up.
vrt_files = glob.glob(str().join([working_dir, basename, '*.vrt']))
for vrt in vrt_files:
    # remove VRT from alltiles if it was a temp file
    if vrt in alltiles:
       alltiles.remove(vrt)
    remove_file(vrt)

# Check if MRF was created.
mrf_output=glob.glob(mrf_filename)
if len(mrf_output) == 0:
    mssg=str().join(['Fail:  gdal_translate',
                     ' Check gdal mrf driver plugin.',
                     ' Check stderr file:  ', 
                     gdal_translate_stderr_filename])
    log_sig_exit('ERROR', mssg, sigevent_url)

# Get largest x,y dimension of MRF, usually x.
try:
    # Open file.
    mrf_file=open(mrf_filename, 'r+')
except IOError:
    mssg=str().join(['Cannot read:  ', mrf_filename])
    log_sig_exit('ERROR', mssg, sigevent_url)
else:
    try:
        dom=xml.dom.minidom.parse(mrf_file)
    except:
        mssg=str().join(['Cannot parse:  ', mrf_filename])
        log_sig_exit('ERROR', mssg, sigevent_url)
    # Raster
    size_elements=dom.getElementsByTagName('Size')
    sizeX=size_elements[0].getAttribute('x') #width
    sizeY=size_elements[0].getAttribute('y') #height
    sizeC=size_elements[0].getAttribute('c') #bands
    sizeZ=size_elements[0].getAttribute('z') #bands
    # Send to log.
    log_info_mssg(str().join(['size of MRF:  ', sizeX, ' x ', sizeY]))
    
    # Add mp_safe to Raster if using z levels
    if zlevels != '':
        mrf_file.seek(0)
        lines = mrf_file.readlines()
        for idx in range(0, len(lines)):
            if '<Raster>' in lines[idx]:
                lines[idx] = lines[idx].replace('<Raster>','<Raster mp_safe="on">')
                log_info_mssg("Set MRF mp_safe on")
        mrf_file.seek(0)
        mrf_file.truncate()
        mrf_file.writelines(lines)
    
    # Close file.
    mrf_file.close()
    # Get largest dimension, usually X.
    actual_size=max([int(sizeX), int(sizeY)])

# Insert if there were are input tiles to process
if len(alltiles) > 0:
    errors += run_mrf_insert(gdal_mrf_filename, alltiles, insert_method, resize_resampling, target_x, target_y, mrf_blocksize,
                             [target_xmin, target_ymin, target_xmax, target_ymax], target_epsg, vrtnodata, merge, working_dir)

# Create pyramid only if idx (MRF index file) was successfully created.
idxf=get_modification_time(idx_filename)
compare_time=time.strftime('%Y%m%d.%H%M%S', time.localtime())
old_stats=os.stat(idx_filename)
if idxf >= vrtf:
    remove_file(gdal_translate_stderr_filename)

    # Run gdaladdo if noaddo==False, we have more than one tile, and we have none or >1 overviews
    if (not noaddo) and (len(alltiles) > 1) and (overview_levels == '' or int(overview_levels[0]) > 1):
        # Create the gdaladdo command.
        gdaladdo_command_list=['gdaladdo', '-r', overview_resampling,
                               str(gdal_mrf_filename)]
        # Build out the list of gdaladdo pyramid levels (a.k.a. overviews).
        if overview_levels == '':
            overview=2
            gdaladdo_command_list.append(str(overview))
            exp=2
            while (overview*long(mrf_blocksize)) < actual_size:
                overview=2**exp
                exp=exp+1
                gdaladdo_command_list.append(str(overview))
        else:
            for overview in overview_levels:
                gdaladdo_command_list.append(str(overview))
        # Log the gdaladdo command.
        log_the_command(gdaladdo_command_list)
        # Capture stderr.
        gdaladdo_stderr_filename=str().join([working_dir, basename,
                                             '_gdaladdo_stderr.txt'])
        # Open stderr file for write.
        gdaladdo_stderr_file=open(gdaladdo_stderr_filename, 'w')

        #-------------------------------------------------------------------
        # Execute gdaladdo.
        gdaladdo_process = subprocess.Popen(gdaladdo_command_list, stdout=subprocess.PIPE, stderr=gdaladdo_stderr_file)
        out, err = gdaladdo_process.communicate()
        log_info_mssg(out)            
        #-------------------------------------------------------------------

        # Close stderr file.
        gdaladdo_stderr_file.close()

        # Update previous cycle time only if gdaladdo was successful.
        addf=get_modification_time(idx_filename)
        new_stats=os.stat(idx_filename)

        # Check for gdaladdo success by checking time stamp and file size.
        if gdaladdo_process.returncode == -11:
            log_sig_exit('ERROR', 'Unsuccessful:  gdaladdo   Segmentation fault', sigevent_url)
        elif (addf >= compare_time) or (new_stats.st_size >= old_stats.st_size):
            remove_file(gdaladdo_stderr_filename)
        else:
            log_info_mssg(str().join(['addf = ',str(addf)]))
            log_info_mssg(str().join(['compare_time = ',str(compare_time)]))
            log_info_mssg('addf should be >= compare_time')
            log_info_mssg(str().join(['new_stats.st_size = ',
                                      str(new_stats.st_size)]))
            log_info_mssg(str().join(['old_stats.st_size = ',
                                      str(old_stats.st_size)]))
            log_info_mssg('new_stats.st_size should be >= old_stats.st_size')
            mssg=str().join(['Unsuccessful:  gdaladdo   Errors: ', str(err)])
            log_sig_exit('ERROR', mssg, sigevent_url)
else:
    log_info_mssg(str().join(['idxf = ',str(idxf)]))
    log_info_mssg(str().join(['vrtf = ',str(vrtf)]))
    log_info_mssg('idxf should be >= vrtf')
    if nocopy:
        mssg = mrf_filename + ' already exists'
    else:
        mssg=str().join(['Unsuccessful:  gdal_translate   ',
                         'Check the gdal mrf driver plugin.  ',
                         'Check stderr file: ',
                         gdal_translate_stderr_filename])
    log_sig_exit('ERROR', mssg, sigevent_url)
    
# Rename MRFs
if mrf_name != '':
    output_mrf, output_idx, output_data, output_aux, output_vrt = get_mrf_names(out_filename, mrf_name, parameter_name, date_of_data, time_of_data)
    if (output_dir+output_mrf) != mrf_filename:
        log_info_mssg(str().join(['Moving ',mrf_filename, ' to ', output_dir+output_mrf]))
        shutil.move(mrf_filename, output_dir+output_mrf)
    if (output_dir+output_idx) != idx_filename:
        log_info_mssg(str().join(['Moving ',idx_filename, ' to ', output_dir+output_idx]))
        shutil.move(idx_filename, output_dir+output_idx)
    if (output_dir+output_data) != out_filename:
        log_info_mssg(str().join(['Moving ',out_filename, ' to ', output_dir+output_data]))
        shutil.move(out_filename, output_dir+output_data)
    if data_only == False:
        if os.path.isfile(mrf_filename+".aux.xml"):
            log_info_mssg(str().join(['Moving ',mrf_filename+".aux.xml", ' to ', working_dir+output_aux]))
            shutil.move(mrf_filename+".aux.xml", working_dir+output_aux)
        if os.path.isfile(str().join([output_dir, basename, '.vrt'])):
            log_info_mssg(str().join(['Moving ',str().join([output_dir, basename, '.vrt']), ' to ', working_dir+output_vrt]))
            shutil.move(str().join([output_dir, basename, '.vrt']), working_dir+output_vrt)
    mrf_filename = output_dir+output_mrf
    out_filename = output_dir+output_data
    
# Leave only MRF data, index, and header files
if data_only:
    remove_file(log_filename)
    remove_file(output_dir+"/"+basename+".mrf.aux.xml")
    remove_file(working_dir+"/"+basename+".configuration_file.xml")

# Remove temp tiles
working_dir_files = glob.glob(working_dir+"/*")
for tilename in (alltiles):
    if os.path.normpath(tilename) in working_dir_files:
        remove_file(tilename)
        if tiff_compress != None:
            remove_file(tilename+'.aux.xml')
        if '_indexed.' in tilename:
            remove_file(tilename.rsplit('.',1)[0]+'.pgw')

# Send to log.
mssg=str().join(['MRF created:  ', out_filename])
try:
    log_info_mssg(mssg)
    # sigevent('INFO', mssg, sigevent_url)
except urllib2.URLError:
    None
sys.exit(errors)<|MERGE_RESOLUTION|>--- conflicted
+++ resolved
@@ -333,15 +333,9 @@
     if uly > Decimal(ymax):
         uly = ymax
     if lrx > Decimal(xmax):
-<<<<<<< HEAD
-        lrx = str(Decimal(xmax))
-    if lry < Decimal(ymin):
-        lry = str(Decimal(ymin))
-=======
         lrx = Decimal(xmax)
     if lry < Decimal(ymin):
         lry = Decimal(ymin)
->>>>>>> 7ea3b6c3
             
     return (str(ulx), str(uly), str(lrx), str(lry))
 
