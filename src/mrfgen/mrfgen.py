--- conflicted
+++ resolved
@@ -88,7 +88,7 @@
 from decimal import *
 from oe_utils import basename, sigevent, log_sig_exit, log_sig_err, log_sig_warn, log_info_mssg, log_info_mssg_with_timestamp, log_the_command, get_modification_time, get_dom_tag_value, remove_file, check_abs_path, add_trailing_slash, verify_directory_path_exists, get_input_files, get_doy_string
 
-versionNumber = '1.3.3'
+versionNumber = '2.1.0'
 oe_utils.basename = None
 
 #-------------------------------------------------------------------------------
@@ -1237,12 +1237,7 @@
             try:
                 identify_process = subprocess.Popen(identify_command_list, stdout=subprocess.PIPE,stderr=subprocess.PIPE)
                 identify_process.wait()
-<<<<<<< HEAD
-                identityLine = identify_process.stdout.readlines()[0]
-                if ('DirectClass' in identityLine) or ('JPEG' in identityLine):
-=======
                 if 'DirectClass' in identify_process.stdout.read():
->>>>>>> abdd2baf
                     goodtiles.append(tile)
                 else:
                     errors += 1
