#!/bin/env python

# Copyright (c) 2002-2016, California Institute of Technology.
# All rights reserved.  Based on Government Sponsored Research under contracts NAS7-1407 and/or NAS7-03001.
#
# Redistribution and use in source and binary forms, with or without modification, are permitted provided that the following conditions are met:
#   1. Redistributions of source code must retain the above copyright notice, this list of conditions and the following disclaimer.
#   2. Redistributions in binary form must reproduce the above copyright notice,
#      this list of conditions and the following disclaimer in the documentation and/or other materials provided with the distribution.
#   3. Neither the name of the California Institute of Technology (Caltech), its operating division the Jet Propulsion Laboratory (JPL),
#      the National Aeronautics and Space Administration (NASA), nor the names of its contributors may be used to
#      endorse or promote products derived from this software without specific prior written permission.
#
# THIS SOFTWARE IS PROVIDED BY THE COPYRIGHT HOLDERS AND CONTRIBUTORS "AS IS" AND ANY EXPRESS OR IMPLIED WARRANTIES,
# INCLUDING, BUT NOT LIMITED TO, THE IMPLIED WARRANTIES OF MERCHANTABILITY AND FITNESS FOR A PARTICULAR PURPOSE ARE DISCLAIMED.
# IN NO EVENT SHALL THE CALIFORNIA INSTITUTE OF TECHNOLOGY BE LIABLE FOR ANY DIRECT, INDIRECT, INCIDENTAL, SPECIAL,
# EXEMPLARY, OR CONSEQUENTIAL DAMAGES (INCLUDING, BUT NOT LIMITED TO, PROCUREMENT OF SUBSTITUTE GOODS OR SERVICES;
# LOSS OF USE, DATA, OR PROFITS; OR BUSINESS INTERRUPTION) HOWEVER CAUSED AND ON ANY THEORY OF LIABILITY, WHETHER IN CONTRACT,
# STRICT LIABILITY, OR TORT (INCLUDING NEGLIGENCE OR OTHERWISE) ARISING IN ANY WAY OUT OF THE USE OF THIS SOFTWARE,
# EVEN IF ADVISED OF THE POSSIBILITY OF SUCH DAMAGE.
#
# Licensed under the Apache License, Version 2.0 (the "License");
# you may not use this file except in compliance with the License.
# You may obtain a copy of the License at
# 
# http://www.apache.org/licenses/LICENSE-2.0
# 
# Unless required by applicable law or agreed to in writing, software
# distributed under the License is distributed on an "AS IS" BASIS,
# WITHOUT WARRANTIES OR CONDITIONS OF ANY KIND, either express or implied.
# See the License for the specific language governing permissions and
# limitations under the License.

#
# Pipeline for converting georeferenced tiles to MRF for Tiled-WMS.
#
# Example:
#
#  mrfgen.py 
#   -c mrfgen_configuration_file.xml 
#   -s http://localhost:8100/sigevent/events/create
#
# Example XML configuration file:
#
# <?xml version="1.0" encoding="UTF-8"?>
# <mrfgen_configuration>
#  <date_of_data>20140606</date_of_data>
#  <parameter_name>MORCR143LLDY</parameter_name>
#  <input_dir>/mrfgen/input_dir</input_dir> 
#  <output_dir>/mrfgen/output_dir</output_dir>
#  <cache_dir>/mrfgen/cache_dir</cache_dir>
#  <working_dir>/mrfgen/working_dir</working_dir>
#  <logfile_dir>/mrfgen/working_dir</logfile_dir>
#  <mrf_empty_tile_filename>/mrfgen/empty_tiles/Blank_RGB_512.jpg</mrf_empty_tile_filename>
#  <mrf_blocksize>512</mrf_blocksize>
#  <mrf_compression_type>JPEG</mrf_compression_type>
#  <outsize>327680 163840</outsize>
#  <overview_levels>2 4 8 16 32 64 128 256 512 1024</overview_levels>
#  <overview_resampling>nearest</overview_resampling>
#  <target_epsg>4326</target_epsg>
#  <extents>-180,-90,180,90</extents>
#  <colormap></colormap>
#  <mrf_name>{$parameter_name}%Y%j_.mrf</mrf_name>
#  <mrf_nocopy>true</mrf_nocopy>
#  <mrf_merge>false</mrf_merge>
# </mrfgen_configuration>
#
# Global Imagery Browse Services / Physical Oceanography Distributed Active Archive Center (PO.DAAC)
# NASA Jet Propulsion Laboratory
# 2016
# Jeffrey.R.Hall@jpl.nasa.gov
# Joe.T.Roberts@jpl.nasa.gov


#COMMENTS IN ALL CAPS INDICATES UNFINISHED OR NEEDS MORE CONSIDERATOIN.

from optparse import OptionParser
import glob
import logging
import os
import subprocess
import sys
import time
import datetime
import socket
import urllib
import urllib2
import xml.dom.minidom
import string
import shutil
import imghdr
import sqlite3
import math
from overtiffpacker import pack

<<<<<<< HEAD
versionNumber = '1.2.1'
=======
versionNumber = '1.1.2-6'
>>>>>>> a507d61f
basename = None

#-------------------------------------------------------------------------------
# Begin defining subroutines.
# CONSIDER BREAKING OUT SUBROUTINES TO SEPARATE FILES.
#-------------------------------------------------------------------------------

def sigevent(type, mssg, sigevent_url):
    """
    Send a message to sigevent service.
    Arguments:
        type -- 'INFO', 'WARN', 'ERROR'
        mssg -- 'message for operations'
        sigevent_url -- Example:  'http://[host]/sigevent/events/create'
                        'http://localhost:8100/sigevent/events/create'
    """
    # Constrain mssg to 256 characters (including '...').
    if len(mssg) > 256:
        mssg=str().join([mssg[0:253], '...'])
    print str().join(['sigevent ', type, ' - ', mssg])
    # Remove any trailing slash from URL.
    if sigevent_url[-1] == '/':
        sigevent_url=sigevent_url[0:len(sigevent_url)-1]
    # Remove any question mark from URL.  It is added later.
    if sigevent_url[-1] == '?':
        sigevent_url=sigevent_url[0:len(sigevent_url)-1]
    # Remove any trailing slash from URL.  (Again.)
    if sigevent_url[-1] == '/':
        sigevent_url=sigevent_url[0:len(sigevent_url)-1]
    # Define sigevent parameters that get encoded into the URL.
    data={}
    data['type']=type
    data['description']=mssg
    data['computer']=socket.gethostname()
    data['source']='ONEARTH'
    data['format']='TEXT'
    data['category']='MRFGEN'
    data['provider']='GIBS'
    if basename != None:
        data['data']=basename
    # Format sigevent parameters that get encoded into the URL.
    values=urllib.urlencode(data)
    # Create complete URL.
    full_url=sigevent_url+'?'+values
    data=urllib2.urlopen(full_url)

def log_info_mssg(mssg):
    """
    For information messages only.  Not for warning or error.
    Arguments:
        mssg -- 'message for operations'
    """
    # Send to log.
    print mssg
    logging.info(mssg)

def log_info_mssg_with_timestamp(mssg):
    """
    For information messages only.  Not for warning or error.
    Arguments:
        mssg -- 'message for operations'
    """
    # Send to log.
    print time.asctime()
    logging.info(time.asctime())
    log_info_mssg(mssg)

def log_sig_warn(mssg, sigevent_url):
    """
    Send a warning to the log and to sigevent.
    Arguments:
        mssg -- 'message for operations'
        sigevent_url -- Example:  'http://[host]/sigevent/events/create'
    """
    # Send to log.
    logging.warning(time.asctime())
    logging.warning(mssg)
    # Send to sigevent.
    try:
        sent=sigevent('WARN', mssg, sigevent_url)
    except urllib2.URLError:
        print 'sigevent service is unavailable'
        
def log_sig_err(mssg, sigevent_url):
    """
    Send an error to the log and to sigevent.
    Arguments:
        mssg -- 'message for operations'
        sigevent_url -- Example:  'http://[host]/sigevent/events/create'
    """
    # Send to log.
    logging.warning(time.asctime())
    logging.warning(mssg)
    # Send to sigevent.
    try:
        sent=sigevent('ERROR', mssg, sigevent_url)
    except urllib2.URLError:
        print 'sigevent service is unavailable'

def log_sig_exit(type, mssg, sigevent_url):
    """
    Send a message to the log, to sigevent, and then exit.
    Arguments:
        type -- 'INFO', 'WARN', 'ERROR'
        mssg -- 'message for operations'
        sigevent_url -- Example:  'http://[host]/sigevent/events/create'
    """
    exit_code = 0
    # Add "Exiting" to mssg.
    mssg=str().join([mssg, '  Exiting mrfgen.'])
    # Send to sigevent.
    try:
        sent=sigevent(type, mssg, sigevent_url)
    except urllib2.URLError:
        print 'sigevent service is unavailable'
    # Send to log.
    if type == 'INFO':
        log_info_mssg_with_timestamp(mssg)
    elif type == 'WARN':
        logging.warning(time.asctime())
        logging.warning(mssg)
    elif type == 'ERROR':
        logging.error(time.asctime())
        logging.error(mssg)
        exit_code = 1
    # Exit.
    sys.exit(exit_code)

def log_the_command(command_list):
    """
    Send a command list to the log.
    Arguments:
        command_list -- list containing all elements of a subprocess command.
    """
    # Add a blank space between each element.
    spaced_command=''
    for ndx in range(len(command_list)):
        spaced_command=str().join([spaced_command, command_list[ndx], ' '])
    # Send to log.
    log_info_mssg_with_timestamp(spaced_command)

def get_modification_time(filename):
    """
    Return (fake) floating point value of posix modification time for a file.
    The (fake) floating point value is yyyymmdd.hhmmss which may be treated 
    as a floating point number for the sake of time ordering.
    Arguments:
        filename -- name of file for which to return the modificaton time
    """
    # Get posix system time for mrf file to check the modification time.
    stats=os.stat(filename)
    # Convert st_mtime to time string "yyyymmdd.hhmmss".
    addt=time.strftime('%Y%m%d.%H%M%S', time.localtime(stats.st_mtime))
    mssg=str().join(['modification time ', addt, ' ', filename])
    # Send to log.
    log_info_mssg(mssg)
    # Return time as string.
    return addt

def get_dom_tag_value(dom, tag_name):
    """
    Return value of a tag from dom (XML file).
    Arguments:
        tag_name -- name of dom tag for which the value should be returned.
    """
    tag=dom.getElementsByTagName(tag_name)
    value=tag[0].firstChild.data.strip()
    return value

def remove_file(filename):
    """
    Delete a file or link, and report this action to the log.
    Arguments:
        filename -- file to remove.
    """
    preexisting=glob.glob(filename)
    if len(preexisting) > 0:
        # Send to log.
        if os.path.islink(filename):
            log_info_mssg(str().join(['Removing link:  ', filename]))
        else:
            log_info_mssg(str().join(['Removing file:  ', filename]))
        os.remove(filename)

def check_abs_path(directory_path):
    """
    Check if directory is absolute path.
    If not, prepend current working directory.
        Argument:
            directory_path -- path to check if absolute
    """
    if directory_path[0] != '/':
        directory_path = os.getcwd() +'/' + directory_path
    
    return directory_path
    
def add_trailing_slash(directory_path):
    """
    Add trailing slash if one is not already present.
    Argument:
        directory_path -- path to which trailing slash should be confirmed.
    """
    # Add trailing slash.
    if directory_path[-1] != '/':
        directory_path=str().join([directory_path, '/'])
    # Return directory_path with trailing slash.
    return directory_path

def verify_directory_path_exists(directory_path, variable_name):
    """
    Verify that directory_path exists.
    Argument:
        directory_path -- path whose existence needs to be verified.
    """
    if not os.path.isdir(directory_path):
        mssg=str().join([variable_name, ' ', directory_path, 
                         ' does not exist.'])
        log_sig_exit('ERROR', mssg, sigevent_url)

def get_input_files(dom):
    """
    Returns comma-separated list of files from <input_files> element.
    Arguments:
        dom -- The XML dom in which to retrieve <input_files> element.
    """
    files = []
    input_file_element = dom.getElementsByTagName("input_files")[0]
    file_elements = input_file_element.getElementsByTagName("file")
    if len(file_elements) > 0:
        for element in file_elements:
            files.append(check_abs_path(element.firstChild.data.strip()))
    else:
        files.append(check_abs_path(input_file_element.firstChild.data.strip())) 
    return ",".join(files)

def get_doy_string(date_of_data):
    """
    Convert date_of_data string into three-digit doy string.
    Argument:
        date_of_data -- string variable, example: 20120730
    """
    y=int(date_of_data[0:4])
    m=int(date_of_data[4:6])
    d=int(date_of_data[6:8])
    doy=str(datetime.datetime(y, m, d).timetuple().tm_yday)
    if int(doy) < 10:
        doy=str().join(['00', str(int(doy))])
    elif int(doy) < 100:
        doy=str().join(['0', str(int(doy))])
    return doy

def lookupEmptyTile(empty_tile):
    """
    Lookup predefined empty tiles form config file
    """
    script_dir = os.path.dirname(__file__)
    if script_dir == '/usr/bin':
        script_dir = '/usr/share/onearth/mrfgen' # use default directory if in bin
    try:
        empty_config_file=open(script_dir+"/empty_config", 'r')
    except IOError:
        log_sig_exit('ERROR', script_dir+"/empty_config could not be found", sigevent_url)
    tiles = {}
    for line in empty_config_file:
        (key, val) = line.split()
        tiles[key] = val
    empty_config_file.close()
    try:
        if tiles[empty_tile][0] == '/':   
            return os.path.abspath(tiles[empty_tile])
        else:
            return os.path.abspath(script_dir+"/"+tiles[empty_tile])
    except KeyError:
        mssg = '"' + empty_tile + '" is not a valid empty tile.'
        log_sig_exit('ERROR', mssg, sigevent_url)
        
def get_mrf_names(mrf_data, mrf_name, parameter_name, date_of_data, time_of_data):
    """
    Convert MRF filenames to specified naming convention (mrf_name).
    Argument:
        mrf_data -- the created MRF data file
        mrf_name -- the MRF naming convention to use
        parameter_name -- MRF parameter name
        date_of_data -- the date of the MRF data, example: 20120730
        time_of_data -- the time of subdaily MRF data in UTC, 113019 (11:30:19am)
    """
    if len(time_of_data) == 6:
        mrf_date = datetime.datetime.strptime(str(date_of_data)+str(time_of_data),"%Y%m%d%H%M%S")
    else: 
        mrf_date = datetime.datetime.strptime(date_of_data,"%Y%m%d")
    mrf = mrf_name.replace('{$parameter_name}', parameter_name)
    time_params = []
    for i, char in enumerate(mrf):
        if char == '%':
            time_params.append(char+mrf[i+1])
    for time_param in time_params:
        mrf = mrf.replace(time_param,datetime.datetime.strftime(mrf_date,time_param))
    index = mrf.replace('.mrf', '.idx')
    data = mrf.replace('.mrf', os.path.basename(mrf_data)[-4:])
    aux = mrf + '.aux.xml'
    vrt = mrf.replace('.mrf', '.vrt')
    return (mrf, index, data, aux, vrt)

def diff_resolution(tiles):
    """
    Compares images within a list for different image resolutions
    Arguments:
        tiles -- List of images for comparison.
    """
    next_x = 0
    if len(tiles) <= 1:
        log_info_mssg("Single tile detected")
        return (False, next_x)
    
    log_info_mssg("Checking for different resolutions in tiles")
    res = ""
    for tile in tiles:
        gdalinfo_command_list=['gdalinfo', tile]
        gdalinfo = subprocess.Popen(gdalinfo_command_list,stdout=subprocess.PIPE,stderr=subprocess.PIPE)
        for line in gdalinfo.stdout.readlines():
            if "Pixel Size =" in line:
                if res == "":
                    res = line.split("=")[1].strip()
                    log_info_mssg("Input tile pixel size is: " + res)
                    res_x = float(res.split(',')[0].replace('(',''))
                    res_y = float(res.split(',')[1].replace(')',''))
                else:
                    next_res = line.split("=")[1].strip()
                    next_x = float(next_res.split(',')[0].replace('(',''))
                    next_y = float(next_res.split(',')[1].replace(')',''))
                    if res_x != next_x and res_y != next_y:
                        log_info_mssg("Different tile resolutions detected")
                        return (True, next_x)              
    return (False, next_x)

def is_global_image(tile, xmin, ymin, xmax, ymax):
    """
    Test if input tile fills entire extent
    Argument:
        tile -- Tile to test
        xmin -- Minimum x value
        ymin -- Minimum y value
        xmax -- Maximum x value
        ymax -- Maximum y value
    """
    log_info_mssg("Checking for global image")
    upper_left = False
    lower_right = False
    gdalinfo_command_list=['gdalinfo', tile]
    gdalinfo = subprocess.Popen(gdalinfo_command_list,stdout=subprocess.PIPE,stderr=subprocess.PIPE)
    for line in gdalinfo.stdout.readlines():
        if "Upper Left" in line:
            in_xmin,in_ymax = line.replace("Upper Left","").replace("(","").replace(")","").split(",")[:2]
            if int(round(float(in_xmin.strip()))) <= int(round(float(xmin))) and int(round(float(in_ymax.strip().split(' ')[0]))) >= int(round(float(ymax))):
                upper_left = True
        if "Lower Right" in line:
            in_xmax,in_ymin = line.replace("Lower Right","").replace("(","").replace(")","").split(",")[:2]
            if int(round(float(in_xmax.strip()))) >= int(round(float(xmax))) and int(round(float(in_ymin.strip().split(' ')[0]))) <= int(round(float(ymin))):
                lower_right = True
    if upper_left == True and lower_right == True:
        log_info_mssg(tile + " is a global image")
        return True
    else:
        return False
    
def is_granule_image(tile):
    """
    Test if input tile is a granule image
    Argument:
        tile -- Tile to test
    """
    log_info_mssg("Checking for granule image")
    is_granule = False
    gdalinfo_command_list=['gdalinfo', tile]
    gdalinfo = subprocess.Popen(gdalinfo_command_list,stdout=subprocess.PIPE,stderr=subprocess.PIPE)
    for line in gdalinfo.stdout.readlines():
        if "Size is " in line:
            x, y = line.replace("Size is ","").split(",")[:2]
            if int(x) != int(y):
                is_granule = True
        if "Upper Left" in line:
            in_xmin,in_ymax = line.replace("Upper Left","").replace("(","").replace(")","").split(",")[:2]
            ulx = in_xmin.strip()
            uly = in_ymax.strip().split(' ')[0]
        if "Lower Right" in line:
            in_xmax,in_ymin = line.replace("Lower Right","").replace("(","").replace(")","").split(",")[:2]
            lrx = in_xmax.strip()
            lry = in_ymin.strip().split(' ')[0]
    try:
        log_info_mssg((tile + " is NOT a granule image", tile + " is a granule image")[is_granule])
        return (is_granule, [ulx, uly, lrx, lry])
    except:
        log_sig_exit('ERROR', "Error reading " + tile, sigevent_url)
        
def has_color_table(tile):
    """
    Test if input tile has a color table
    Argument:
        tile -- Tile to test
    """
    log_info_mssg("Checking for color table in " + tile)
    has_color_table = False
    gdalinfo_command_list=['gdalinfo', tile]
    gdalinfo = subprocess.Popen(gdalinfo_command_list,stdout=subprocess.PIPE,stderr=subprocess.PIPE)
    for line in gdalinfo.stdout.readlines():
        if "Color Table" in line:
            has_color_table = True
    log_info_mssg(("No color table found","Color table found in image")[has_color_table])
    return has_color_table

def granule_align(extents, xmin, ymin, xmax, ymax, target_x, target_y, mrf_blocksize):
    """
    Aligns granule image to fit in a MRF block
    Arguments:
        extents -- spatial extents as ulx, uly, lrx, lry
        xmin -- Minimum x value
        ymin -- Minimum y value
        xmax -- Maximum x value
        ymax -- Maximum y value
        target_x -- The target resolution for x
        target_y -- The target resolution for y
        mrf_blocksize -- The block size of MRF tiles
    """
    extents = [float(x) for x in extents]
    ulx, uly, lrx, lry = extents
    x_len = abs(float(xmax)-float(xmin))
    y_len = abs(float(ymax)-float(ymin))
    x_res = float(target_x)/x_len
    y_res = float(target_y)/y_len
    x_size = abs(lrx-ulx) * x_res
    y_size = abs(lry-uly) * y_res
    x_pixelsize = (float(xmax)-float(xmin))/float(target_x)
    y_pixelsize = (float(ymin)-float(ymax))/float(target_y)
    log_info_mssg ("x-res: " + str(x_res) + ", y-res: " + str(y_res) + ", x-size: " + str(x_size) + ", y-size: " + str(y_size) + ", x-pixelsize: " + str(x_pixelsize) + ", y-pixelsize: " + str(y_pixelsize))

    # figure out appropriate block size that covers extent of granule    
    block_x = float(mrf_blocksize)
    block_y = float(mrf_blocksize)
    while (block_x*2) < x_size:
        block_x = block_x * 2
    while (block_y*2) < y_size:
        block_y = block_y * 2
    block = max([block_x,block_y])
    
    log_info_mssg("Insert block size %s - (x: %s y: %s)" % (str(block), str(block_x), str(block_y)))
    
    # calculate new extents that align with MRF blocks
    ulx = float((math.floor((ulx*x_res) / block)) * block) / x_res
    uly = float((math.ceil((uly*y_res) / block)) * block) / y_res
    lrx = float((math.ceil((lrx*x_res) / block)) * block) / x_res
    lry = float((math.floor((lry*y_res) / block)) * block) / y_res

    # snap to min/max extents if on the edge
    if ulx < float(xmin):
        ulx = xmin
    if uly > float(ymax):
        uly = ymax
    if lrx > float(xmax):
        lrx = str(float(xmax) - x_pixelsize)
    if lry < float(ymin):
        lry = str(float(ymin) - y_pixelsize)
            
    return (str(ulx), str(uly), str(lrx), str(lry))

def gdalmerge(mrf, tile, extents, target_x, target_y, mrf_blocksize, xmin, ymin, xmax, ymax, nodata, resize_resampling, working_dir):
    """
    Runs gdalmerge and returns merged tile
    Arguments:
        mrf -- An existing MRF file
        tile -- Tile to insert
        extents -- spatial extents as ulx, uly, lrx, lry
        target_x -- The target resolution for x
        target_y -- The target resolution for y
        mrf_blocksize -- The block size of MRF tiles
        xmin -- Minimum x value
        ymin -- Minimum y value
        xmax -- Maximum x value
        ymax -- Maximum y value
        nodata -- nodata value
        resize_resampling -- resampling method; nearest is used for PPNG
        working_dir -- Directory to use for temporary files
    """
    if resize_resampling == '':
        resize_resampling = "average" # use average as default for RGBA
    ulx, uly, lrx, lry = granule_align(extents, xmin, ymin, xmax, ymax, target_x, target_y, mrf_blocksize)
    new_tile = working_dir + os.path.basename(tile)+".blend.tif"
    if has_color_table(tile) == True:
        gdal_merge_command_list = ['gdal_merge.py', '-ul_lr', ulx, uly, lrx, lry, '-ps', repr((float(xmax)-float(xmin))/float(target_x)), repr((float(ymin)-float(ymax))/float(target_y)), '-o', new_tile, '-of', 'GTiff', '-pct']
        if nodata != "":
            gdal_merge_command_list.append('-n')
            gdal_merge_command_list.append(nodata)
        gdal_merge_command_list.append(mrf)
        gdal_merge_command_list.append(tile)
    else: # use gdalwarp for RGBA imagery
        gdal_merge_command_list = ['gdalwarp', '-te', ulx, lry, lrx, uly, '-tr', repr((float(xmax)-float(xmin))/float(target_x)), repr((float(ymin)-float(ymax))/float(target_y)), '-of', 'GTiff', '-r', resize_resampling]
        if nodata != "":
            gdal_merge_command_list.append('-srcnodata')
            gdal_merge_command_list.append(nodata)
        gdal_merge_command_list.append(tile)
        gdal_merge_command_list.append(mrf)
        gdal_merge_command_list.append(new_tile)
    log_the_command(gdal_merge_command_list)
    gdal_merge = subprocess.Popen(gdal_merge_command_list, stdout=subprocess.PIPE, stderr=subprocess.PIPE)
    insert_message = gdal_merge.stderr.readlines()
    for message in insert_message:
        if 'ERROR' in message.upper():
            log_sig_err(message + ' in merging image while processing ' + tile, sigevent_url)
        else:
            log_info_mssg(message.strip())
    gdal_merge.wait()
    return new_tile

def split_across_antimeridian(tile, extents, antimeridian, xres, yres, source_epsg, target_epsg, working_dir):
    """
    Splits up a tile that crosses the antimeridian
    Arguments:
        tile -- Tile to insert
        extents -- spatial extents as ulx, uly, lrx, lry
        antimeridian -- The antimeridian for the projection
        xres -- output x resolution
        yres -- output y resolution
        working_dir -- Directory to use for temporary files
    """
    temp_tile = working_dir + os.path.basename(tile) + '.temp.vrt'
    ulx, uly, lrx, lry = extents
    if float(lrx) <= float(antimeridian):
        new_lrx = str(float(lrx)+float(antimeridian)*2)
    else:
        new_lrx = lrx
        lrx = str(float(antimeridian)*-1 - (float(antimeridian)-float(lrx)))
    cutline_template = """
    {
      "type": "Polygon",
      "coordinates": [
        $values
      ]
    }
    """
    cutline_values = "[[{0}, {3}], [{0}, {1}], [{2}, {1}], [{2}, {3}], [{0}, {3}]]"
    cutline_left = cutline_template.replace('$values',cutline_values.format(float(ulx), float(uly), float(antimeridian), float(lry)))
    cutline_right = cutline_template.replace('$values',cutline_values.format(float(antimeridian), float(uly), float(new_lrx), float(lry)))
    
    # Create VRT of input tile
    gdalbuildvrt_command_list = ['gdalwarp', '-of', 'VRT', '-tr', xres, yres, tile, temp_tile]
    log_the_command(gdalbuildvrt_command_list)
    gdalbuildvrt = subprocess.Popen(gdalbuildvrt_command_list, stdout=subprocess.PIPE, stderr=subprocess.PIPE)
    gdalbuildvrt.wait()
    tile = temp_tile
    tile_left = tile+".left_cut.vrt"
    tile_right = tile+".right_cut.vrt" 
    
    if float(extents[2]) <= float(antimeridian):
        # modify input into >180 space if not already
        gdal_edit_command_list = ['gdal_edit.py', tile, '-a_ullr', new_lrx, uly, ulx, lry]
        log_the_command(gdal_edit_command_list)
        gdal_edit = subprocess.Popen(gdal_edit_command_list, stdout=subprocess.PIPE, stderr=subprocess.PIPE)
        gdal_edit.wait()  
    
    # cut the input at the antimeridian into left and right halves
    left_cut_command_list = ['gdalwarp', '-s_srs', source_epsg, '-t_srs', target_epsg, '-of', 'VRT', '-crop_to_cutline', '-cutline', cutline_left, tile, tile_left]
    right_cut_command_list = ['gdalwarp', '-s_srs', source_epsg, '-t_srs', target_epsg, '-of', 'VRT', '-crop_to_cutline', '-cutline', cutline_right, tile, tile_right]
    log_the_command(left_cut_command_list)
    left_cut = subprocess.Popen(left_cut_command_list, stdout=subprocess.PIPE, stderr=subprocess.PIPE)
    left_cut.wait()
    left_cut_stderr = left_cut.stderr.read()
    if len(left_cut_stderr) > 0:
        log_sig_err(left_cut_stderr, sigevent_url)
    log_the_command(right_cut_command_list)
    right_cut = subprocess.Popen(right_cut_command_list, stdout=subprocess.PIPE, stderr=subprocess.PIPE)
    right_cut.wait()
    right_cut_stderr = right_cut.stderr.read()
    if len(right_cut_stderr) > 0:
        log_sig_err(right_cut_stderr, sigevent_url)
    
    # flip the origin longitude of the right half
    gdal_edit_command_list = ['gdal_edit.py', tile_right, '-a_ullr', str(float(antimeridian)*-1), uly, lrx, lry]
    log_the_command(gdal_edit_command_list)
    gdal_edit = subprocess.Popen(gdal_edit_command_list, stdout=subprocess.PIPE, stderr=subprocess.PIPE)
    gdal_edit.wait()  

    return (tile_left,  tile_right)

def run_mrf_insert(mrf, tiles, insert_method, resize_resampling, target_x, target_y, mrf_blocksize, source_extents, target_extents, source_epsg, target_epsg, nodata, blend, working_dir):
    """
    Inserts a list of tiles into an existing MRF
    Arguments:
        mrf -- An existing MRF file
        tiles -- List of tiles to insert
        insert_method -- The resampling method to use {Avg, NearNb}
        resize_resampling -- The resampling method to use for gdalwarp
        target_x -- The target resolution for x
        target_y -- The target resolution for y
        mrf_blocksize -- The block size of MRF tiles
        source_extents -- Full extents of the source imagery
        target_extents -- Full extents of the target imagery
        source_epsg -- The source EPSG code
        target_epsg -- The target EPSG code
        nodata -- nodata value
        blend -- Blend over transparent regions of imagery
        working_dir -- Directory to use for temporary files
    """
    errors = 0
    xmin, ymin, xmax, ymax = target_extents
    s_xmin, s_ymin, s_xmax, s_ymax = source_extents
    if target_y == '':
        target_y = float(int(target_x)/2)
    log_info_mssg("Inserting new tiles to " + mrf)
    mrf_insert_command_list = ['mrf_insert', '-r', insert_method]
    for tile in tiles:
        if os.path.splitext(tile)[1] == ".vrt" and "_cut." not in tile: #ignore temp VRTs unless it's an antimeridian cut
            log_info_mssg("Skipping insert of " + tile)
            continue
        granule, extents = is_granule_image(tile)
        diff_res, ps = diff_resolution([tile, mrf])
        log_info_mssg("Pixel size " + repr(ps))
        # check if granule crosses antimeridian
        if ((float(extents[0])-float(s_xmax)) > float(extents[2])) or (float(extents[2]) > float(s_xmax)):
            log_info_mssg(tile + " crosses antimeridian")
            left_half, right_half = split_across_antimeridian(tile, extents, s_xmax, repr((float(s_xmax)-float(s_xmin))/float(target_x)), repr((float(s_ymin)-float(s_ymax))/float(target_y)), source_epsg, target_epsg, working_dir)
            errors += run_mrf_insert(mrf, [left_half, right_half], insert_method, resize_resampling, target_x, target_y, mrf_blocksize, source_extents, target_extents, source_epsg, target_epsg, nodata, True, working_dir)
            continue
        if blend == True and target_epsg == source_epsg: # blend tile with existing imagery if true and same projection
            log_info_mssg(("Tile","Granule")[granule] + " extents " + str(extents))
            tile = gdalmerge(mrf, tile, extents, target_x, target_y, mrf_blocksize, xmin, ymin, xmax, ymax, nodata, resize_resampling, working_dir)
        vrt_tile = working_dir + os.path.basename(tile)+".vrt"
        if diff_res:
            # convert tile to matching resolution
            if resize_resampling == '':
                resize_resampling = "near" # use nearest neighbor as default
            tile_vrt_command_list = ['gdalwarp', '-of', 'VRT', '-r', resize_resampling, '-overwrite', '-tr', repr((float(xmax)-float(xmin))/float(target_x)), repr((float(ymin)-float(ymax))/float(target_y))]
            if target_epsg != source_epsg:
                tile_vrt_command_list.append('-s_srs')
                tile_vrt_command_list.append(source_epsg)
                tile_vrt_command_list.append('-t_srs')
                tile_vrt_command_list.append(target_epsg)
            if is_global_image(tile, xmin, ymin, xmax, ymax) == True and len(tiles) == 1:
                tile_vrt_command_list.append('-te')
                tile_vrt_command_list.append(xmin)
                tile_vrt_command_list.append(ymin)
                tile_vrt_command_list.append(xmax)
                tile_vrt_command_list.append(ymax)
            tile_vrt_command_list.append(tile)
            tile_vrt_command_list.append(vrt_tile)
            log_the_command(tile_vrt_command_list)
            tile_vrt = subprocess.Popen(tile_vrt_command_list, stdout=subprocess.PIPE, stderr=subprocess.PIPE)
            tile_vrt.wait()
            if blend == True and target_epsg != source_epsg: # blend tile with existing imagery after reprojection
                granule, extents = is_granule_image(vrt_tile) # get new extents
                log_info_mssg(("Tile","Granule")[granule] + " extents " + str(extents))
                tile = gdalmerge(mrf, vrt_tile, extents, target_x, target_y, mrf_blocksize, xmin, ymin, xmax, ymax, nodata, resize_resampling, working_dir)
                mrf_insert_command_list.append(tile)
            else:
                mrf_insert_command_list.append(vrt_tile)
        else:
            mrf_insert_command_list.append(tile)
        mrf_insert_command_list.append(mrf)
        log_the_command(mrf_insert_command_list)
        try:
            mrf_insert = subprocess.Popen(mrf_insert_command_list, stdout=subprocess.PIPE, stderr=subprocess.PIPE)
            mrf_insert_command_list.pop()
            mrf_insert_command_list.pop()
        except OSError:
            log_sig_exit('ERROR', "mrf_insert tool cannot be found.", sigevent_url)
        insert_message = mrf_insert.stderr.readlines()
        for message in insert_message:
            if 'Access window out of range' in message:
                log_sig_warn(message, sigevent_url)
            elif 'ERROR' in message:
                errors += 1
                log_sig_err('mrf_insert ' + message, sigevent_url)
            else:
                log_info_mssg(message.strip())
        # clean up      
        if ".blend." in tile:
            remove_file(tile)
            tile = tile.split('.vrt.blend.')[0]
        remove_file(vrt_tile)
    for tile in tiles:
        temp_vrt_files = glob.glob(str().join([(working_dir + os.path.basename(tile)).split('.temp.vrt')[0], '.temp.vrt*']))
        for vrt in temp_vrt_files:
            remove_file(vrt)
    return errors


def insert_zdb(mrf, zlevels, zkey, source_url, scale, offset, units):
    """
    Inserts a list of tiles into an existing MRF
    Argument:
        mrf -- An MRF file
        zlevels -- The number of z-levels expected
        zkey -- The key to be used with the z-index
<<<<<<< HEAD
        source_url -- The URL of the source dataset
        scale -- Scale factor for encoded data values
        offset -- Offset of encoded data values
        units -- Units for encoded data values
    """  
=======
    """
    log_info_mssg("Modifying zdb for " + mrf + " with key " + zkey)  
>>>>>>> a507d61f
    # Check if z-dimension is consistent if it's being used
    if zlevels != '':
        try:
            # Open file.
            mrf_file=open(mrf, 'r')
        except IOError:
            mssg=str().join(['MRF not yet generated:  ', mrf])
            log_info_mssg(mssg)
        else:
            dom=xml.dom.minidom.parse(mrf_file)           
            size_elements = dom.getElementsByTagName('Size')
            sizeZ=size_elements[0].getAttribute('z') #bands
            if sizeZ == '':
                mssg = "The output MRF does not contain z-levels: " + mrf
                log_sig_exit('ERROR', mssg, sigevent_url)            
            
            # Send to log.
            log_info_mssg(str().join(['size of existing MRF z-dimension:  ', str(sizeZ)]))
            # Close file.
            mrf_file.close()
            # Validate
            if zlevels != str(sizeZ):
                mssg=str().join(['Z-level size does not match existing MRF: ', zlevels])
                log_sig_warn(mssg, sigevent_url)
    
    # Get z-index from ZDB if using z-dimension
    zdb_out = mrf.replace('.mrf','.zdb')
    z = None
    try:
        db_exists = os.path.isfile(zdb_out)
        log_info_mssg("Connecting to " + zdb_out)
        con = sqlite3.connect(zdb_out, timeout=1800.0) # 30 minute timeout
        
        if db_exists == False:
            cur = con.cursor()
            create_script = "CREATE TABLE ZINDEX(z INTEGER PRIMARY KEY AUTOINCREMENT, key_str TEXT);"
            if source_url != "": 
                create_script = "CREATE TABLE ZINDEX(z INTEGER PRIMARY KEY AUTOINCREMENT, key_str TEXT, source_url TEXT);"
            if scale != None:
                create_script = "CREATE TABLE ZINDEX(z INTEGER PRIMARY KEY AUTOINCREMENT, key_str TEXT, source_url TEXT, scale INTEGER, offset INTEGER, uom TEXT);"
            try:
                cur.executescript(create_script)
                con.commit()
            except sqlite3.Error, e:
                mssg = "%s:" % e.args[0]
                if "database schema has changed" in mssg: # in case two processes attempt to create schema at once
                    log_sig_warn(mssg + zdb_out, sigevent_url)

        if zkey != '':
            is_update = False
            cur = con.cursor()
            # Check for existing key
            cur.execute("SELECT COUNT(*) FROM ZINDEX WHERE key_str='"+zkey+"';")
            lid = int(cur.fetchone()[0])
            if lid > 0:                
                mssg = zkey + " key already exists...overwriting"
                log_sig_warn(mssg, sigevent_url)
                cur.execute("SELECT z FROM ZINDEX WHERE key_str='"+zkey+"';")
                z = int(cur.fetchone()[0])
                is_update = True
            else:              
                # Check z size
                cur.execute("SELECT COUNT(*) FROM ZINDEX;")
                lid = int(cur.fetchone()[0])
                if lid >= int(zlevels):
                    mssg = str(lid+1) + " z-levels is more than the maximum allowed: " + str(zlevels)
                    log_sig_exit('ERROR', mssg, sigevent_url)
                # Insert values
                if lid == 0:
                    try:
                        cur.execute("INSERT INTO ZINDEX(z, key_str) VALUES (0,'"+zkey+"')")
                    except sqlite3.Error, e: # if 0 index has already been taken
                        log_info_mssg("%s: trying new ID" % e.args[0])
                        cur.execute("INSERT INTO ZINDEX(key_str) VALUES ('"+zkey+"')")
                else:
                    cur.execute("INSERT INTO ZINDEX(key_str) VALUES ('"+zkey+"')")
                z = cur.lastrowid
                log_info_mssg("Current z-level is " +str(z))
            if source_url != "" and source_url != "NONE":
                log_info_mssg("Adding Source URL " + source_url + " to z=" +str(z))
                cur.execute("UPDATE ZINDEX SET source_url=('"+source_url+"') WHERE z="+str(z))
            if scale != None and offset != None:
                log_info_mssg("Adding Scale:" + str(scale) + " and Offset:" + str(offset) + " to z=" +str(z))
                cur.execute("UPDATE ZINDEX SET scale=("+str(scale)+"), offset=("+str(offset)+") WHERE z="+str(z))
            if scale != None:
                log_info_mssg("Adding Units:" + units + " to z=" +str(z))
                cur.execute("UPDATE ZINDEX SET uom=('"+units+"') WHERE z="+str(z))                

            if is_update == True: # commit if updating existing z; if not, hold off commit until MRF is updated to avoid having orphan z key
                if con:
                    con.commit()
                    con.close()
                    con = None
                    log_info_mssg("Successfully committed record to " + zdb_out)
        
    except sqlite3.Error, e:
        if con:
            con.rollback()
            con.close()
            con = None
        mssg = "%s:" % e.args[0]
        if "database is locked" in mssg or "no such table" in mssg:
            log_sig_warn(mssg + " retrying connection to " + zdb_out, sigevent_url)
            return insert_zdb(mrf, zlevels, zkey)
        else:
            log_sig_exit('ERROR', mssg, sigevent_url)
        
    # Use specific z if appropriate
    if z != None:
        gdal_mrf_filename = mrf + ":MRF:Z" + str(z)
    else:
        gdal_mrf_filename = mrf

    return (gdal_mrf_filename, z, zdb_out, con)


def create_vrt(basename, empty_tile, epsg, xmin, ymin, xmax, ymax):
    """
    Generates an empty VRT for a blank MRF
    Arguments:
        basename -- The base filename
        empty_tile -- The empty tile filename
        epsg -- The projection EPSG code 
        xmin -- Minimum x value
        ymin -- Minimum y value
        xmax -- Maximum x value
        ymax -- Maximum y value
    """  
    # copy empty tile and generate world file
    new_empty_tile = basename + "_empty" + os.path.splitext(empty_tile)[1]
    shutil.copy(empty_tile, new_empty_tile)
    try:
        empty_world=open(basename + "_empty.wld", 'w+')
    except IOError:
        mssg=str().join(['Cannot open world file: ', basename + "_empty.wld"])
        log_sig_exit('ERROR', mssg, sigevent_url)
        
    xres = (float(xmax) - float(xmin)) / 512
    yres = ((float(ymax) - float(ymin)) / 512) * -1
    xul = float(xmin) + (xres/2)
    yul = float(ymax) + (yres/2)
    world_lines = "%s\n0.000000000000\n0.000000000000\n%s\n%s\n%s" % (xres,yres,xul,yul)
    empty_world.write(world_lines)
    empty_world.close()
    
    # generate VRT with new empty tile
    empty_vrt_filename = basename + "_empty.vrt"
    log_info_mssg("Generating empty VRT as input " + empty_vrt_filename)
    gdalbuildvrt_command_list=['gdalbuildvrt', '-te', xmin, ymin, xmax, ymax,'-a_srs', epsg, empty_vrt_filename, new_empty_tile]
    log_the_command(gdalbuildvrt_command_list)
    gdalbuildvrt_stderr_filename=str().join([basename, '_gdalbuildvrt_empty_stderr.txt'])
    gdalbuildvrt_stderr_file=open(gdalbuildvrt_stderr_filename, 'w')
    subprocess.call(gdalbuildvrt_command_list, stderr=gdalbuildvrt_stderr_file)
    
    # remove empty tile from vrt
    try:
        empty_vrt=open(empty_vrt_filename, 'r+')
    except IOError:
        mssg=str().join(['Cannot open empty vrt: ', empty_vrt_filename])
        log_sig_exit('ERROR', mssg, sigevent_url)
        
    dom = xml.dom.minidom.parse(empty_vrt)
    bands = dom.getElementsByTagName("VRTRasterBand")
    for band in bands:
        for i, node in enumerate(band.childNodes):
            if node.nodeName == "SimpleSource":
                band.removeChild(band.childNodes[i])
    empty_vrt.seek(0)
    empty_vrt.truncate()
    dom.writexml(empty_vrt)
    empty_vrt.close()
    
    # cleanup
    remove_file(new_empty_tile)
    remove_file(basename + "_empty.wld")
    remove_file(gdalbuildvrt_stderr_filename)

    return empty_vrt_filename


#-------------------------------------------------------------------------------
# Finished defining subroutines.  Begin main program.
#-------------------------------------------------------------------------------

# Define command line options and args.
parser=OptionParser(version=versionNumber)
parser.add_option('-c', '--configuration_filename',
                  action='store', type='string', dest='configuration_filename',
                  default='./mrfgen_configuration_file.xml',
                  help='Full path of configuration filename.  Default:  ./mrfgen_configuration_file.xml')
parser.add_option("-d", "--data_only", action="store_true", dest="data_only", 
                  default=False, help="Only output the MRF data, index, and header files")
parser.add_option('-s', '--sigevent_url',
                  action='store', type='string', dest='sigevent_url',
                  default=
                  'http://localhost:8100/sigevent/events/create',
                  help='Default:  http://localhost:8100/sigevent/events/create')

# Read command line args.
(options, args) = parser.parse_args()
# Configuration filename.
configuration_filename=options.configuration_filename
# Sigevent URL.
sigevent_url=options.sigevent_url
# Data only.
data_only = options.data_only

# Get current time, which is written to a file as the previous cycle time.  
# Time format is "yyyymmdd.hhmmss.f".  Do this first to avoid any gap where tiles 
# may get passed over because they were created while this script is running.
current_cycle_time = datetime.datetime.now().strftime("%Y%m%d.%H%M%S.%f")

errors = 0

# Read XML configuration file.
try:
    # Open file.
    config_file=open(configuration_filename, 'r')
except IOError:
    mssg=str().join(['Cannot read configuration file:  ', 
                     configuration_filename])
    log_sig_exit('ERROR', mssg, sigevent_url)
else:
    # Get dom from XML file.
    dom=xml.dom.minidom.parse(config_file)
    # Parameter name.
    parameter_name         =get_dom_tag_value(dom, 'parameter_name')
    date_of_data           =get_dom_tag_value(dom, 'date_of_data')

    # Define output basename for log, txt, vrt, .mrf, .idx and .ppg or .pjg
    # Files get date_of_date added, links do not.
    basename=str().join([parameter_name, '_', date_of_data, '___', 'mrfgen_', current_cycle_time, '_', str(os.getpid())])    
    
    # for sub-daily imagery
    try: 
        time_of_data = get_dom_tag_value(dom, 'time_of_data')
    except:
        time_of_data = ''
    # Directories.
    try:
        input_dir = get_dom_tag_value(dom, 'input_dir')
    except: 
        input_dir = None
    output_dir             =get_dom_tag_value(dom, 'output_dir')
    try:
        working_dir            =get_dom_tag_value(dom, 'working_dir')
        working_dir = add_trailing_slash(check_abs_path(working_dir))
    except: # use /tmp/ as default
        working_dir            ='/tmp/'
    try:
        logfile_dir            =get_dom_tag_value(dom, 'logfile_dir')
    except: #use working_dir if not specified
        logfile_dir            =working_dir
    try:
        mrf_name=get_dom_tag_value(dom, 'mrf_name')
    except:
        # default to GIBS naming convention
        mrf_name='{$parameter_name}%Y%j_.mrf'
    # MRF specific parameters.
    try:
        mrf_empty_tile_filename=check_abs_path(get_dom_tag_value(dom, 'mrf_empty_tile_filename'))
    except:
        try:
            mrf_empty_tile_filename=lookupEmptyTile(get_dom_tag_value(dom, 'empty_tile'))
        except:
            log_sig_warn("Empty tile was not found for " + parameter_name, sigevent_url)
            mrf_empty_tile_filename = ''
    try:
        vrtnodata = get_dom_tag_value(dom, 'vrtnodata')
    except:
        vrtnodata = ""
    mrf_blocksize          =get_dom_tag_value(dom, 'mrf_blocksize')
    mrf_compression_type   =get_dom_tag_value(dom, 'mrf_compression_type')
    try:
        outsize = get_dom_tag_value(dom, 'outsize')
        target_x, target_y = outsize.split(' ')
    except:
        outsize = ''
        try:
            target_x               =get_dom_tag_value(dom, 'target_x')
        except:
            target_x = '' # if no target_x then use rasterXSize and rasterYSize from VRT file
        try:
            target_y               =get_dom_tag_value(dom, 'target_y')
        except:
            target_y = ''
    # EPSG code projection.
    try:
        target_epsg        = 'EPSG:' + str(get_dom_tag_value(dom, 'target_epsg'))
    except:
        target_epsg = 'EPSG:4326' # default to geographic
    try:
        source_epsg        = 'EPSG:' + str(get_dom_tag_value(dom, 'source_epsg'))
    except:
        source_epsg = 'EPSG:4326' # default to geographic
    # Target extents.
    try:
        extents        =get_dom_tag_value(dom, 'extents')
    except:
        extents = '-180,-90,180,90' # default to geographic
    xmin, ymin, xmax, ymax = extents.split(',')
    try:
        target_extents        =get_dom_tag_value(dom, 'target_extents')
    except:
        if target_epsg == 'EPSG:3857':
            target_extents = '-20037508.34,-20037508.34,20037508.34,20037508.34'
        else:
            target_extents = extents # default to extents
    target_xmin, target_ymin, target_xmax, target_ymax = target_extents.split(',')
    # Input files.
    try:
        input_files = get_input_files(dom)
        if input_files == '':
            raise ValueError('No input files provided')
    except:
        if input_dir == None:
            if mrf_empty_tile_filename != '':
                input_files = create_vrt(add_trailing_slash(check_abs_path(working_dir))+basename, mrf_empty_tile_filename, target_epsg, xmin, ymin, xmax, ymax)
            else:
                log_sig_exit('ERROR', "<input_files> or <input_dir> or <mrf_empty_tile_filename> is required", sigevent_url)
        else:
            input_files = ''
    # overview levels
    try:
        overview_levels       =get_dom_tag_value(dom, 'overview_levels').split(' ')
        for level in overview_levels:
            if level.isdigit() == False:
                log_sig_exit("ERROR", "'" + level + "' is not a valid overview value.", sigevent_url)
        if len(overview_levels>1):
            overview = overview_levels[1]/overview_levels[0]
        else:
            overview = 2
    except:
        overview_levels = ''
        overview = 2
    # resampling method
    try:
        overview_resampling        =get_dom_tag_value(dom, 'overview_resampling')
    except:
        overview_resampling = 'nearest'    
    # gdalwarp resampling method for resizing
    try:
        resize_resampling        =get_dom_tag_value(dom, 'resize_resampling')
        if resize_resampling == "none":
            resize_resampling = ''
    except:
        resize_resampling = ''
    if resize_resampling != '' and target_x == '':
        log_sig_exit('ERROR', "target_x or outsize must be provided for resizing", sigevent_url)
          
    # gdalwarp resampling method for reprojection
    try:
        reprojection_resampling = get_dom_tag_value(dom, 'reprojection_resampling')
    except:
        reprojection_resampling = 'cubic' # default to cubic  
    # colormap
    try:
        colormap = get_dom_tag_value(dom, 'colormap')
    except:
        colormap = ''
    # quality/precision
    try:
        quality_prec = get_dom_tag_value(dom, 'quality_prec')
    except:
        if mrf_compression_type.lower() == 'lerc':
            quality_prec = '0.001' # default to standard floating point precision if LERC
        else:
            quality_prec = '80' # default to 80 quality for everything else
    # z-levels
    try:
        zlevels = get_dom_tag_value(dom, 'mrf_z_levels')
    except:
        zlevels = ''      
    # z key
    z = None
    zkey_type = "string" # default to only string for now
    try:
        zkey = get_dom_tag_value(dom, 'mrf_z_key')
    except:
        zkey = ''    
    # nocopy, defaults to True if not global
    try:
        if get_dom_tag_value(dom, 'mrf_nocopy') == "false":
            nocopy = False
        else:
            nocopy = True
    except:
        nocopy = None
    # blend, defaults to False
    try:
        if get_dom_tag_value(dom, 'mrf_merge') == "false":
            blend = False
        else:
            blend = True
    except:
        blend = False
    # mrf data
    try:
        mrf_data_scale = get_dom_tag_value(dom, 'mrf_data_scale')
    except:
        mrf_data_scale = '' 
    try:
        mrf_data_offset = get_dom_tag_value(dom, 'mrf_data_offset')
    except:
        mrf_data_offset = '' 
    if mrf_data_scale != '' and mrf_data_offset == '':
        log_sig_exit('ERROR', "<mrf_data_offset> is required if <mrf_data_scale> is set", sigevent_url)
    if (mrf_data_scale == '' and mrf_data_offset != ''):
        log_sig_exit('ERROR', "<mrf_data_scale> is required if <mrf_data_offset> is set", sigevent_url)
    try:
        mrf_data_units = get_dom_tag_value(dom, 'mrf_data_units')
    except:
        mrf_data_units = ''
    try:
        source_url = get_dom_tag_value(dom, 'source_url')
    except:
        if len(dom.getElementsByTagName('source_url')) > 0:
            source_url = "NONE"
        else:
            source_url = ''    
    # Close file.
    config_file.close()

# Make certain each directory exists and has a trailing slash.
if input_dir != None:
    input_dir = add_trailing_slash(check_abs_path(input_dir))
output_dir = add_trailing_slash(check_abs_path(output_dir))
logfile_dir = add_trailing_slash(check_abs_path(logfile_dir))

# Save script_dir
script_dir = add_trailing_slash(os.path.dirname(os.path.abspath(__file__)))

# Ensure that mrf_compression_type is uppercase.
mrf_compression_type=string.upper(mrf_compression_type)

# Verify logfile_dir first so that the log can be started.
verify_directory_path_exists(logfile_dir, 'logfile_dir')
# Initialize log file.
log_filename=str().join([logfile_dir, basename, '.log'])
logging.basicConfig(filename=log_filename, level=logging.INFO)

# Verify remaining directory paths.
if input_dir != None:
    verify_directory_path_exists(input_dir, 'input_dir')
verify_directory_path_exists(output_dir, 'output_dir')
verify_directory_path_exists(working_dir, 'working_dir')

# Make certain color map can be found
if colormap != '' and '://' not in colormap:
     colormap = check_abs_path(colormap)

# Log all of the configuration information.
log_info_mssg_with_timestamp(str().join(['config XML file:  ', 
                                          configuration_filename]))
                                          
# Copy configuration file to working_dir (if it's not already there)
# so that the MRF can be recreated if needed.
if os.path.dirname(configuration_filename) != os.path.dirname(working_dir):
    config_preexisting=glob.glob(configuration_filename)
    if len(config_preexisting) > 0:
        at_dest_filename=str().join([working_dir, configuration_filename])
        at_dest_preexisting=glob.glob(at_dest_filename)
        if len(at_dest_preexisting) > 0:
            remove_file(at_dest_filename)
        shutil.copy(configuration_filename, working_dir+"/"+basename+".configuration_file.xml")
        log_info_mssg(str().join([
                          'config XML file:  copied to     ', working_dir]))
log_info_mssg(str().join(['config parameter_name:          ', parameter_name]))
log_info_mssg(str().join(['config date_of_data:            ', date_of_data]))
log_info_mssg(str().join(['config time_of_data:            ', time_of_data]))
if input_files != '':
    log_info_mssg(str().join(['config input_files:             ', input_files]))
if input_dir != None:
    log_info_mssg(str().join(['config input_dir:               ', input_dir]))
log_info_mssg(str().join(['config output_dir:              ', output_dir]))
log_info_mssg(str().join(['config working_dir:             ', working_dir]))
log_info_mssg(str().join(['config logfile_dir:             ', logfile_dir]))
log_info_mssg(str().join(['config mrf_name:                ', mrf_name]))
log_info_mssg(str().join(['config mrf_empty_tile_filename: ', 
                          mrf_empty_tile_filename]))
log_info_mssg(str().join(['config vrtnodata:               ', vrtnodata]))
log_info_mssg(str().join(['config mrf_blocksize:           ', mrf_blocksize]))
log_info_mssg(str().join(['config mrf_compression_type:    ',
                          mrf_compression_type]))
log_info_mssg(str().join(['config outsize:                 ', outsize]))
log_info_mssg(str().join(['config target_x:                ', target_x]))
log_info_mssg(str().join(['config target_y:                ', target_y]))
log_info_mssg(str().join(['config target_epsg:             ', target_epsg]))
log_info_mssg(str().join(['config source_epsg:             ', source_epsg]))
log_info_mssg(str().join(['config extents:                 ', extents]))
log_info_mssg(str().join(['config target_extents:          ', target_extents]))
log_info_mssg(str().join(['config overview levels:         ', ' '.join(overview_levels)]))
log_info_mssg(str().join(['config overview resampling:     ', overview_resampling]))
log_info_mssg(str().join(['config reprojection resampling: ', reprojection_resampling]))
log_info_mssg(str().join(['config resize resampling:       ', resize_resampling]))
log_info_mssg(str().join(['config colormap:                ', colormap]))
log_info_mssg(str().join(['config quality_prec:            ', quality_prec]))
log_info_mssg(str().join(['config mrf_nocopy:              ', str(nocopy)]))
log_info_mssg(str().join(['config mrf_merge:               ', str(blend)]))
log_info_mssg(str().join(['config mrf_z_levels:            ', zlevels]))
log_info_mssg(str().join(['config mrf_z_key:               ', zkey]))
log_info_mssg(str().join(['config mrf_data_scale:          ', mrf_data_scale]))
log_info_mssg(str().join(['config mrf_data_offset:         ', mrf_data_offset]))
log_info_mssg(str().join(['config mrf_data_units:          ', mrf_data_units]))
log_info_mssg(str().join(['config source_url:              ', source_url]))
log_info_mssg(str().join(['mrfgen current_cycle_time:      ', current_cycle_time]))
log_info_mssg(str().join(['mrfgen basename:                ', basename]))

# Verify that date is 8 characters.
if len(date_of_data) != 8:
    mssg='Format for <date_of_data> (in mrfgen XML config file) is:  yyyymmdd'
    log_sig_exit('ERROR', mssg, sigevent_url)
    
if time_of_data != '' and len(time_of_data) != 6:
    mssg='Format for <time_of_data> (in mrfgen XML config file) is:  HHMMSS'
    log_sig_exit('ERROR', mssg, sigevent_url)

# Check if empty tile filename was specified.
if len(mrf_empty_tile_filename) == 0:
    log_info_mssg(str('Empty tile not specified, none will be used.'))
    mrf_empty_tile_bytes=0
else:
    # Verify that the empty tile can be found.
    mrf_empty_tile_existing=glob.glob(mrf_empty_tile_filename)
    if len(mrf_empty_tile_existing) == 0:
        mssg=str().join(['Specified empty tile file not found:  ', mrf_empty_tile_filename])
        log_sig_exit('ERROR', mssg, sigevent_url)

    # Verify that the empty tile image format is either PNG or JPEG.
    mrf_empty_tile_what=imghdr.what(mrf_empty_tile_filename)
    if mrf_empty_tile_what != 'png' and mrf_empty_tile_what != 'jpeg' and mrf_empty_tile_what != 'tiff' and mrf_empty_tile_what != 'lerc':
        mssg='Empty tile image format must be either png, jpeg, tiff, or lerc.'
        log_sig_exit('ERROR', mssg, sigevent_url)
    
    # Verify that the empty tile matches MRF compression type.
    if mrf_empty_tile_what == 'png':
        # Check the last 3 characters in case of PNG or PPNG.
        if mrf_compression_type[-3:len(mrf_compression_type)] != 'PNG':
            mssg='Empty tile format does not match MRF compression type.'
            log_sig_exit('ERROR', mssg, sigevent_url)
    
    if mrf_empty_tile_what == 'jpeg':
        # Check the first 2 characters in case of JPG or JPEG.
        if mrf_compression_type[0:2] != 'JP':
            mssg='Empty tile format does not match MRF compression type.'
            log_sig_exit('ERROR', mssg, sigevent_url)
    
    # Report empty tile size in bytes.
    mrf_empty_tile_bytes=os.path.getsize(mrf_empty_tile_filename)
    log_info_mssg(str().join(['Empty tile size is:             ',
                              str(mrf_empty_tile_bytes), ' bytes.']))

##IS LOCK FILE NECESSARY?
## Lock file indicates tile generation in progress.
#lock=glob.glob(str().join([input_dir, '*lock*']))
#if len(lock) > 0:
#    mssg='Lock found.'
#    log_sig_exit('INFO', mssg, sigevent_url)

#-------------------------------------------------------------------------------
# Organize output filenames.
#-------------------------------------------------------------------------------

# Change directory to working_dir.
os.chdir(working_dir)

# transparency flag for custom color maps; default to False
add_transparency = False

# Declare scale, offset, and units
scale = None
offset = None
units = None

# Get list of all tile filenames.
alltiles = []
if input_files != '':
    input_files = input_files.strip()
    alltiles = input_files.split(',')
if input_dir != None:
    if mrf_compression_type.lower() == 'jpeg' or mrf_compression_type.lower() == 'jpg':
        alltiles = alltiles + glob.glob(str().join([input_dir, '*.jpg']))
    else:
        alltiles = alltiles + glob.glob(str().join([input_dir, '*.png']))
    # check for tiffs
    alltiles = alltiles + glob.glob(str().join([input_dir, '*.tif']))
    alltiles = alltiles + glob.glob(str().join([input_dir, '*.tiff']))

striptiles = []
for tile in alltiles:
    striptiles.append(tile.strip())
alltiles = striptiles

if len(alltiles) == 0: # No tiles, check for possible tiffs
    alltiles=glob.glob(str().join([input_dir, '*.tif*']))

if mrf_compression_type.lower() == 'jpeg' or mrf_compression_type.lower() == 'jpg':
    tiff_compress = "JPEG"
else: # Default to png
    tiff_compress = "PNG"
    
# Filter out bad JPEGs
goodtiles = []
if mrf_compression_type.lower() == 'jpeg' or mrf_compression_type.lower() == 'jpg':
    for i, tile in enumerate(alltiles):
        # Create the identify command.
        identify_command_list=['identify', tile]
        if ".mrf" in tile or ".vrt" in tile: # ignore MRF and VRT
            goodtiles.append(tile)
        else:
            # Execute identify.
            try:
                identify_process = subprocess.Popen(identify_command_list, stdout=subprocess.PIPE,stderr=subprocess.PIPE)
                identify_process.wait()
                if 'DirectClass' in identify_process.stdout.readlines()[0]:
                    goodtiles.append(tile)
                else:
                    errors += 1
                    log_sig_err('Bad JPEG tile detected: ' + tile, sigevent_url)
            except OSError:
                if i==0:
                    log_sig_warn('identify command not found, unable to detect bad JPEG tiles', sigevent_url)
                goodtiles.append(tile)
            except IndexError:
                log_sig_exit('ERROR', 'Invalid input files', sigevent_url)
    alltiles = goodtiles       

# Convert RGBA PNGs to indexed paletted PNGs if requested
if mrf_compression_type == 'PPNG' and colormap != '':
    for i, tile in enumerate(alltiles):
        temp_tile = None
        tile_path = os.path.dirname(tile)
        tile_basename, tile_extension = os.path.splitext(os.path.basename(tile))
        
        # Check input PNGs/TIFFs if RGBA, then convert       
        if tile.lower().endswith(('.png', '.tif', '.tiff')):
            
            # Run the gdal_info on tile.
            gdalinfo_command_list=['gdalinfo', tile]
            log_the_command(gdalinfo_command_list)
            gdalinfo = subprocess.Popen(gdalinfo_command_list,stdout=subprocess.PIPE,stderr=subprocess.PIPE)

            # Read gdal_info output
            if "ColorInterp=Palette" not in gdalinfo.stdout.read():
                if '.tif' in tile.lower():
                    # Convert TIFF files to PNG
                    log_info_mssg("Converting TIFF file " + tile + " to " + tiff_compress)
                       
                    # Create the gdal_translate command.
                    gdal_translate_command_list=['gdal_translate', '-q', '-of', tiff_compress, '-co', 'WORLDFILE=YES',
                                                 tile, working_dir+tile_basename+'.'+str(tiff_compress).lower()]
                    # Log the gdal_translate command.
                    log_the_command(gdal_translate_command_list)
               
                    # Execute gdal_translate.
                    subprocess.call(gdal_translate_command_list, stdout=subprocess.PIPE,
                                    stderr=subprocess.PIPE)
                       
                    # Replace with new tiles
                    tile = working_dir+tile_basename+'.'+str(tiff_compress).lower()
                    temp_tile = tile
                
                log_info_mssg("Converting RGBA PNG to indexed paletted PNG")
                
                output_tile = working_dir + tile_basename+'_indexed.png'
                output_tile_path = os.path.dirname(output_tile)
                output_tile_basename, output_tile_extension = os.path.splitext(os.path.basename(output_tile))
                
                # Create the RGBApng2Palpng command.
                if vrtnodata == "":
                    fill = 0
                else:
                    fill = vrtnodata
                RGBApng2Palpng_command_list=[script_dir+'RGBApng2Palpng', '-v', '-lut=' + colormap,
                                             '-fill='+str(fill), '-of='+output_tile, tile]
                # Log the RGBApng2Palpng command.
                log_the_command(RGBApng2Palpng_command_list)
         
                # Execute RGBApng2Palpng.
                try:
                    RGBApng2Palpng = subprocess.Popen(RGBApng2Palpng_command_list, stdout=subprocess.PIPE, stderr=subprocess.PIPE)
                except OSError:
                    log_sig_exit('ERROR', "RGBApng2Palpng tool cannot be found.", sigevent_url)
                
                RGBApng2Palpng.wait()
                if RGBApng2Palpng.returncode != None:
                    if  0 < RGBApng2Palpng.returncode < 255:
                        mssg = "RGBApng2Palpng: " + str(RGBApng2Palpng.returncode) + " colors in image not found in color table"
                        log_sig_warn(mssg, sigevent_url)
                    if RGBApng2Palpng.returncode == 255:
                        mssg = str(RGBApng2Palpng.stderr.readlines()[-1])
                        log_sig_err("RGBApng2Palpng: " + mssg, sigevent_url)
                    errors += RGBApng2Palpng.returncode
                
                if os.path.isfile(output_tile):
                    mssg = output_tile + " created"
                    try:
                        log_info_mssg(mssg)
                        sigevent('INFO', mssg, sigevent_url)
                    except urllib2.URLError:
                        print 'sigevent service is unavailable'
                    # Replace with new tiles
                    alltiles[i] = output_tile
                else:
                    errors += 1
                    log_sig_err("RGBApng2Palpng failed to create " + output_tile, sigevent_url)
                
                # Make a copy of world file
                try:
                    if os.path.isfile(tile_path+'/'+tile_basename+'.pgw'):
                        shutil.copy(tile_path+'/'+tile_basename+'.pgw', output_tile_path+'/'+output_tile_basename+'.pgw')
                    elif os.path.isfile(working_dir+'/'+tile_basename+'.wld'):
                        shutil.copy(working_dir+'/'+tile_basename+'.wld', output_tile_path+'/'+output_tile_basename+'.pgw')
                    else:
                        log_info_mssg("World file does not exist for tile: " + tile)
                except:
                    errors += 1
                    log_sig_err("ERROR: " + mssg, sigevent_url)
                    
                # add transparency flag for custom color map
                add_transparency = True
            else:
                log_info_mssg("Paletted image verified")

        # remove tif temp tiles
        if temp_tile != None:
            remove_file(temp_tile)
            remove_file(temp_tile+'.aux.xml')
            remove_file(temp_tile.split('.')[0]+'.wld')     

# Create an encoded PNG from GeoTIFF
if mrf_compression_type == 'EPNG':
    scale = 0
    offset = 0
    units = mrf_data_units
    for i, tile in enumerate(alltiles):
        tile_path = os.path.dirname(tile)
        tile_basename, tile_extension = os.path.splitext(os.path.basename(tile))
        output_tile = working_dir+tile_basename+'.png'
        # Check if input is TIFF      
        if tile.lower().endswith(('.tif', '.tiff')):
            # Get Scale and Offset from gdalinfo
            gdalinfo_command_list = ['gdalinfo', tile]    
            log_the_command(gdalinfo_command_list)
            gdalinfo = subprocess.Popen(gdalinfo_command_list,stdout=subprocess.PIPE,stderr=subprocess.PIPE)
            gdalinfo_out = gdalinfo.stdout.readlines()
            if "Color Table" in ''.join(gdalinfo_out):
                log_sig_warn(tile + " contains a palette", sigevent_url)
                mrf_compression_type = 'PPNG'
            if "Offset:" in ''.join(gdalinfo_out) and "Scale:" in ''.join(gdalinfo_out):
                log_info_mssg(tile + " is already an encoded TIFF")
            else: # Encode the TIFF file
                encoded_tile = working_dir+tile_basename+'_encoded.tif'
                log_info_mssg(tile + " will be encoded as " + encoded_tile)
                if mrf_data_scale != '' and mrf_data_offset != '':
                    scale_offset = [float(mrf_data_scale), float(mrf_data_offset)]
                else:
                    scale_offset = None
                pack(tile, encoded_tile, False, True, None, None, scale_offset, False)
                tile = encoded_tile
                gdalinfo_command_list = ['gdalinfo', tile]    
                log_the_command(gdalinfo_command_list)
                gdalinfo = subprocess.Popen(gdalinfo_command_list,stdout=subprocess.PIPE,stderr=subprocess.PIPE)
                gdalinfo_out = gdalinfo.stdout.readlines()
            log_info_mssg("Reading scale and offset from bands")
            for line in gdalinfo_out:
                if "Offset:" in line and "Scale:" in line:
                    offset,scale = line.strip().replace("Offset: ","").replace("Scale:","").split(",")
                    log_info_mssg("Offset: " + offset + ", Scale: " + scale)
                    scale = int(scale)
                    offset = int(offset)
            gdalinfo_stderr = gdalinfo.stderr.read()
            if len(gdalinfo_stderr) > 0:
                log_sig_err(gdalinfo_stderr, sigevent_url)
                        
            # Convert the tile to PNG
            gdal_translate_command_list = ['gdal_translate', '-of', 'PNG', tile, output_tile]    
            log_the_command(gdal_translate_command_list)
            gdal_translate = subprocess.Popen(gdal_translate_command_list,stdout=subprocess.PIPE,stderr=subprocess.PIPE)
            gdal_translate_stderr = gdal_translate.stderr.read()
            if len(gdal_translate_stderr) > 0:
                log_sig_err(gdal_translate_stderr, sigevent_url)
            alltiles[i] = output_tile  

# sort
alltiles.sort()

# check for different resolutions
diff_res, res = diff_resolution(alltiles)

# determine if nocopy should be used if not set
if nocopy == None:
    if len(alltiles) == 1 and alltiles[0].endswith('.vrt') == False:
        if is_global_image(alltiles[0],xmin, ymin, xmax, ymax) == True:
            # Don't do inserts if we have a single global image
            nocopy = False
        else:
            nocopy = True
    elif len(alltiles) == 1 and alltiles[0].endswith('empty.vrt') == True: #empty VRT, use nocopy
        nocopy = True
    else:
        if (res*8) < (float(mrf_blocksize)/float(target_x)):
            # Avoid inserts if the target MRF resolution is too low
            nocopy = False
        elif source_epsg != target_epsg:
            # Avoid inserts if reprojecting
            nocopy = False
        else:
            nocopy = True
    log_info_mssg("Setting MRF nocopy to " + str(nocopy)) 

#UNTIL MRF PARTIAL UPDATES ARE IMPLEMENTED, PROCESS ENTIRE GLOBE IF ANY NEW 
#TILES ARE DETECTED.
# Write all tiles list to a file on disk.
all_tiles_filename=str().join([working_dir, basename, '_all_tiles.txt'])
try:
    # Open file.
    alltilesfile=open(all_tiles_filename, 'w')
except IOError:
    mssg=str().join(['Cannot open for write:  ', all_tiles_filename])
    log_sig_exit('ERROR', mssg, sigevent_url)
else:
    # Write to file with line termination.
    for ndx in range(len(alltiles)):
        alltilesfile.write(str().join([alltiles[ndx], '\n']))
    # Close file.
    alltilesfile.close()
# Send to log.
log_info_mssg(str().join(['all tiles:  ', str(len(alltiles))]))
log_info_mssg(all_tiles_filename)

#-------------------------------------------------------------------------------
# Begin GDAL processing.
#-------------------------------------------------------------------------------

# Convert date of the data into day of the year.  Requred for TWMS server.
doy=get_doy_string(date_of_data)
# Combine year and doy to conform to TWMS convention (yyyydoy).
doy=str().join([date_of_data[0:4], str(doy)])
# Send to log.
log_info_mssg(str().join(['doy:  ', doy]))

# The .mrf file is the XML component of the MRF format.
mrf_filename=str().join([output_dir, basename, '.mrf'])
# The .idx file is the index compnent of the MRF format.
idx_filename=str().join([output_dir, basename, '.idx'])

# The image component of MRF is .pjg, .ppg, .ptf, or lrc depending on compression type.
if mrf_compression_type == 'PNG' or mrf_compression_type == 'PPNG' or mrf_compression_type == 'EPNG':
    # Output filename.
    out_filename=str().join([output_dir, basename, '.ppg'])
elif mrf_compression_type == 'JPG' or mrf_compression_type == 'JPEG':
    # Output filename.
    out_filename=str().join([output_dir, basename, '.pjg'])
elif mrf_compression_type == 'TIF' or mrf_compression_type == 'TIFF':
    # Output filename.
    out_filename=str().join([output_dir, basename, '.ptf'])
elif mrf_compression_type == 'LERC':
    # Output filename.
    out_filename=str().join([output_dir, basename, '.lrc'])
else:
    mssg='Unrecognized compression type for MRF: ' + mrf_compression_type 
    log_sig_exit('ERROR', mssg, sigevent_url)

# The .vrt file is the XML describing the virtual image mosaic layout.
vrt_filename=str().join([working_dir, basename, '.vrt'])

# Make certain output files do not preexist.  GDAL has issues with that.
remove_file(mrf_filename)
remove_file(idx_filename)
remove_file(out_filename)
remove_file(vrt_filename)

# Check if this is an MRF insert update, if not then regenerate a new MRF
mrf_list = []
if overview_resampling[:4].lower() == 'near':
    insert_method = 'NearNb'
else:
    insert_method = 'Avg'
for tile in list(alltiles):
    if '.mrf' in tile.lower():
        mrf_list.append(tile)
        alltiles.remove(tile)
if len(mrf_list) == 0 and input_files == '':
    mrf_list = glob.glob(str().join([input_dir, '*.mrf']))
# Should only be one MRF, so use that one
if len(mrf_list) > 0:
    mrf = mrf_list[0]
    timeout = time.time() + 30 # 30 second timeout if MRF is still being generated
    while os.path.isfile(mrf) == False:
        mssg=str().join([mrf, ' does not exist'])
        if time.time() > timeout:
            log_sig_exit('ERROR', mssg, sigevent_url)
            break
        log_sig_warn(mssg + ", waiting 5 seconds...", sigevent_url)
        time.sleep(5)
        
    # Check if zdb is used
    if zlevels != '':
<<<<<<< HEAD
        mrf, z, zdb_out, con = insert_zdb(mrf, zlevels, zkey, source_url, scale, offset, units)
=======
        mrf, z, zdb_out, con = insert_zdb(mrf, zlevels, zkey)
        if con:
            con.commit()
            con.close()
            log_info_mssg("Successfully committed record to " + zdb_out)
        else:
            log_info_mssg("No ZDB record created")
>>>>>>> a507d61f
    else:
        con = None
        
    errors += run_mrf_insert(mrf, alltiles, insert_method, resize_resampling, target_x, target_y, mrf_blocksize, [xmin, ymin, xmax, ymax], [target_xmin, target_ymin, target_xmax, target_ymax], source_epsg, target_epsg, vrtnodata, blend, working_dir)
    
    # Clean up
    remove_file(all_tiles_filename)

    # Exit here since we don't need to build an MRF from scratch
    mssg=str().join(['MRF updated:  ', mrf])
    try:
        log_info_mssg(mssg)
        sigevent('INFO', mssg, sigevent_url)
    except urllib2.URLError:
        None
    sys.exit(errors)
    
  
# Use zdb index if z-levels are defined
if zlevels != '':
    mrf_filename, idx_filename, out_filename, output_aux, output_vrt = get_mrf_names(out_filename, mrf_name, parameter_name, date_of_data, time_of_data)
    mrf_filename = output_dir + mrf_filename
    idx_filename = output_dir + idx_filename
    out_filename = output_dir + out_filename
    gdal_mrf_filename, z, zdb_out, con = insert_zdb(mrf_filename, zlevels, zkey, source_url, scale, offset, units)
    # Commit database if successful
    if con:
        con.commit()
        con.close()
        log_info_mssg("Successfully committed record to " + zdb_out)
    else:
        log_info_mssg("No ZDB record created")
else:
    con = None
    gdal_mrf_filename = mrf_filename
    
        
# Create the gdalbuildvrt command.
#RESCALE BLUE MARBLE AND USE BLOCKSIZE=256.
#CONSIDER DOING THIS FOR EVERY SOTO DATASET.
#xres=str(360./65536)
#yres=xres
#              '-resolution', 'user', '-tr', xres, yres,
#              '-addalpha',
#target_x=str(360.0/int(target_x))
#target_y=target_x

gdalbuildvrt_command_list=['gdalbuildvrt','-q', '-te', xmin, ymin, xmax, ymax,'-input_file_list', all_tiles_filename]
# use resolution?
if target_x != '':
    xres = repr(abs((float(xmax)-float(xmin))/float(target_x)))
    if target_y != '':
        yres = repr(abs((float(ymin)-float(ymax))/float(target_y)))
    else:
        yres = xres
    log_info_mssg("x resolution: " + xres + ", y resolution: " + yres)
    gdalbuildvrt_command_list.append('-resolution')
    gdalbuildvrt_command_list.append('user')
    gdalbuildvrt_command_list.append('-tr')
    gdalbuildvrt_command_list.append(xres)
    gdalbuildvrt_command_list.append(yres)
if source_epsg != "":
    gdalbuildvrt_command_list.append('-a_srs')
    gdalbuildvrt_command_list.append(source_epsg)
if vrtnodata != "":
    gdalbuildvrt_command_list.append('-vrtnodata')
    gdalbuildvrt_command_list.append(vrtnodata)
    gdalbuildvrt_command_list.append('-srcnodata')
    gdalbuildvrt_command_list.append(vrtnodata)
# add VRT filename at the end        
gdalbuildvrt_command_list.append(vrt_filename)
# Log the gdalbuildvrt command.
log_the_command(gdalbuildvrt_command_list)
# Capture stderr to record skipped .png files that are not valid PNG+World.
gdalbuildvrt_stderr_filename=str().join([working_dir, basename,
                                         '_gdalbuildvrt_stderr.txt'])
# Open stderr file for write.
gdalbuildvrt_stderr_file=open(gdalbuildvrt_stderr_filename, 'w')

#---------------------------------------------------------------------------
# Execute gdalbuildvrt.
subprocess.call(gdalbuildvrt_command_list, stderr=gdalbuildvrt_stderr_file)
#---------------------------------------------------------------------------

# Reproject to target EPSG
if target_epsg != source_epsg:
    log_info_mssg("Converting tiles to " + target_epsg)
    gdal_warp_command_list = ['gdalwarp', '-of', 'VRT' ,'-r', reprojection_resampling, '-s_srs', source_epsg, '-t_srs', target_epsg, '-te', target_xmin, target_ymin, target_xmax, target_ymax, '-multi', vrt_filename, vrt_filename.replace('.vrt','_reproj.vrt')]
    log_the_command(gdal_warp_command_list)
    subprocess.call(gdal_warp_command_list, stderr=gdalbuildvrt_stderr_file)
    vrt_filename = vrt_filename.replace('.vrt','_reproj.vrt')

# use gdalwarp if resize with resampling method is declared
if resize_resampling != '':
    if target_y == '':
        target_y = str(int(target_x)/2)
    gdal_warp_command_list = ['gdalwarp', '-of', 'VRT' ,'-r', resize_resampling, '-ts', str(target_x), str(target_y), '-te', target_xmin, target_ymin, target_xmax, target_ymax, '-overwrite', vrt_filename, vrt_filename.replace('.vrt','_resample.vrt')]
    log_the_command(gdal_warp_command_list)
    subprocess.call(gdal_warp_command_list, stderr=gdalbuildvrt_stderr_file)
    vrt_filename = vrt_filename.replace('.vrt','_resample.vrt')

# Close stderr file.
gdalbuildvrt_stderr_file.close()

# Open stderr file for read.
try:
    gdalbuildvrt_stderr_file=open(gdalbuildvrt_stderr_filename, 'r')
    # Report skipped .png files that are not valid PNG+World.
    gdalbuildvrt_stderr=gdalbuildvrt_stderr_file.readlines()
    # Loop over all lines in file.
    for ndx in range(len(gdalbuildvrt_stderr)):
        # Get line number(s) where skipped files appear in the stderr file.
        skipped=gdalbuildvrt_stderr[ndx].find('Warning')
        # If a line (including line 0) was found.
        if skipped >= 0:
            mssg=str().join(['gdalbuildvrt ', gdalbuildvrt_stderr[ndx]])
            log_sig_warn(mssg, sigevent_url)
    # Close file.
    gdalbuildvrt_stderr_file.close()
except IOError:
    mssg=str().join(['Cannot read:  ', gdalbuildvrt_stderr_filename])
    log_sig_exit('ERROR', mssg, sigevent_url)

# Clean up.
remove_file(all_tiles_filename)
# Check if vrt was created.
vrt_output=glob.glob(vrt_filename)
if len(vrt_output) == 0:
    mssg=str().join(['Fail:  gdalbuildvrt',
                     '  May indicate no georeferenced tiles found.',
                     #'  May indicate unappropriate target_x.',
                     '  Look at stderr file:  ', 
                     gdalbuildvrt_stderr_filename])
    log_sig_exit('ERROR', mssg, sigevent_url)

# Create mrf only if vrt was successful.
vrtf=get_modification_time(vrt_filename)
remove_file(gdalbuildvrt_stderr_filename)
# Set the compression type for gdal_translate (-co NAME=VALUE).
if mrf_compression_type == 'PNG' or mrf_compression_type == 'EPNG':
    # Unpaletted PNG.
    compress=str('COMPRESS=PNG')
elif mrf_compression_type == 'PPNG':
    # Paletted PNG.
    compress=str('COMPRESS=PPNG')
elif mrf_compression_type == 'JPG':
    compress=str('COMPRESS=JPEG')
elif mrf_compression_type == 'JPEG':
    compress=str('COMPRESS=JPEG')
elif mrf_compression_type == 'TIFF' or mrf_compression_type == 'TIF':
    compress=str('COMPRESS=TIF')
elif mrf_compression_type == 'LERC':
    compress=str('COMPRESS=LERC')
else:
    mssg='Unrecognized compression type for MRF.'
    log_sig_exit('ERROR', mssg, sigevent_url)
    
# Insert color map into VRT if provided
if colormap != '':
    new_vrt_filename = vrt_filename.replace('.vrt','_newcolormap.vrt')
    if add_transparency == True:
        colormap2vrt_command_list=[script_dir+'colormap2vrt.py','--colormap',colormap,'--output',new_vrt_filename,'--merge',vrt_filename, '--sigevent_url', sigevent_url, '--transparent']
    else:
        colormap2vrt_command_list=[script_dir+'colormap2vrt.py','--colormap',colormap,'--output',new_vrt_filename,'--merge',vrt_filename, '--sigevent_url', sigevent_url]
    log_the_command(colormap2vrt_command_list)
    colormap2vrt_stderr_filename=str().join([working_dir, basename,'_colormap2vrt_stderr.txt'])
    colormap2vrt_stderr_file=open(colormap2vrt_stderr_filename, 'w+')
    subprocess.call(colormap2vrt_command_list, stderr=colormap2vrt_stderr_file)
    colormap2vrt_stderr_file.seek(0)
    colormap2vrt_stderr = colormap2vrt_stderr_file.read()
    log_info_mssg(colormap2vrt_stderr)
    if "Error" in colormap2vrt_stderr:
        log_sig_exit('ERROR', "Error executing colormap2vrt.py with colormap:" + colormap, sigevent_url)
    colormap2vrt_stderr_file.close()
    if os.path.isfile(new_vrt_filename):
        remove_file(colormap2vrt_stderr_filename)
        vrt_filename = new_vrt_filename

# Set the blocksize for gdal_translate (-co NAME=VALUE).
blocksize=str().join(['BLOCKSIZE=', mrf_blocksize])

# Get input size.
dom=xml.dom.minidom.parse(vrt_filename)
rastersize_elements=dom.getElementsByTagName('VRTDataset')
x_size=rastersize_elements[0].getAttribute('rasterXSize') #width
y_size=rastersize_elements[0].getAttribute('rasterYSize') #height

if target_x == '':
    log_info_mssg('x size and y size from VRT ' + x_size + "," + y_size)
    exp=11 #minimum outsize 20480 for EPSG4326_2km
    while int(10*(2**exp)) < int(x_size):
        #print str(10*(2**exp)) + " is less than " + str(x_size)
        exp+=1
    target_x=str(10*(2**exp))            
    log_info_mssg('Calculating target_x from VRT to ' + target_x)          

# Only use new target size if different.
if target_x != x_size:
    # Calculate output size of Y dimension and maintain aspect ratio.
    if target_y == '':
        target_y=str(int(float(target_x)*(float(y_size)/float(x_size))))
        log_info_mssg('Calculating target_y ' + target_y)
    if resize_resampling == '':
        log_sig_warn('Target size (' + target_x + 'x' + target_y + ') differs from input size (' + x_size + 'x' + y_size + ')' + ', but <resize_resampling> flag has not been set.', sigevent_url)
else: #don't bother calculating y
    if target_y == '':
        target_y=y_size
        log_info_mssg('Setting target_y from VRT to ' + target_y)
    elif target_y != y_size:
        log_sig_warn('Target y size (' + target_y +') differs from raster y size (' + y_size + ')', sigevent_url)
    
# if target_epsg == "EPSG:3857":
#     target_y = target_x

#-----------------------------------------------------------------------
# Seed the MRF data file (.ppg or .pjg) with a copy of the empty tile.
if mrf_empty_tile_filename != '' and (z == None or z == 0):
    log_info_mssg('Seed the MRF data file with a copy of the empty tile.' )
    log_info_mssg(str().join(['Copy ', mrf_empty_tile_filename,' to ', out_filename]))
    shutil.copy(mrf_empty_tile_filename, out_filename)
#-----------------------------------------------------------------------    

# Create the gdal_translate command.         
gdal_translate_command_list=['gdal_translate', '-q', '-of', 'MRF', '-co', compress, '-co', blocksize,'-outsize', target_x, target_y]    
if compress == "COMPRESS=JPEG":
    gdal_translate_command_list.append('-co')
    gdal_translate_command_list.append('QUALITY='+quality_prec)
if compress == "COMPRESS=LERC":
    # Default to V1 for Javascript decoding
    gdal_translate_command_list.append('-co')
    gdal_translate_command_list.append('OPTIONS="LERC_PREC=' + quality_prec + ' V1=ON DEFLATE=ON"')
if zlevels != '':
    gdal_translate_command_list.append('-co')
    gdal_translate_command_list.append('ZSIZE='+str(zlevels))
if nocopy == True:
    gdal_translate_command_list.append('-co')
    gdal_translate_command_list.append('NOCOPY=true')
    if len(alltiles) <= 1: # use UNIFORM_SCALE if empty MRF or single input
        gdal_translate_command_list.append('-co')
        gdal_translate_command_list.append('UNIFORM_SCALE='+str(overview))
        
# add ending parameters      
gdal_translate_command_list.append(vrt_filename)
gdal_translate_command_list.append(gdal_mrf_filename)
    
# Log the gdal_translate command.
log_the_command(gdal_translate_command_list)
# Capture stderr.
gdal_translate_stderr_filename=str().join([working_dir, basename, '_gdal_translate_stderr.txt'])
# Open stderr file for write.
gdal_translate_stderr_file=open(gdal_translate_stderr_filename, 'w')

#-----------------------------------------------------------------------
# Execute gdal_translate.
subprocess.call(gdal_translate_command_list, stderr=gdal_translate_stderr_file)
#-----------------------------------------------------------------------

# Close stderr file.
gdal_translate_stderr_file.close()

# Copy vrt to output
if data_only == False:
    shutil.copy(vrt_filename, str().join([output_dir, basename, '.vrt']))

# Clean up.
vrt_files = glob.glob(str().join([working_dir, basename, '*.vrt']))
for vrt in vrt_files:
    remove_file(vrt)

# Check if MRF was created.
mrf_output=glob.glob(mrf_filename)
if len(mrf_output) == 0:
    mssg=str().join(['Fail:  gdal_translate',
                     ' Check gdal mrf driver plugin.',
                     ' Check stderr file:  ', 
                     gdal_translate_stderr_filename])
    log_sig_exit('ERROR', mssg, sigevent_url)

# Get largest x,y dimension of MRF, usually x.
try:
    # Open file.
    mrf_file=open(mrf_filename, 'r+')
except IOError:
    mssg=str().join(['Cannot read:  ', mrf_filename])
    log_sig_exit('ERROR', mssg, sigevent_url)
else:
    try:
        dom=xml.dom.minidom.parse(mrf_file)
    except:
        mssg=str().join(['Cannot parse:  ', mrf_filename])
        log_sig_exit('ERROR', mssg, sigevent_url)
    # Raster
    size_elements=dom.getElementsByTagName('Size')
    sizeX=size_elements[0].getAttribute('x') #width
    sizeY=size_elements[0].getAttribute('y') #height
    sizeC=size_elements[0].getAttribute('c') #bands
    sizeZ=size_elements[0].getAttribute('z') #bands
    # Send to log.
    log_info_mssg(str().join(['size of MRF:  ', sizeX, ' x ', sizeY]))
    
    # Add mp_safe to Raster if using z levels
    if zlevels != '':
        mrf_file.seek(0)
        lines = mrf_file.readlines()
        for idx in range(0, len(lines)):
            if '<Raster>' in lines[idx]:
                lines[idx] = lines[idx].replace('<Raster>','<Raster mp_safe="on">')
                log_info_mssg("Set MRF mp_safe on")
        mrf_file.seek(0)
        mrf_file.truncate()
        mrf_file.writelines(lines)
    
    # Close file.
    mrf_file.close()
    # Get largest dimension, usually X.
    actual_size=max([int(sizeX), int(sizeY)])

# Run gdaladdo by default
run_addo = True

# Insert into nocopy
if nocopy==True:
    errors += run_mrf_insert(gdal_mrf_filename, alltiles, insert_method, resize_resampling, target_x, target_y, mrf_blocksize, [xmin, ymin, xmax, ymax], [target_xmin, target_ymin, target_xmax, target_ymax], source_epsg, target_epsg, vrtnodata, blend, working_dir)
    if len(alltiles) <= 1:
        run_addo = False # don't run gdaladdo if UNIFORM_SCALE has been set

# Create pyramid only if idx (MRF index file) was successfully created.
idxf=get_modification_time(idx_filename)
compare_time=time.strftime('%Y%m%d.%H%M%S', time.localtime())
old_stats=os.stat(idx_filename)
if idxf >= vrtf:
    remove_file(gdal_translate_stderr_filename)
    
    if run_addo == True and (overview_levels == '' or int(overview_levels[0])>1):
        # Create the gdaladdo command.
        gdaladdo_command_list=['gdaladdo', '-r', overview_resampling,
                               str(gdal_mrf_filename)]
        # Build out the list of gdaladdo pyramid levels (a.k.a. overviews).
        if overview_levels == '':
            overview=2
            gdaladdo_command_list.append(str(overview))
            exp=2
            while (overview*long(mrf_blocksize)) < actual_size:
                overview=2**exp
                exp=exp+1
                gdaladdo_command_list.append(str(overview))
        else:
            for overview in overview_levels:
                gdaladdo_command_list.append(str(overview))
        # Log the gdaladdo command.
        log_the_command(gdaladdo_command_list)
        # Capture stderr.
        gdaladdo_stderr_filename=str().join([working_dir, basename,
                                             '_gdaladdo_stderr.txt'])
        # Open stderr file for write.
        gdaladdo_stderr_file=open(gdaladdo_stderr_filename, 'w')

        #-------------------------------------------------------------------
        # Execute gdaladdo.
        gdaladdo_process = subprocess.Popen(gdaladdo_command_list, stdout=subprocess.PIPE, stderr=gdaladdo_stderr_file)
        out, err = gdaladdo_process.communicate()
        log_info_mssg(out)            
        #-------------------------------------------------------------------

        # Close stderr file.
        gdaladdo_stderr_file.close()

        # Update previous cycle time only if gdaladdo was successful.
        addf=get_modification_time(idx_filename)
        new_stats=os.stat(idx_filename)

        # Check for gdaladdo success by checking time stamp and file size.
        if gdaladdo_process.returncode == -11:
            log_sig_exit('ERROR', 'Unsuccessful:  gdaladdo   Segmentation fault', sigevent_url)
        elif (addf >= compare_time) or (new_stats.st_size >= old_stats.st_size):
            remove_file(gdaladdo_stderr_filename)
        else:
            log_info_mssg(str().join(['addf = ',str(addf)]))
            log_info_mssg(str().join(['compare_time = ',str(compare_time)]))
            log_info_mssg('addf should be >= compare_time')
            log_info_mssg(str().join(['new_stats.st_size = ',
                                      str(new_stats.st_size)]))
            log_info_mssg(str().join(['old_stats.st_size = ',
                                      str(old_stats.st_size)]))
            log_info_mssg('new_stats.st_size should be >= old_stats.st_size')
            mssg=str().join(['Unsuccessful:  gdaladdo   Errors: ', str(err)])
            log_sig_exit('ERROR', mssg, sigevent_url)
else:
    log_info_mssg(str().join(['idxf = ',str(idxf)]))
    log_info_mssg(str().join(['vrtf = ',str(vrtf)]))
    log_info_mssg('idxf should be >= vrtf')
    if nocopy==True:
        mssg = mrf_filename + ' already exists'
    else:
        mssg=str().join(['Unsuccessful:  gdal_translate   ',
                         'Check the gdal mrf driver plugin.  ',
                         'Check stderr file: ',
                         gdal_translate_stderr_filename])
    log_sig_exit('ERROR', mssg, sigevent_url)
    
# Rename MRFs
if mrf_name != '':
    output_mrf, output_idx, output_data, output_aux, output_vrt = get_mrf_names(out_filename, mrf_name, parameter_name, date_of_data, time_of_data)
    if (output_dir+output_mrf) != mrf_filename:
        log_info_mssg(str().join(['Moving ',mrf_filename, ' to ', output_dir+output_mrf]))
        shutil.move(mrf_filename, output_dir+output_mrf)
    if (output_dir+output_idx) != idx_filename:
        log_info_mssg(str().join(['Moving ',idx_filename, ' to ', output_dir+output_idx]))
        shutil.move(idx_filename, output_dir+output_idx)
    if (output_dir+output_data) != out_filename:
        log_info_mssg(str().join(['Moving ',out_filename, ' to ', output_dir+output_data]))
        shutil.move(out_filename, output_dir+output_data)
    if data_only == False:
        if os.path.isfile(mrf_filename+".aux.xml"):
            log_info_mssg(str().join(['Moving ',mrf_filename+".aux.xml", ' to ', working_dir+output_aux]))
            shutil.move(mrf_filename+".aux.xml", working_dir+output_aux)
        if os.path.isfile(str().join([output_dir, basename, '.vrt'])):
            log_info_mssg(str().join(['Moving ',str().join([output_dir, basename, '.vrt']), ' to ', working_dir+output_vrt]))
            shutil.move(str().join([output_dir, basename, '.vrt']), working_dir+output_vrt)
    mrf_filename = output_dir+output_mrf
    out_filename = output_dir+output_data
    
# Leave only MRF data, index, and header files
if data_only == True:
    remove_file(log_filename)
    remove_file(output_dir+"/"+basename+".mrf.aux.xml")
    remove_file(working_dir+"/"+basename+".configuration_file.xml")

# Remove temp tiles
for tilename in (alltiles):
    if working_dir in tilename:
        remove_file(tilename)
        if tiff_compress != None:
            remove_file(tilename+'.aux.xml')
        if '_indexed.' in tilename:
            remove_file(tilename.rsplit('.',1)[0]+'.pgw')

# Send to log.
mssg=str().join(['MRF created:  ', out_filename])
try:
    log_info_mssg(mssg)
    sigevent('INFO', mssg, sigevent_url)
except urllib2.URLError:
    None
sys.exit(errors)<|MERGE_RESOLUTION|>--- conflicted
+++ resolved
@@ -93,11 +93,7 @@
 import math
 from overtiffpacker import pack
 
-<<<<<<< HEAD
-versionNumber = '1.2.1'
-=======
-versionNumber = '1.1.2-6'
->>>>>>> a507d61f
+versionNumber = '1.2.2'
 basename = None
 
 #-------------------------------------------------------------------------------
@@ -789,16 +785,12 @@
         mrf -- An MRF file
         zlevels -- The number of z-levels expected
         zkey -- The key to be used with the z-index
-<<<<<<< HEAD
         source_url -- The URL of the source dataset
         scale -- Scale factor for encoded data values
         offset -- Offset of encoded data values
         units -- Units for encoded data values
     """  
-=======
-    """
     log_info_mssg("Modifying zdb for " + mrf + " with key " + zkey)  
->>>>>>> a507d61f
     # Check if z-dimension is consistent if it's being used
     if zlevels != '':
         try:
@@ -1698,17 +1690,13 @@
         
     # Check if zdb is used
     if zlevels != '':
-<<<<<<< HEAD
         mrf, z, zdb_out, con = insert_zdb(mrf, zlevels, zkey, source_url, scale, offset, units)
-=======
-        mrf, z, zdb_out, con = insert_zdb(mrf, zlevels, zkey)
         if con:
             con.commit()
             con.close()
             log_info_mssg("Successfully committed record to " + zdb_out)
         else:
             log_info_mssg("No ZDB record created")
->>>>>>> a507d61f
     else:
         con = None
         
