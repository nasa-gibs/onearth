#!/bin/env python

# Copyright (c) 2002-2018, California Institute of Technology.
# All rights reserved.  Based on Government Sponsored Research under contracts NAS7-1407 and/or NAS7-03001.
#
# Redistribution and use in source and binary forms, with or without modification, are permitted provided that the following conditions are met:
#   1. Redistributions of source code must retain the above copyright notice, this list of conditions and the following disclaimer.
#   2. Redistributions in binary form must reproduce the above copyright notice,
#      this list of conditions and the following disclaimer in the documentation and/or other materials provided with the distribution.
#   3. Neither the name of the California Institute of Technology (Caltech), its operating division the Jet Propulsion Laboratory (JPL),
#      the National Aeronautics and Space Administration (NASA), nor the names of its contributors may be used to
#      endorse or promote products derived from this software without specific prior written permission.
#
# THIS SOFTWARE IS PROVIDED BY THE COPYRIGHT HOLDERS AND CONTRIBUTORS "AS IS" AND ANY EXPRESS OR IMPLIED WARRANTIES,
# INCLUDING, BUT NOT LIMITED TO, THE IMPLIED WARRANTIES OF MERCHANTABILITY AND FITNESS FOR A PARTICULAR PURPOSE ARE DISCLAIMED.
# IN NO EVENT SHALL THE CALIFORNIA INSTITUTE OF TECHNOLOGY BE LIABLE FOR ANY DIRECT, INDIRECT, INCIDENTAL, SPECIAL,
# EXEMPLARY, OR CONSEQUENTIAL DAMAGES (INCLUDING, BUT NOT LIMITED TO, PROCUREMENT OF SUBSTITUTE GOODS OR SERVICES;
# LOSS OF USE, DATA, OR PROFITS; OR BUSINESS INTERRUPTION) HOWEVER CAUSED AND ON ANY THEORY OF LIABILITY, WHETHER IN CONTRACT,
# STRICT LIABILITY, OR TORT (INCLUDING NEGLIGENCE OR OTHERWISE) ARISING IN ANY WAY OUT OF THE USE OF THIS SOFTWARE,
# EVEN IF ADVISED OF THE POSSIBILITY OF SUCH DAMAGE.
#
# Licensed under the Apache License, Version 2.0 (the "License");
# you may not use this file except in compliance with the License.
# You may obtain a copy of the License at
# 
# http://www.apache.org/licenses/LICENSE-2.0
# 
# Unless required by applicable law or agreed to in writing, software
# distributed under the License is distributed on an "AS IS" BASIS,
# WITHOUT WARRANTIES OR CONDITIONS OF ANY KIND, either express or implied.
# See the License for the specific language governing permissions and
# limitations under the License.

#
# Pipeline for converting georeferenced tiles to MRF for OnEarth.
#
# Example:
#
#  mrfgen.py 
#   -c mrfgen_configuration_file.xml 
#   -s http://localhost:8100/sigevent/events/create
#
# Example XML configuration file:
#
# <?xml version="1.0" encoding="UTF-8"?>
# <mrfgen_configuration>
#  <date_of_data>20140606</date_of_data>
#  <parameter_name>MORCR143LLDY</parameter_name>
#  <input_dir>/mrfgen/input_dir</input_dir> 
#  <output_dir>/mrfgen/output_dir</output_dir>
#  <cache_dir>/mrfgen/cache_dir</cache_dir>
#  <working_dir>/mrfgen/working_dir</working_dir>
#  <logfile_dir>/mrfgen/working_dir</logfile_dir>
#  <mrf_empty_tile_filename>/mrfgen/empty_tiles/Blank_RGB_512.jpg</mrf_empty_tile_filename>
#  <mrf_blocksize>512</mrf_blocksize>
#  <mrf_compression_type>JPEG</mrf_compression_type>
#  <outsize>327680 163840</outsize>
#  <overview_levels>2 4 8 16 32 64 128 256 512 1024</overview_levels>
#  <overview_resampling>nearest</overview_resampling>
#  <target_epsg>4326</target_epsg>
#  <extents>-180,-90,180,90</extents>
#  <colormap></colormap>
#  <mrf_name>{$parameter_name}%Y%j_.mrf</mrf_name>
#  <mrf_nocopy>true</mrf_nocopy>
#  <mrf_noaddo>false</mrf_noaddo>
#  <mrf_merge>false</mrf_merge>
#  <mrf_parallel>false</mrf_parallel>
#  <mrf_cores>4</mrf_cores>
#  <mrf_clean>true</mrf_clean>
# </mrfgen_configuration>
#

from optparse import OptionParser
import glob
import logging
import os
import subprocess
import sys
import time
import datetime
import socket
import urllib
import urllib2
import xml.dom.minidom
import string
import shutil
import imghdr
import sqlite3
import math
import oe_utils
import json
import re
from overtiffpacker import pack
from decimal import *
from osgeo import gdal
from oe_utils import basename, sigevent, log_sig_exit, log_sig_err, log_sig_warn, log_info_mssg, log_info_mssg_with_timestamp, log_the_command, get_modification_time, get_dom_tag_value, remove_file, check_abs_path, add_trailing_slash, verify_directory_path_exists, get_input_files, get_doy_string

import collections
import multiprocessing
import datetime
from contextlib import contextmanager # used to build context pool 
import functools
import random

versionNumber = '1.3.6'
oe_utils.basename = None

#-------------------------------------------------------------------------------
# Begin defining subroutines.
#-------------------------------------------------------------------------------

def lookupEmptyTile(empty_tile):
    """
    Lookup predefined empty tiles form config file
    """
    script_dir = os.path.dirname(__file__)
    if script_dir == '/usr/bin':
        script_dir = '/usr/share/onearth/mrfgen' # use default directory if in bin
    try:
        empty_config_file=open(script_dir+"/empty_config", 'r')
    except IOError:
        log_sig_exit('ERROR', script_dir+"/empty_config could not be found", sigevent_url)
    tiles = {}
    for line in empty_config_file:
        (key, val) = line.split()
        tiles[key] = val
    empty_config_file.close()
    try:
        if tiles[empty_tile][0] == '/':   
            return os.path.abspath(tiles[empty_tile])
        else:
            return os.path.abspath(script_dir+"/"+tiles[empty_tile])
    except KeyError:
        mssg = '"' + empty_tile + '" is not a valid empty tile.'
        log_sig_exit('ERROR', mssg, sigevent_url)
        
def get_mrf_names(mrf_data, mrf_name, parameter_name, date_of_data, time_of_data):
    """
    Convert MRF filenames to specified naming convention (mrf_name).
    Argument:
        mrf_data -- the created MRF data file
        mrf_name -- the MRF naming convention to use
        parameter_name -- MRF parameter name
        date_of_data -- the date of the MRF data, example: 20120730
        time_of_data -- the time of subdaily MRF data in UTC, 113019 (11:30:19am)
    """
    if len(time_of_data) == 6:
        mrf_date = datetime.datetime.strptime(str(date_of_data)+str(time_of_data),"%Y%m%d%H%M%S")
    else: 
        mrf_date = datetime.datetime.strptime(date_of_data,"%Y%m%d")
    mrf = mrf_name.replace('{$parameter_name}', parameter_name)
    time_params = []
    for i, char in enumerate(mrf):
        if char == '%':
            time_params.append(char+mrf[i+1])
    for time_param in time_params:
        mrf = mrf.replace(time_param,datetime.datetime.strftime(mrf_date,time_param))
    index = mrf.replace('.mrf', '.idx')
    data = mrf.replace('.mrf', os.path.basename(mrf_data)[-4:])
    aux = mrf + '.aux.xml'
    vrt = mrf.replace('.mrf', '.vrt')
    return (mrf, index, data, aux, vrt)

def diff_resolution(tiles):
    """
    Compares images within a list for different image resolutions
    Arguments:
        tiles -- List of images for comparison.
    """
    next_x = 0
    if len(tiles) <= 1:
        log_info_mssg("Single tile detected")
        return (False, next_x)
    
    log_info_mssg("Checking for different resolutions in tiles")
    res = None
    for tile in tiles:
        gdalinfo_command_list=['gdalinfo', '-json', tile]
        gdalinfo = subprocess.Popen(gdalinfo_command_list,stdout=subprocess.PIPE,stderr=subprocess.PIPE)
        tileInfo = json.loads(gdalinfo.stdout.read())

        tile_res_x = float(tileInfo["geoTransform"][1])
        tile_res_y = float(tileInfo["geoTransform"][5])

        if not res:
            log_info_mssg("Input tile pixel size is: " + str(tile_res_x) + ", " + str(tile_res_y))
            res   = tile_res_x
            res_x = tile_res_x
            res_y = tile_res_y
        else:
            next_x = tile_res_x
            next_y = tile_res_y
            if res_x != next_x and res_y != next_y:
                log_info_mssg("Different tile resolutions detected")
                return (True, next_x)

    return (False, next_x)

def is_global_image(tile, xmin, ymin, xmax, ymax):
    """
    Test if input tile fills entire extent
    Argument:
        tile -- Tile to test
        xmin -- Minimum x value
        ymin -- Minimum y value
        xmax -- Maximum x value
        ymax -- Maximum y value
    """
    log_info_mssg("Checking for global image")
    upper_left  = False
    lower_right = False

    gdalinfo_command_list = ['gdalinfo', '-json', tile]
    gdalinfo = subprocess.Popen(gdalinfo_command_list, stdout=subprocess.PIPE, stderr=subprocess.PIPE)
    tileInfo = json.loads(gdalinfo.stdout.read())

    in_xmin = str(tileInfo["cornerCoordinates"]["upperLeft"][0])
    in_ymax = str(tileInfo["cornerCoordinates"]["upperLeft"][1])
    in_xmax = str(tileInfo["cornerCoordinates"]["lowerRight"][0])
    in_ymin = str(tileInfo["cornerCoordinates"]["lowerRight"][1])

    if int(round(float(in_xmin))) <= int(round(float(xmin))) and int(round(float(in_ymax))) >= int(round(float(ymax))):
        upper_left = True
    if int(round(float(in_xmax))) >= int(round(float(xmax))) and int(round(float(in_ymin))) <= int(round(float(ymin))):
        lower_right = True

    if upper_left and lower_right:
        log_info_mssg(tile + " is a global image")
        return True
    else:
        return False

def get_image_epsg(tile):
    """
    Get image EPSG code
    Argument:
        tile -- Tile to test
    """
    log_info_mssg("Getting image epsg")

    gdalinfo_command_list = ['gdalinfo', '-json', tile]
    gdalinfo = subprocess.Popen(gdalinfo_command_list, stdout=subprocess.PIPE, stderr=subprocess.PIPE)
    tileInfo = json.loads(gdalinfo.stdout.read())

    wkt = tileInfo["coordinateSystem"]["wkt"]

    epsg = None
    if wkt != "":
        lastAuth = wkt.rfind("AUTHORITY")
        if lastAuth != -1:
            m = re.search(".*EPSG.*([0-9]{4}).*", wkt[lastAuth:])
            if m:
                epsg = "EPSG:" + m.group(1)

    return epsg

def get_image_extents(tile):
    """
    Get image extents
    Argument:
        tile -- Tile to test
    """
    log_info_mssg("Getting image extents")

    gdalinfo_command_list = ['gdalinfo', '-json', tile]
    log_the_command(gdalinfo_command_list)

    gdalinfo = subprocess.Popen(gdalinfo_command_list, stdout=subprocess.PIPE, stderr=subprocess.PIPE)
    tileInfo = json.loads(gdalinfo.stdout.read())

    ulx = str(tileInfo["cornerCoordinates"]["upperLeft"][0])
    uly = str(tileInfo["cornerCoordinates"]["upperLeft"][1])
    lrx = str(tileInfo["cornerCoordinates"]["lowerRight"][0])
    lry = str(tileInfo["cornerCoordinates"]["lowerRight"][1])

    try:
        return [ulx, uly, lrx, lry]
    except:
        log_sig_exit('ERROR', "Error reading " + tile, sigevent_url)

def has_color_table(tile):
    """
    Test if input tile has a color table
    Argument:
        tile -- Tile to test
    """
    log_info_mssg("Checking for color table in " + tile)
    has_color_table = False

    gdalinfo_command_list=['gdalinfo', '-json', tile]
    gdalinfo = subprocess.Popen(gdalinfo_command_list,stdout=subprocess.PIPE,stderr=subprocess.PIPE)
    tileInfo = json.loads(gdalinfo.stdout.read())

    for band in tileInfo["bands"]:
        has_color_table |= "colorTable" in band

    log_info_mssg(("No color table found","Color table found in image")[has_color_table])
    return has_color_table

def mrf_block_align(extents, xmin, ymin, xmax, ymax, target_x, target_y, mrf_blocksize):
    """
    Aligns granule image to fit in a MRF block
    Arguments:
        extents -- spatial extents as ulx, uly, lrx, lry
        xmin -- Minimum x value
        ymin -- Minimum y value
        xmax -- Maximum x value
        ymax -- Maximum y value
        target_x -- The target resolution for x
        target_y -- The target resolution for y
        mrf_blocksize -- The block size of MRF tiles
    """
    extents = [Decimal(x) for x in extents]
    ulx, uly, lrx, lry = extents
    x_len = abs(Decimal(xmax)-Decimal(xmin))
    y_len = abs(Decimal(ymax)-Decimal(ymin))
    x_res = Decimal(target_x)/x_len
    y_res = Decimal(target_y)/y_len
    x_size = abs(lrx-ulx) * x_res
    y_size = abs(lry-uly) * y_res
    log_info_mssg ("x-res: " + str(x_res) + ", y-res: " + str(y_res) + ", x-size: " + str(x_size) + ", y-size: " + str(y_size))

    # figure out appropriate block size that covers extent of granule    
    block_x = Decimal(mrf_blocksize)
    block_y = Decimal(mrf_blocksize)
    while (block_x*2) < x_size:
        block_x = block_x * 2
    while (block_y*2) < y_size:
        block_y = block_y * 2
    block = Decimal(str(max([block_x,block_y])))
    
    log_info_mssg("Insert block size %s - (x: %s y: %s)" % (str(block), str(block_x), str(block_y)))
    
    # calculate new extents that align with MRF blocks
    ulx = Decimal(Decimal(str(math.floor((ulx*x_res) / block))) * block) / x_res
    uly = Decimal(Decimal(str(math.ceil((uly*y_res) / block))) * block) / y_res
    lrx = Decimal(Decimal(str(math.ceil((lrx*x_res) / block))) * block) / x_res
    lry = Decimal(Decimal(str(math.floor((lry*y_res) / block))) * block) / y_res

    # snap to min/max extents if on the edge
    if ulx < Decimal(xmin):
        ulx = xmin
    if uly > Decimal(ymax):
        uly = ymax
    if lrx > Decimal(xmax):
        lrx = Decimal(xmax)
    if lry < Decimal(ymin):
        lry = Decimal(ymin)
            
    return (str(ulx), str(uly), str(lrx), str(lry))

def gdalmerge(mrf, tile, extents, target_x, target_y, mrf_blocksize, xmin, ymin, xmax, ymax, nodata,
              resize_resampling, working_dir, target_epsg):
    """
    Runs gdalmerge and returns merged tile
    Arguments:
        mrf -- An existing MRF file
        tile -- Tile to insert
        extents -- spatial extents as ulx, uly, lrx, lry
        target_x -- The target resolution for x
        target_y -- The target resolution for y
        mrf_blocksize -- The block size of MRF tiles
        xmin -- Minimum x value
        ymin -- Minimum y value
        xmax -- Maximum x value
        ymax -- Maximum y value
        nodata -- nodata value
        resize_resampling -- resampling method; nearest is used for PPNG
        working_dir -- Directory to use for temporary files
        target_epsg -- EPSG code for output tile
    """
    if resize_resampling == '':
        resize_resampling = "average" # use average as default for RGBA
    ulx, uly, lrx, lry = mrf_block_align(extents, xmin, ymin, xmax, ymax, target_x, target_y, mrf_blocksize)
    new_tile = working_dir + os.path.basename(tile)+".merge.tif"

    if has_color_table(tile) == True:
        gdal_merge_command_list = ['gdal_merge.py', '-ul_lr', ulx, uly, lrx, lry, '-ps', str((Decimal(xmax)-Decimal(xmin))/Decimal(target_x)), str((Decimal(ymin)-Decimal(ymax))/Decimal(target_y)), '-o', new_tile, '-of', 'GTiff', '-pct']
        if nodata != "":
            gdal_merge_command_list.append('-n')
            gdal_merge_command_list.append(nodata)
            gdal_merge_command_list.append('-a_nodata')
            gdal_merge_command_list.append(nodata)
        gdal_merge_command_list.append(mrf)
        gdal_merge_command_list.append(tile)

    else: # use gdalbuildvrt/gdalwarp/gdal_translate for RGBA imagery
        
        # Build a VRT, adding SRS to the input. Technically, if this is a TIF we wouldn't have to do that
        vrt_tile = working_dir + os.path.basename(tile) + ".vrt"
        gdal_vrt_command_list = ['gdalbuildvrt', '-a_srs', target_epsg, vrt_tile, tile]
        log_the_command(gdal_vrt_command_list)
        gdal_vrt = subprocess.Popen(gdal_vrt_command_list, stdout=subprocess.PIPE, stderr=subprocess.PIPE)
        insert_message = gdal_vrt.stderr.readlines()
        for message in insert_message:
            if 'ERROR' in message.upper():
                log_sig_err(message + ' in merging image (gdalbuildvrt) while processing ' + tile, sigevent_url)
            else:
                log_info_mssg(message.strip())
        gdal_vrt.wait()
        
        # Warp the input image VRT to have the right resolution
        warp_vrt_tile = working_dir + os.path.basename(tile) + ".warp.vrt"
        gdal_warp_command_list = ['gdalwarp', '-overwrite', '-of', 'VRT', '-tr',
                                  str((Decimal(xmax)-Decimal(xmin))/Decimal(target_x)),
                                  str((Decimal(ymin)-Decimal(ymax))/Decimal(target_y)),
                                  vrt_tile, warp_vrt_tile]
        log_the_command(gdal_warp_command_list)
        gdal_warp = subprocess.Popen(gdal_warp_command_list, stdout=subprocess.PIPE, stderr=subprocess.PIPE)
        insert_message = gdal_warp.stderr.readlines()
        for message in insert_message:
            if 'ERROR' in message.upper():
                log_sig_err(message + ' in merging image (gdalwarp) while processing ' + tile, sigevent_url)
            else:
                log_info_mssg(message.strip())
        gdal_warp.wait()
              
        # Now build a combined VRT for both the input VRT and the MRF
        combined_vrt_tile = working_dir + os.path.basename(tile) + ".combined.vrt"
        gdal_vrt_command_list2 = ['gdalbuildvrt']
        if nodata != "":
            gdal_vrt_command_list2.extend(['-vrtnodata', nodata, '-srcnodata', nodata]) 
        gdal_vrt_command_list2.extend([combined_vrt_tile, mrf, warp_vrt_tile])

        log_the_command(gdal_vrt_command_list2)
        gdal_vrt2 = subprocess.Popen(gdal_vrt_command_list2, stdout=subprocess.PIPE, stderr=subprocess.PIPE)
        insert_message = gdal_vrt2.stderr.readlines()
        for message in insert_message:
            if 'ERROR' in message.upper():
                log_sig_err(message + ' in merging image (gdalbuildvrt - 2) while processing ' + tile, sigevent_url)
            else:
                log_info_mssg(message.strip())
        gdal_vrt2.wait()

        # Create a merged VRT containing only the portion of the combined VRT we will insert back into the MRF
        new_tile = working_dir + os.path.basename(tile)+".merge.vrt"
        gdal_merge_command_list = ['gdal_translate', '-outsize',
                                   str(int(round((Decimal(lrx)-Decimal(ulx))/((Decimal(xmax)-Decimal(xmin))/Decimal(target_x))))),
                                   str(int(round((Decimal(lry)-Decimal(uly))/((Decimal(ymin)-Decimal(ymax))/Decimal(target_y))))),
                                   '-projwin', ulx, uly, lrx, lry, '-of', 'VRT', combined_vrt_tile, new_tile]
        
    # Execute the merge
    log_the_command(gdal_merge_command_list)
    gdal_merge = subprocess.Popen(gdal_merge_command_list, stdout=subprocess.PIPE, stderr=subprocess.PIPE)
    insert_message = gdal_merge.stderr.readlines()
    for message in insert_message:
        if 'ERROR' in message.upper():
            log_sig_err(message + ' in merging image while processing ' + tile, sigevent_url)
        else:
            log_info_mssg(message.strip())
    gdal_merge.wait()
    return new_tile

def split_across_antimeridian(tile, source_extents, antimeridian, xres, yres, working_dir):
    """
    Splits up a tile that crosses the antimeridian
    Arguments:
        tile -- Tile to insert
        source_extents -- spatial extents as ulx, uly, lrx, lry
        antimeridian -- The antimeridian for the projection
        xres -- output x resolution
        yres -- output y resolution
        working_dir -- Directory to use for temporary files
    """
    temp_tile = working_dir + os.path.basename(tile) + '.temp.vrt'
<<<<<<< HEAD
    ulx, uly, lrx, lry = source_extents
=======
    ulx, uly, lrx, lry = extents

    # Shift the image to be geolocated within a [0,antimeridian*2] longitudinal space
>>>>>>> 0d842700
    if Decimal(lrx) <= Decimal(antimeridian):
        new_lrx = str(Decimal(lrx)+Decimal(antimeridian)*2)
    else:
        new_lrx = lrx
        lrx = str(Decimal(antimeridian)*-1 - (Decimal(antimeridian)-Decimal(lrx)))

    cutline_template = """
    {
      "type": "Polygon",
      "coordinates": [
        $values
      ]
    }
    """
    cutline_values = "[[{0}, {3}], [{0}, {1}], [{2}, {1}], [{2}, {3}], [{0}, {3}]]"
    cutline_left = cutline_template.replace('$values',cutline_values.format(Decimal(ulx), Decimal(uly), Decimal(antimeridian), Decimal(lry)))
    cutline_right = cutline_template.replace('$values',cutline_values.format(Decimal(antimeridian), Decimal(uly), Decimal(new_lrx), Decimal(lry)))
    
    # Create VRT of input tile
    gdalbuildvrt_command_list = ['gdalwarp', '-overwrite', '-of', 'VRT', '-tr', xres, yres, tile, temp_tile]
    log_the_command(gdalbuildvrt_command_list)
    gdalbuildvrt = subprocess.Popen(gdalbuildvrt_command_list, stdout=subprocess.PIPE, stderr=subprocess.PIPE)
    gdalbuildvrt.wait()
    tile = temp_tile
    tile_left = tile + ".left_cut.vrt"
    tile_right = tile + ".right_cut.vrt"

    if Decimal(lrx) <= Decimal(antimeridian):
        # modify input into >180 space if not already
        gdal_edit_command_list = ['gdal_edit.py', tile, '-a_ullr', new_lrx, uly, ulx, lry]
        log_the_command(gdal_edit_command_list)
        gdal_edit = subprocess.Popen(gdal_edit_command_list, stdout=subprocess.PIPE, stderr=subprocess.PIPE)
<<<<<<< HEAD
        gdal_edit.wait()

    # Cut the input at the antimeridian into left and right halves
    left_cut_command_list = ['gdalwarp', '-overwrite', '-of', 'VRT', '-crop_to_cutline', '-cutline', cutline_left, tile, tile_left]

=======
        gdal_edit.wait()  
    
    # Cut the input at the antimeridian into left and right halves
    left_cut_command_list = ['gdalwarp', '-s_srs', source_epsg, '-t_srs', target_epsg, '-of', 'VRT', '-crop_to_cutline', '-cutline', cutline_left, tile, tile_left]
>>>>>>> 0d842700
    log_the_command(left_cut_command_list)
    left_cut = subprocess.Popen(left_cut_command_list, stdout=subprocess.PIPE, stderr=subprocess.PIPE)
    left_cut.wait()
    left_cut_stderr = left_cut.stderr.read()
    if len(left_cut_stderr) > 0:
        log_sig_err(left_cut_stderr, sigevent_url)

<<<<<<< HEAD
    # Make sure that when we make the right cut that there will be at least one pixel
=======
    # Make sure that when we cut the image, there will be at least one pixel
>>>>>>> 0d842700
    if (Decimal(new_lrx) - Decimal(antimeridian)) < Decimal(xres):
        log_info_mssg("Skipping right_cut for granule because the resulting image would be < 1 pixel wide")
        tile_right = None
    else:
<<<<<<< HEAD
        right_cut_command_list = ['gdalwarp', '-overwrite', '-of', 'VRT', '-crop_to_cutline', '-cutline', cutline_right,
                                  tile, tile_right]
=======
        right_cut_command_list = ['gdalwarp', '-s_srs', source_epsg, '-t_srs', target_epsg, '-of', 'VRT', '-crop_to_cutline', '-cutline', cutline_right, tile, tile_right]
>>>>>>> 0d842700
        log_the_command(right_cut_command_list)
        right_cut = subprocess.Popen(right_cut_command_list, stdout=subprocess.PIPE, stderr=subprocess.PIPE)
        right_cut.wait()
        right_cut_stderr = right_cut.stderr.read()
        if len(right_cut_stderr) > 0:
            log_sig_err(right_cut_stderr, sigevent_url)

        # flip the origin longitude of the right half
<<<<<<< HEAD
        gdal_edit_command_list = ['gdal_edit.py', tile_right, '-a_ullr', str(Decimal(antimeridian) * -1), uly, lrx, lry]
        log_the_command(gdal_edit_command_list)
        gdal_edit = subprocess.Popen(gdal_edit_command_list, stdout=subprocess.PIPE, stderr=subprocess.PIPE)
        gdal_edit.wait()
=======
        gdal_edit_command_list = ['gdal_edit.py', tile_right, '-a_ullr', str(Decimal(antimeridian)*-1), uly, lrx, lry]
        log_the_command(gdal_edit_command_list)
        gdal_edit = subprocess.Popen(gdal_edit_command_list, stdout=subprocess.PIPE, stderr=subprocess.PIPE)
        gdal_edit.wait()  
>>>>>>> 0d842700

    return (tile_left, tile_right)

def crop_to_extents(tile, tile_extents, projection_extents, working_dir):
    """
    Crops a tile to be within projection extents
    Arguments:
        tile -- Tile to crop
        tile_extents -- The spatial extents of the tile as ulx, uly, lrx, lry
        projection_extents -- The spatial extents of the projection as xmin, ymin, xmax, ymax
        working_dir -- Directory to use for temporary files
    """
    ulx, uly, lrx, lry     = tile_extents
    xmin, ymin, xmax, ymax = projection_extents
    if float(ulx) < float(xmin):
        ulx = xmin
    if float(uly) > float(ymax):
        uly = ymax
    if float(lrx) > float(xmax):
        lrx = xmax
    if float(lry) < float(ymin):
        lry = ymin
    cut_tile = working_dir + os.path.basename(tile) + '._cut.vrt'
    gdalwarp_command_list = ['gdalwarp', '-overwrite', '-of', 'VRT', '-te', ulx, lry, lrx, uly, tile, cut_tile]
    log_the_command(gdalwarp_command_list)
    subprocess.call(gdalwarp_command_list, stdout=subprocess.PIPE, stderr=subprocess.PIPE)
    return cut_tile

@contextmanager
def poolcontext(*args, **kwargs):
    pool = multiprocessing.Pool(*args, **kwargs)
    yield pool
    pool.terminate()

class rw_lock:
    def __init__(self):
        self.counter = multiprocessing.Value('i', 0)
        self.cond = multiprocessing.Condition(lock=self.counter.get_lock())

    def down_read(self):
        self.cond.acquire()
        self.counter.value += 1

        self.cond.release()
        
    def up_read(self):
        self.cond.acquire()
        self.counter.value -= 1

        if self.counter.value == 0:
            self.cond.notify()

        self.cond.release()

    def down_write(self):
        self.cond.acquire()

        while self.counter.value != 0:
            self.cond.wait()

    def up_write(self):
        self.cond.notify()
        self.cond.release()

lock = rw_lock() # used to ensure that gdal_merge doesn't happen at the same time as a parallel insert

def parallel_mrf_insert(tiles, mrf, insert_method, resize_resampling, target_x, target_y, mrf_blocksize,
                   target_extents, target_epsg, nodata, merge, working_dir, no_cpus):
    """
    Launches multiple workers each handling a fraction of the tiles to be merged into the final mrf file. 
    Also sets the mrf to be mp_safe to allow for simultaneous access. Generally 2-4 workers is ideal. 
    There can be some degredation in performance for large numbers of workers. We use the rw_lock to 
    synchronize access between the processes, since gdal_merge must be performed while no other process is running
    mrf_insert. If mrf_maxsize is None, will run mrf_insert with max_size max(2 * total size of input tiles, 50GB). 
    Otherwise uses mrf_maxsize. 

    Arguments:
        tiles ... working_dir: Same as mrf_insert
        no_cpus (int) -- Number of CPUs to run mrf_insert in parallel
    """

    log_info_mssg("parallel_mrf_insert with mrf {}".format(mrf))

    no_pools = min(multiprocessing.cpu_count() - 1, len(tiles), no_cpus)
    log_info_mssg("no_pools for parallel mrf_insert is {} for mrf {}".format(no_pools, mrf))

    if len(tiles) == 1 or no_pools == 1:
        log_info_mssg("making serial call since not enough tiles or cores")
        errors =  run_mrf_insert(tiles, mrf, insert_method, resize_resampling, target_x, target_y, mrf_blocksize,
                             target_extents, target_epsg, nodata, merge, working_dir, max_size=mrf_maxsize)
    else:         
        if mrf_maxsize is None:
            total_size = sum([os.stat(tile).st_size for tile in tiles])
            max_size = max(2 * total_size, 50E9)
        else:
            max_size = mrf_maxsize

        log_info_mssg("making parallel call with length of tiles is {}, mrf is {}, max_size is {} bytes\n".format(len(tiles), mrf, max_size))

        func = functools.partial(run_mrf_insert, mrf=mrf, insert_method = insert_method, \
            resize_resampling = resize_resampling, target_x = target_x, target_y = target_y, \
                mrf_blocksize = mrf_blocksize, target_extents = target_extents, target_epsg = target_epsg, \
                    nodata = nodata, merge = merge, working_dir = working_dir, mp_safe=True, max_size=max_size)

        with open(mrf) as f: # make mp_safe
            data = f.read()
            data = data.replace("<Raster>", "<Raster mp_safe=\"on\">")
        
        with open(mrf, "w") as f: # overwrite mrf
            f.write(data)

        log_info_mssg("Splitting list of length {} into chunks of size {}".format(len(tiles), len(tiles) // no_pools))

        def chunks(l, n):
            for i in xrange(0, len(l), n):
                yield l[i:i+n]

        random.shuffle(tiles) # shuffle tiles to avoid overlaps as much as possible
        partition = chunks(tiles, len(tiles) // no_pools)

        with poolcontext(processes=no_pools) as pool:
            results = pool.map(func, partition, 1)

        log_info_mssg("mrf {} map finished, results are type {}, {}".format(mrf, type(results), results))

        errors = sum(results)

    log_info_mssg("Errors {}, mrf {}".format(errors, mrf))

    return errors

def clean_mrf(data_filename): # cleans mrf files in place.
    def index_name(mrf_name):
        bname, ext = os.path.splitext(mrf_name)
        return bname + os.extsep + "idx"

    bname, ext = os.path.splitext(data_filename)
    target_path = bname + os.extsep + "tmp" + ext
    
    mrf_status = subprocess.Popen(["mrf_clean.py", data_filename, target_path], stdout=subprocess.PIPE, stderr=subprocess.PIPE)
    out, err = mrf_status.communicate()

    log_info_mssg(out)
    
    if mrf_status.returncode != 0:
        log_info_mssg("mrf_clean returned with status code {}".format(mrf_status.returncode))

    os.rename(target_path, data_filename)
    os.rename(index_name(target_path), index_name(data_filename))

def run_mrf_insert(tiles, mrf, insert_method, resize_resampling, target_x, target_y, mrf_blocksize,
                   target_extents, target_epsg, nodata, merge, working_dir, mp_safe=False, max_size=None):    
    """
    Inserts a list of tiles into an existing MRF
    Arguments:
        tiles -- List of tiles to insert
        mrf -- An existing MRF file
        insert_method -- The resampling method to use {Avg, NearNb}
        resize_resampling -- The resampling method to use for gdalwarp
        target_x -- The target resolution for x
        target_y -- The target resolution for y
        mrf_blocksize -- The block size of MRF tiles
        target_extents -- Full extents of the target imagery
        target_epsg -- The target EPSG code
        nodata -- nodata value
        merge -- Merge over transparent regions of imagery
        working_dir -- Directory to use for temporary files
        mp_safe -- mrf_insert should be mp_safe (default False)
        max_size -- run clean_mrf on target mrf when this size is reached (in bytes)
    """
    errors = 0
    t_xmin, t_ymin, t_xmax, t_ymax  = target_extents

    if target_y == '':
        target_y = float(int(target_x)/2)
    log_info_mssg("Inserting new tiles into " + mrf)
    mrf_insert_command_list = ['mrf_insert', '-r', insert_method]

    should_lock = mp_safe

    if should_lock:
        global lock

    def data_name(mrf_name):
        bname, ext = os.path.splitext(mrf_name)
        return bname + os.extsep + get_extension(mrf_compression_type)

    for i, tile in enumerate(tiles):
        if should_lock:
            lock.down_read()

        s_xmin, s_ymax, s_xmax, s_ymin = get_image_extents(tile)

        if os.path.splitext(tile)[1] == ".vrt" and not ("_cut." in tile or "_reproject." in tile):
            #ignore temp VRTs unless it's an antimeridian cut or reprojected source image
            log_info_mssg("Skipping insert of " + tile)
            if should_lock:
                lock.up_read()
            continue
<<<<<<< HEAD

        # check if image fits within extents
        if (float(s_xmin) < float(t_xmin)) or \
           (float(s_ymax) > float(t_ymax)) or \
           (float(s_xmax) > float(t_xmax)) or \
           (float(s_ymin) < float(t_ymin)):
            log_info_mssg(tile + " falls outside of extents for " + target_epsg)
            cut_tile = crop_to_extents(tile, [s_xmin, s_ymax, s_xmax, s_ymin], target_extents, working_dir)
            if should_lock:
                lock.up_read()

            errors += run_mrf_insert([cut_tile], mrf, insert_method, resize_resampling, target_x, target_y, mrf_blocksize,
                                     target_extents, target_epsg, nodata, True, working_dir)
            continue
        # check if image crosses antimeridian
        elif target_epsg in ['EPSG:4326','EPSG:3857'] and (((float(s_xmin)-float(t_xmax)) > float(s_xmax)) or
                                                            (float(s_xmax) > float(t_xmax))):
            log_info_mssg(tile + " crosses antimeridian")
            left_half, right_half = split_across_antimeridian(tile, [s_xmin, s_ymax, s_xmax, s_ymin], t_xmax,
                                                              str((Decimal(t_xmax)-Decimal(t_xmin))/Decimal(target_x)),
                                                              str((Decimal(t_ymin)-Decimal(t_ymax))/Decimal(target_y)),
                                                              working_dir)
            if should_lock:
                lock.up_read()

            # The right half of the split could be None if there wasn't a full pixel beyond the antimeridian
            if right_half:
                errors += run_mrf_insert([left_half, right_half], mrf, insert_method, resize_resampling, target_x, target_y,
                                     mrf_blocksize, target_extents, target_epsg, nodata, True, working_dir)
            else:
                errors += run_mrf_insert([left_half], mrf, insert_method, resize_resampling, target_x, target_y,
                                     mrf_blocksize, target_extents, target_epsg, nodata, True, working_dir)
            continue

        if merge: # merge tile with existing imagery if true
            if should_lock:
                lock.up_read()
                lock.down_write()

            log_info_mssg("Image extents " + str([s_xmin, s_ymax, s_xmax, s_ymin]))
            tile = gdalmerge(mrf, tile, [s_xmin, s_ymax, s_xmax, s_ymin], target_x, target_y, mrf_blocksize,
                             t_xmin, t_ymin, t_xmax, t_ymax, nodata, resize_resampling, working_dir, target_epsg)
                             
            if should_lock:
                lock.up_write()
                lock.down_read()

=======
        granule, extents = is_granule_image(tile)
        diff_res, ps = diff_resolution([tile, mrf])
        log_info_mssg("Pixel size " + repr(ps))
        if source_epsg == 'EPSG:3031' or source_epsg == 'EPSG:3413':
            # check if granule fits within extents
            if (float(extents[0]) < float(s_xmin)) or (float(extents[1]) > float(s_ymax)) or (float(extents[2]) > float(s_xmax)) or (float(extents[3]) < float(s_ymin)):
                log_info_mssg(tile + " falls outside of extents for " + source_epsg)
                cut_tile = crop_to_extents(tile, extents, source_extents, working_dir)
                errors += run_mrf_insert(mrf, [cut_tile], insert_method, resize_resampling, target_x, target_y, mrf_blocksize, source_extents, target_extents, source_epsg, target_epsg, nodata, True, working_dir)
                continue
        else:
            # check if granule crosses antimeridian
            if ((float(extents[0])-float(s_xmax)) > float(extents[2])) or (float(extents[2]) > float(s_xmax)):
                log_info_mssg(tile + " crosses antimeridian")
                left_half, right_half = split_across_antimeridian(tile, extents, s_xmax, str((Decimal(s_xmax)-Decimal(s_xmin))/Decimal(target_x)), str((Decimal(s_ymin)-Decimal(s_ymax))/Decimal(target_y)), source_epsg, target_epsg, working_dir)

                # The right half of the split could be None if there wasn't a full pixel beyond the antimeridian
                if right_half:
                    errors += run_mrf_insert(mrf, [left_half, right_half], insert_method, resize_resampling, target_x, target_y, mrf_blocksize, source_extents, target_extents, source_epsg, target_epsg, nodata, True, working_dir)
                else:
                    errors += run_mrf_insert(mrf, [left_half], insert_method, resize_resampling, target_x, target_y, mrf_blocksize, source_extents, target_extents, source_epsg, target_epsg, nodata, True, working_dir)
                continue
        if merge == True and target_epsg == source_epsg: # merge tile with existing imagery if true and same projection
            log_info_mssg(("Tile","Granule")[granule] + " extents " + str(extents))
            tile = gdalmerge(mrf, tile, extents, target_x, target_y, mrf_blocksize, xmin, ymin, xmax, ymax, nodata, resize_resampling, working_dir, target_epsg)
            diff_res = False # gdalmerge has corrected the resolutions
>>>>>>> 0d842700
        vrt_tile = working_dir + os.path.basename(tile)+".vrt"

        diff_res, ps = diff_resolution([tile, mrf])

        if diff_res:
            # convert tile to matching resolution
            if resize_resampling == '':
                resize_resampling = "near" # use nearest neighbor as default

            tile_vrt_command_list = ['gdalwarp', '-of', 'VRT', '-r', resize_resampling, '-overwrite', '-tr',
                                     str((Decimal(t_xmax)-Decimal(t_xmin))/Decimal(target_x)),
                                     str((Decimal(t_ymin)-Decimal(t_ymax))/Decimal(target_y))]

            # build the vrt for the entire projection if we have one image that covers the entire projection
            # TODO ... not sure this is needed actually...
            if is_global_image(tile, t_xmin, t_ymin, t_xmax, t_ymax) and len(tiles) == 1:
                tile_vrt_command_list.append('-te')
                tile_vrt_command_list.append(t_xmin)
                tile_vrt_command_list.append(t_ymin)
                tile_vrt_command_list.append(t_xmax)
                tile_vrt_command_list.append(t_ymax)

            tile_vrt_command_list.append(tile)
            tile_vrt_command_list.append(vrt_tile)
            log_the_command(tile_vrt_command_list)
            tile_vrt = subprocess.Popen(tile_vrt_command_list, stdout=subprocess.PIPE, stderr=subprocess.PIPE)
            tile_vrt.wait()

            if merge: # merge tile with existing imagery
                if should_lock:
                    lock.up_read()
                    lock.down_write()
                    
                s_xmin, s_ymax, s_xmax, s_ymin = get_image_extents(vrt_tile) # get new extents
                log_info_mssg("Image extents " + str(extents))
                tile = gdalmerge(mrf, vrt_tile, [s_xmin, s_ymax, s_xmax, s_ymin], target_x, target_y, mrf_blocksize,
                                 t_xmin, t_ymin, t_xmax, t_ymax, nodata, resize_resampling, working_dir, target_epsg)
                mrf_insert_command_list.append(tile)

                if should_lock:
                    lock.up_write()
                    lock.down_read()

            else:
                mrf_insert_command_list.append(vrt_tile)
        else:
            mrf_insert_command_list.append(tile)

        mrf_insert_command_list.append(mrf)
        log_the_command(mrf_insert_command_list)

        try:
            mrf_insert = subprocess.Popen(mrf_insert_command_list, stdout=subprocess.PIPE, stderr=subprocess.PIPE)
            mrf_insert_command_list.pop()
            mrf_insert_command_list.pop()
        except OSError:
            log_sig_exit('ERROR', "mrf_insert tool cannot be found.", sigevent_url)

        insert_message = mrf_insert.stderr.readlines()
        for message in insert_message:
            if 'Access window out of range' in message:
                log_sig_warn(message, sigevent_url)
            elif 'ERROR' in message:
                errors += 1
                log_sig_err('mrf_insert ' + message, sigevent_url)
            else:
                log_info_mssg(message.strip())
        # clean up      
        if ".merge." in tile:
            remove_file(tile)
        remove_file(vrt_tile)
        
        temp_vrt_files = glob.glob(working_dir + os.path.basename(tile) + "*vrt*")
        for vrt in temp_vrt_files:
            remove_file(vrt)

        if should_lock:
            lock.up_read()
        
        if max_size is not None:
            if os.stat(data_name(mrf)).st_size > max_size:
                if should_lock:
                    lock.down_write()
                if os.stat(data_name(mrf)).st_size > max_size:
                    log_info_mssg_with_timestamp("cleaning data file {} with size {}".format(data_name(mrf), os.stat(data_name(mrf)).st_size))
                    clean_mrf(data_name(mrf))
                    log_info_mssg_with_timestamp("done cleaning data file {}. now has size {}".format(data_name(mrf), os.stat(data_name(mrf)).st_size))
                if should_lock:
                    lock.up_write()

    return errors


def insert_zdb(mrf, zlevels, zkey, source_url, scale, offset, units):
    """
    Inserts a list of tiles into an existing MRF
    Argument:
        mrf -- An MRF file
        zlevels -- The number of z-levels expected
        zkey -- The key to be used with the z-index
        source_url -- The URL of the source dataset
        scale -- Scale factor for encoded data values
        offset -- Offset of encoded data values
        units -- Units for encoded data values
    """  
    log_info_mssg("Modifying zdb for " + mrf + " with key " + zkey)  
    # Check if z-dimension is consistent if it's being used
    if zlevels != '':
        try:
            # Open file.
            mrf_file=open(mrf, 'r')
        except IOError:
            mssg=str().join(['MRF not yet generated:  ', mrf])
            log_info_mssg(mssg)
        else:
            dom=xml.dom.minidom.parse(mrf_file)           
            size_elements = dom.getElementsByTagName('Size')
            sizeZ=size_elements[0].getAttribute('z') #bands
            if sizeZ == '':
                mssg = "The output MRF does not contain z-levels: " + mrf
                log_sig_exit('ERROR', mssg, sigevent_url)            
            
            # Send to log.
            log_info_mssg(str().join(['size of existing MRF z-dimension:  ', str(sizeZ)]))
            # Close file.
            mrf_file.close()
            # Validate
            if zlevels != str(sizeZ):
                mssg=str().join(['Z-level size does not match existing MRF: ', zlevels])
                log_sig_warn(mssg, sigevent_url)
    
    # Get z-index from ZDB if using z-dimension
    zdb_out = mrf.replace('.mrf','.zdb')
    z = None
    try:
        db_exists = os.path.isfile(zdb_out)
        log_info_mssg("Connecting to " + zdb_out)
        con = sqlite3.connect(zdb_out, timeout=1800.0) # 30 minute timeout
        
        if db_exists == False:
            cur = con.cursor()
            create_script = "CREATE TABLE ZINDEX(z INTEGER PRIMARY KEY AUTOINCREMENT, key_str TEXT);"
            if source_url != "": 
                create_script = "CREATE TABLE ZINDEX(z INTEGER PRIMARY KEY AUTOINCREMENT, key_str TEXT, source_url TEXT);"
            if scale != None:
                create_script = "CREATE TABLE ZINDEX(z INTEGER PRIMARY KEY AUTOINCREMENT, key_str TEXT, source_url TEXT, scale INTEGER, offset INTEGER, uom TEXT);"
            try:
                cur.executescript(create_script)
                con.commit()
            except sqlite3.Error, e:
                mssg = "%s:" % e.args[0]
                if "database schema has changed" in mssg: # in case two processes attempt to create schema at once
                    log_sig_warn(mssg + zdb_out, sigevent_url)

        if zkey != '':
            is_update = False
            cur = con.cursor()
            # Check for existing key
            cur.execute("SELECT COUNT(*) FROM ZINDEX WHERE key_str='"+zkey+"';")
            lid = int(cur.fetchone()[0])
            if lid > 0:                
                mssg = zkey + " key already exists...overwriting"
                log_sig_warn(mssg, sigevent_url)
                cur.execute("SELECT z FROM ZINDEX WHERE key_str='"+zkey+"';")
                z = int(cur.fetchone()[0])
                is_update = True
            else:              
                # Check z size
                cur.execute("SELECT COUNT(*) FROM ZINDEX;")
                lid = int(cur.fetchone()[0])
                if lid >= int(zlevels):
                    mssg = str(lid+1) + " z-levels is more than the maximum allowed: " + str(zlevels)
                    log_sig_exit('ERROR', mssg, sigevent_url)
                # Insert values
                if lid == 0:
                    try:
                        cur.execute("INSERT INTO ZINDEX(z, key_str) VALUES (0,'"+zkey+"')")
                    except sqlite3.Error, e: # if 0 index has already been taken
                        log_info_mssg("%s: trying new ID" % e.args[0])
                        cur.execute("INSERT INTO ZINDEX(key_str) VALUES ('"+zkey+"')")
                else:
                    cur.execute("INSERT INTO ZINDEX(key_str) VALUES ('"+zkey+"')")
                z = cur.lastrowid
                log_info_mssg("Current z-level is " +str(z))
            if source_url != "" and source_url != "NONE":
                log_info_mssg("Adding Source URL " + source_url + " to z=" +str(z))
                cur.execute("UPDATE ZINDEX SET source_url=('"+source_url+"') WHERE z="+str(z))
            if scale != None and offset != None:
                log_info_mssg("Adding Scale:" + str(scale) + " and Offset:" + str(offset) + " to z=" +str(z))
                cur.execute("UPDATE ZINDEX SET scale=("+str(scale)+"), offset=("+str(offset)+") WHERE z="+str(z))
            if scale != None:
                log_info_mssg("Adding Units:" + units + " to z=" +str(z))
                cur.execute("UPDATE ZINDEX SET uom=('"+units+"') WHERE z="+str(z))                

            if is_update == True: # commit if updating existing z; if not, hold off commit until MRF is updated to avoid having orphan z key
                if con:
                    con.commit()
                    con.close()
                    con = None
                    log_info_mssg("Successfully committed record to " + zdb_out)
        
    except sqlite3.Error, e:
        if con:
            con.rollback()
            con.close()
            con = None
        mssg = "%s:" % e.args[0]
        if "database is locked" in mssg or "no such table" in mssg:
            log_sig_warn(mssg + " retrying connection to " + zdb_out, sigevent_url)
            return insert_zdb(mrf, zlevels, zkey)
        else:
            log_sig_exit('ERROR', mssg, sigevent_url)
        
    # Use specific z if appropriate
    if z != None:
        gdal_mrf_filename = mrf + ":MRF:Z" + str(z)
    else:
        gdal_mrf_filename = mrf

    return (gdal_mrf_filename, z, zdb_out, con)


def create_vrt(basename, empty_tile, epsg, xmin, ymin, xmax, ymax):
    """
    Generates an empty VRT for a blank MRF
    Arguments:
        basename -- The base filename
        empty_tile -- The empty tile filename
        epsg -- The projection EPSG code 
        xmin -- Minimum x value
        ymin -- Minimum y value
        xmax -- Maximum x value
        ymax -- Maximum y value
    """  
    # copy empty tile and generate world file
    new_empty_tile = basename + "_empty" + os.path.splitext(empty_tile)[1]
    shutil.copy(empty_tile, new_empty_tile)
    try:
        empty_world=open(basename + "_empty.wld", 'w+')
    except IOError:
        mssg=str().join(['Cannot open world file: ', basename + "_empty.wld"])
        log_sig_exit('ERROR', mssg, sigevent_url)
        
    xres = (float(xmax) - float(xmin)) / 512
    yres = ((float(ymax) - float(ymin)) / 512) * -1
    xul = float(xmin) + (xres/2)
    yul = float(ymax) + (yres/2)
    world_lines = "%s\n0.000000000000\n0.000000000000\n%s\n%s\n%s" % (xres,yres,xul,yul)
    empty_world.write(world_lines)
    empty_world.close()
    
    # generate VRT with new empty tile
    empty_vrt_filename = basename + "_empty.vrt"
    log_info_mssg("Generating empty VRT as input " + empty_vrt_filename)
    gdalbuildvrt_command_list=['gdalbuildvrt', '-te', xmin, ymin, xmax, ymax,'-a_srs', epsg, empty_vrt_filename, new_empty_tile]
    log_the_command(gdalbuildvrt_command_list)
    gdalbuildvrt_stderr_filename=str().join([basename, '_gdalbuildvrt_empty_stderr.txt'])
    gdalbuildvrt_stderr_file=open(gdalbuildvrt_stderr_filename, 'w')
    subprocess.call(gdalbuildvrt_command_list, stderr=gdalbuildvrt_stderr_file)
    
    # remove empty tile from vrt
    try:
        empty_vrt=open(empty_vrt_filename, 'r+')
    except IOError:
        mssg=str().join(['Cannot open empty vrt: ', empty_vrt_filename])
        log_sig_exit('ERROR', mssg, sigevent_url)
        
    dom = xml.dom.minidom.parse(empty_vrt)
    bands = dom.getElementsByTagName("VRTRasterBand")
    for band in bands:
        for i, node in enumerate(band.childNodes):
            if node.nodeName == "SimpleSource":
                band.removeChild(band.childNodes[i])
    empty_vrt.seek(0)
    empty_vrt.truncate()
    dom.writexml(empty_vrt)
    empty_vrt.close()
    
    # cleanup
    remove_file(new_empty_tile)
    remove_file(basename + "_empty.wld")
    remove_file(gdalbuildvrt_stderr_filename)

    return empty_vrt_filename


#-------------------------------------------------------------------------------
# Finished defining subroutines.  Begin main program.
#-------------------------------------------------------------------------------

# Define command line options and args.
parser=OptionParser(version=versionNumber)
parser.add_option('-c', '--configuration_filename',
                  action='store', type='string', dest='configuration_filename',
                  default='./mrfgen_configuration_file.xml',
                  help='Full path of configuration filename.  Default:  ./mrfgen_configuration_file.xml')
parser.add_option("-d", "--data_only", action="store_true", dest="data_only", 
                  default=False, help="Only output the MRF data, index, and header files")
parser.add_option("-s", "--send_email", action="store_true", dest="send_email", 
                  default=False, help="Send email notification for errors and warnings.")
parser.add_option('--email_server', action='store', type='string', dest='email_server',
                  default='', help='The server where email is sent from (overrides configuration file value)')
parser.add_option('--email_recipient', action='store', type='string', dest='email_recipient',
                  default='', help='The recipient address for email notifications (overrides configuration file value)')
parser.add_option('--email_sender', action='store', type='string', dest='email_sender',
                  default='', help='The sender for email notifications (overrides configuration file value)')
parser.add_option('--email_logging_level', action='store', type='string', dest='email_logging_level',
                  default='ERROR', help='Logging level for email notifications: ERROR, WARN, or INFO.  Default: ERROR')

# Read command line args.
(options, args) = parser.parse_args()
# Configuration filename.
configuration_filename=options.configuration_filename
# Send email.
send_email=options.send_email
# Email server.
email_server=options.email_server
# Email recipient
email_recipient=options.email_recipient
# Email sender.
email_sender=options.email_sender
# Data only.
data_only = options.data_only
# Email logging level
logging_level = options.email_logging_level.upper()

# Email metadata replaces sigevent_url
if send_email:
    sigevent_url = (email_server, email_recipient, email_sender, logging_level)
else:
    sigevent_url = ''

# Get current time, which is written to a file as the previous cycle time.  
# Time format is "yyyymmdd.hhmmss.f".  Do this first to avoid any gap where tiles 
# may get passed over because they were created while this script is running.
current_cycle_time = datetime.datetime.now().strftime("%Y%m%d.%H%M%S.%f")

errors = 0

# Read XML configuration file.
try:
    # Open file.
    config_file=open(configuration_filename, 'r')
except IOError:
    mssg=str().join(['Cannot read configuration file:  ', 
                     configuration_filename])
    log_sig_exit('ERROR', mssg, sigevent_url)
else:
    # Get dom from XML file.
    dom=xml.dom.minidom.parse(config_file)
    # Parameter name.
    parameter_name         =get_dom_tag_value(dom, 'parameter_name')
    date_of_data           =get_dom_tag_value(dom, 'date_of_data')

    # Define output basename for log, txt, vrt, .mrf, .idx and .ppg or .pjg
    # Files get date_of_date added, links do not.
    oe_utils.basename = basename = str().join([parameter_name, '_', date_of_data, '___', 'mrfgen_', current_cycle_time, '_', str(os.getpid())])    
    
    # Get default email server and recipient if not override
    if email_server == '':
        try: 
            email_server = get_dom_tag_value(dom, 'email_server')
        except:
            email_server = ''
    if email_recipient == '':
        try: 
            email_recipient = get_dom_tag_value(dom, 'email_recipient')
        except:
            email_recipient = ''
    if email_sender == '':
        try: 
            email_sender = get_dom_tag_value(dom, 'email_sender')
        except:
            email_sender = ''
    if send_email:
        sigevent_url = (email_server, email_recipient, email_sender, logging_level)
        if email_recipient == '':
            log_sig_err("No email recipient provided for notifications.", sigevent_url)
    
    # for sub-daily imagery
    try: 
        time_of_data = get_dom_tag_value(dom, 'time_of_data')
    except:
        time_of_data = ''
    # Directories.
    try:
        input_dir = get_dom_tag_value(dom, 'input_dir')
    except: 
        input_dir = None
    output_dir = get_dom_tag_value(dom, 'output_dir')
    try:
        working_dir            =get_dom_tag_value(dom, 'working_dir')
        working_dir = add_trailing_slash(check_abs_path(working_dir))
    except: # use /tmp/ as default
        working_dir            ='/tmp/'
    try:
        logfile_dir = get_dom_tag_value(dom, 'logfile_dir')
    except: #use working_dir if not specified
        logfile_dir = working_dir
    try:
        mrf_name=get_dom_tag_value(dom, 'mrf_name')
    except:
        # default to GIBS naming convention
        mrf_name='{$parameter_name}%Y%j_.mrf'
    # MRF specific parameters.
    try:
        mrf_empty_tile_filename=check_abs_path(get_dom_tag_value(dom, 'mrf_empty_tile_filename'))
    except:
        try:
            mrf_empty_tile_filename=lookupEmptyTile(get_dom_tag_value(dom, 'empty_tile'))
        except:
            log_sig_warn("Empty tile was not found for " + parameter_name, sigevent_url)
            mrf_empty_tile_filename = ''
    try:
        vrtnodata = get_dom_tag_value(dom, 'vrtnodata')
    except:
        vrtnodata = ""
    mrf_blocksize          =get_dom_tag_value(dom, 'mrf_blocksize')
    mrf_compression_type   =get_dom_tag_value(dom, 'mrf_compression_type')
    try:
        outsize = get_dom_tag_value(dom, 'outsize')
        target_x, target_y = outsize.split(' ')
    except:
        outsize = ''
        try:
            target_x = get_dom_tag_value(dom, 'target_x')
        except:
            target_x = '' # if no target_x then use rasterXSize and rasterYSize from VRT file
        try:
            target_y = get_dom_tag_value(dom, 'target_y')
        except:
            target_y = ''
    # EPSG code projection.
    try:
        target_epsg = 'EPSG:' + str(get_dom_tag_value(dom, 'target_epsg'))
    except:
        target_epsg = 'EPSG:4326' # default to geographic
    try:
        if get_dom_tag_value(dom, 'source_epsg') == "detect":
            source_epsg = "detect"
        else:
            source_epsg = 'EPSG:' + str(get_dom_tag_value(dom, 'source_epsg'))
    except:
        source_epsg = 'EPSG:4326' # default to geographic

    # Source extents.
    try:
        extents = get_dom_tag_value(dom, 'extents')
    except:
        extents = '-180,-90,180,90' # default to geographic
    source_xmin, source_ymin, source_xmax, source_ymax = extents.split(',')

    # Target extents.
    try:
        target_extents = get_dom_tag_value(dom, 'target_extents')
    except:
        if target_epsg == 'EPSG:3857':
            target_extents = '-20037508.34,-20037508.34,20037508.34,20037508.34'
        elif target_epsg in ['EPSG:3413','EPSG:3031']:
            target_extents = '-4194304,-4194304,4194304,4194304'
        else:
            target_extents = '-180,-90,180,90'
    target_xmin, target_ymin, target_xmax, target_ymax = target_extents.split(',')

    # Input files.
    try:
        input_files = get_input_files(dom)
        if input_files == '':
            raise ValueError('No input files provided')
    except:
        if input_dir == None:
            if mrf_empty_tile_filename != '':
                input_files = create_vrt(add_trailing_slash(check_abs_path(working_dir))+basename, mrf_empty_tile_filename,
                                         target_epsg, target_xmin, target_ymin, target_xmax, target_ymax)
            else:
                log_sig_exit('ERROR', "<input_files> or <input_dir> or <mrf_empty_tile_filename> is required", sigevent_url)
        else:
            input_files = None
    # overview levels
    try:
        overview_levels = get_dom_tag_value(dom, 'overview_levels').split(' ')
        for level in overview_levels:
            if level.isdigit() == False:
                log_sig_exit("ERROR", "'" + level + "' is not a valid overview value.", sigevent_url)
        if len(overview_levels) > 1:
            overview = int(overview_levels[1]) / int(overview_levels[0])
        else:
            overview = 2
    except:
        overview_levels = ''
        overview = 2
    # resampling method
    try:
        overview_resampling = get_dom_tag_value(dom, 'overview_resampling')
    except:
        overview_resampling = 'nearest'    
    # gdalwarp resampling method for resizing
    try:
        resize_resampling = get_dom_tag_value(dom, 'resize_resampling')
        if resize_resampling == "none":
            resize_resampling = ''
    except:
        resize_resampling = ''
    if resize_resampling != '' and target_x == '':
        log_sig_exit('ERROR', "target_x or outsize must be provided for resizing", sigevent_url)
          
    # gdalwarp resampling method for reprojection
    try:
        reprojection_resampling = get_dom_tag_value(dom, 'reprojection_resampling')
    except:
        reprojection_resampling = 'cubic' # default to cubic  
    # colormap
    try:
        colormap = get_dom_tag_value(dom, 'colormap')
    except:
        colormap = ''
    # quality/precision
    try:
        quality_prec = get_dom_tag_value(dom, 'quality_prec')
    except:
        if mrf_compression_type.lower() == 'lerc':
            quality_prec = '0.001' # default to standard floating point precision if LERC
        else:
            quality_prec = '80' # default to 80 quality for everything else
    # z-levels
    try:
        zlevels = get_dom_tag_value(dom, 'mrf_z_levels')
    except:
        zlevels = ''      
    # z key
    z = None
    zkey_type = "string" # default to only string for now
    try:
        zkey = get_dom_tag_value(dom, 'mrf_z_key')
    except:
        zkey = ''    
    # nocopy, defaults to True if not global
    try:
        if get_dom_tag_value(dom, 'mrf_nocopy') == "false":
            nocopy = False
        else:
            nocopy = True
    except:
        nocopy = None
    # noaddo, defaults to False
    try:
        if get_dom_tag_value(dom, 'mrf_noaddo') == "false":
            noaddo = False
        else:
            noaddo = True
    except:
        noaddo = False

    # mrf_cores (max number of cpu cores to run on if mrf_parallel is set, defaults to 4
    try:
        mrf_cores = int(get_dom_tag_value(dom, 'mrf_cores'))
    except:
        mrf_cores = 4 # multiprocessing.cpu_count()

    # mrf_parallel (run mrf_insert in parallel), defaults to False
    try:
        if get_dom_tag_value(dom, 'mrf_parallel') == "true":
            mrf_parallel = True
        else:
            mrf_parallel = False
    except:
        mrf_parallel = False

    # run the mrf_clean utility to reduce the size of the generated MRFs, defaults to mrf_parallel.
    try:
        if get_dom_tag_value(dom, 'mrf_clean') == "true":
            mrf_clean = True
        else:
            mrf_clean = False
    except:
        if mrf_parallel:
            mrf_clean = True
        else:
            mrf_clean = False

    # set a maximum size for the mrf before running mrf_clean. used to manage MRF sizes for mrf_parallel and mrf_noaddo
    try:
        mrf_maxsize = int(get_dom_tag_value(dom, 'mrf_maxsize'))
    except:
        mrf_maxsize = None

    # merge, defaults to False
    try:
        if get_dom_tag_value(dom, 'mrf_merge') == "false":
            merge = False
        else:
            merge = True
    except:
        merge = False
    # strict_palette, defaults to False
    try:
        if get_dom_tag_value(dom, 'mrf_strict_palette') == "false":
            strict_palette = False
        else:
            strict_palette = True
    except:
        strict_palette = False
    # mrf data
    try:
        mrf_data_scale = get_dom_tag_value(dom, 'mrf_data_scale')
    except:
        mrf_data_scale = '' 
    try:
        mrf_data_offset = get_dom_tag_value(dom, 'mrf_data_offset')
    except:
        mrf_data_offset = '' 
    if mrf_data_scale != '' and mrf_data_offset == '':
        log_sig_exit('ERROR', "<mrf_data_offset> is required if <mrf_data_scale> is set", sigevent_url)
    if (mrf_data_scale == '' and mrf_data_offset != ''):
        log_sig_exit('ERROR', "<mrf_data_scale> is required if <mrf_data_offset> is set", sigevent_url)
    try:
        mrf_data_units = get_dom_tag_value(dom, 'mrf_data_units')
    except:
        mrf_data_units = ''
    try:
        source_url = get_dom_tag_value(dom, 'source_url')
    except:
        if len(dom.getElementsByTagName('source_url')) > 0:
            source_url = "NONE"
        else:
            source_url = ''    
    # Close file.
    config_file.close()

# Make certain each directory exists and has a trailing slash.
if input_dir != None:
    input_dir = add_trailing_slash(check_abs_path(input_dir))
output_dir = add_trailing_slash(check_abs_path(output_dir))
logfile_dir = add_trailing_slash(check_abs_path(logfile_dir))

# Save script_dir
script_dir = add_trailing_slash(os.path.dirname(os.path.abspath(__file__)))

# Ensure that mrf_compression_type is uppercase.
mrf_compression_type=string.upper(mrf_compression_type)

# Verify logfile_dir first so that the log can be started.
verify_directory_path_exists(logfile_dir, 'logfile_dir', sigevent_url)
# Initialize log file.
log_filename=str().join([logfile_dir, basename, '.log'])
logging.basicConfig(filename=log_filename, level=logging.INFO)

# Verify remaining directory paths.
if input_dir != None:
    verify_directory_path_exists(input_dir, 'input_dir', sigevent_url)
verify_directory_path_exists(output_dir, 'output_dir', sigevent_url)
verify_directory_path_exists(working_dir, 'working_dir', sigevent_url)

# Make certain color map can be found
if colormap != '' and '://' not in colormap:
     colormap = check_abs_path(colormap)

# Log all of the configuration information.
log_info_mssg_with_timestamp(str().join(['config XML file:  ', configuration_filename]))
                                          
# Copy configuration file to working_dir (if it's not already there)
# so that the MRF can be recreated if needed.
if os.path.dirname(configuration_filename) != os.path.dirname(working_dir):
    config_preexisting=glob.glob(configuration_filename)
    if len(config_preexisting) > 0:
        at_dest_filename=str().join([working_dir, configuration_filename])
        at_dest_preexisting=glob.glob(at_dest_filename)
        if len(at_dest_preexisting) > 0:
            remove_file(at_dest_filename)
        shutil.copy(configuration_filename, working_dir+"/"+basename+".configuration_file.xml")
        log_info_mssg(str().join([
                          'config XML file:  copied to     ', working_dir]))
log_info_mssg(str().join(['config parameter_name:          ', parameter_name]))
log_info_mssg(str().join(['config date_of_data:            ', date_of_data]))
log_info_mssg(str().join(['config time_of_data:            ', time_of_data]))
if input_files != None:
    log_info_mssg(str().join(['config input_files:             ', input_files]))
if input_dir != None:
    log_info_mssg(str().join(['config input_dir:               ', input_dir]))
log_info_mssg(str().join(['config output_dir:              ', output_dir]))
log_info_mssg(str().join(['config working_dir:             ', working_dir]))
log_info_mssg(str().join(['config logfile_dir:             ', logfile_dir]))
log_info_mssg(str().join(['config mrf_name:                ', mrf_name]))
log_info_mssg(str().join(['config mrf_empty_tile_filename: ', 
                          mrf_empty_tile_filename]))
log_info_mssg(str().join(['config vrtnodata:               ', vrtnodata]))
log_info_mssg(str().join(['config mrf_blocksize:           ', mrf_blocksize]))
log_info_mssg(str().join(['config mrf_compression_type:    ',
                          mrf_compression_type]))
log_info_mssg(str().join(['config outsize:                 ', outsize]))
log_info_mssg(str().join(['config target_x:                ', target_x]))
log_info_mssg(str().join(['config target_y:                ', target_y]))
log_info_mssg(str().join(['config target_epsg:             ', target_epsg]))
log_info_mssg(str().join(['config source_epsg:             ', source_epsg]))
log_info_mssg(str().join(['config extents:                 ', extents]))
log_info_mssg(str().join(['config target_extents:          ', target_extents]))
log_info_mssg(str().join(['config overview levels:         ', ' '.join(overview_levels)]))
log_info_mssg(str().join(['config overview resampling:     ', overview_resampling]))
log_info_mssg(str().join(['config reprojection resampling: ', reprojection_resampling]))
log_info_mssg(str().join(['config resize resampling:       ', resize_resampling]))
log_info_mssg(str().join(['config colormap:                ', colormap]))
log_info_mssg(str().join(['config quality_prec:            ', quality_prec]))
log_info_mssg(str().join(['config mrf_nocopy:              ', str(nocopy)]))
log_info_mssg(str().join(['config mrf_noaddo:              ', str(noaddo)]))
log_info_mssg(str().join(['config mrf_merge:               ', str(merge)]))
log_info_mssg(str().join(['config mrf_parallel:            ', str(mrf_parallel)]))
log_info_mssg(str().join(['config mrf_cores:               ', str(mrf_cores)]))
log_info_mssg(str().join(['config mrf_clean:               ', str(mrf_clean)]))
log_info_mssg(str().join(['config mrf_maxsize:             ', str(mrf_maxsize)]))
log_info_mssg(str().join(['config mrf_strict_palette:      ', str(strict_palette)]))
log_info_mssg(str().join(['config mrf_z_levels:            ', zlevels]))
log_info_mssg(str().join(['config mrf_z_key:               ', zkey]))
log_info_mssg(str().join(['config mrf_data_scale:          ', mrf_data_scale]))
log_info_mssg(str().join(['config mrf_data_offset:         ', mrf_data_offset]))
log_info_mssg(str().join(['config mrf_data_units:          ', mrf_data_units]))
log_info_mssg(str().join(['config source_url:              ', source_url]))
log_info_mssg(str().join(['mrfgen current_cycle_time:      ', current_cycle_time]))
log_info_mssg(str().join(['mrfgen basename:                ', basename]))

# Verify that date is 8 characters.
if len(date_of_data) != 8:
    mssg='Format for <date_of_data> (in mrfgen XML config file) is:  yyyymmdd'
    log_sig_exit('ERROR', mssg, sigevent_url)
    
if time_of_data != '' and len(time_of_data) != 6:
    mssg='Format for <time_of_data> (in mrfgen XML config file) is:  HHMMSS'
    log_sig_exit('ERROR', mssg, sigevent_url)

# Check if empty tile filename was specified.
if len(mrf_empty_tile_filename) == 0:
    log_info_mssg(str('Empty tile not specified, none will be used.'))
    mrf_empty_tile_bytes=0
else:
    # Verify that the empty tile can be found.
    mrf_empty_tile_existing=glob.glob(mrf_empty_tile_filename)
    if len(mrf_empty_tile_existing) == 0:
        mssg=str().join(['Specified empty tile file not found:  ', mrf_empty_tile_filename])
        log_sig_exit('ERROR', mssg, sigevent_url)

    # Verify that the empty tile image format is either PNG or JPEG.
    mrf_empty_tile_what=imghdr.what(mrf_empty_tile_filename)
    if mrf_empty_tile_what != 'png' and mrf_empty_tile_what != 'jpeg' and mrf_empty_tile_what != 'tiff' and mrf_empty_tile_what != 'lerc':
        mssg='Empty tile image format must be either png, jpeg, tiff, or lerc.'
        log_sig_exit('ERROR', mssg, sigevent_url)
    
    # Verify that the empty tile matches MRF compression type.
    if mrf_empty_tile_what == 'png':
        # Check the last 3 characters in case of PNG or PPNG.
        if mrf_compression_type[-3:len(mrf_compression_type)] != 'PNG':
            mssg='Empty tile format does not match MRF compression type.'
            log_sig_exit('ERROR', mssg, sigevent_url)
    
    if mrf_empty_tile_what == 'jpeg':
        # Check the first 2 characters in case of JPG or JPEG.
        if mrf_compression_type[0:2] != 'JP':
            mssg='Empty tile format does not match MRF compression type.'
            log_sig_exit('ERROR', mssg, sigevent_url)
    
    # Report empty tile size in bytes.
    mrf_empty_tile_bytes=os.path.getsize(mrf_empty_tile_filename)
    log_info_mssg(str().join(['Empty tile size is:             ',
                              str(mrf_empty_tile_bytes), ' bytes.']))

##IS LOCK FILE NECESSARY?
## Lock file indicates tile generation in progress.
#lock=glob.glob(str().join([input_dir, '*lock*']))
#if len(lock) > 0:
#    mssg='Lock found.'
#    log_sig_exit('INFO', mssg, sigevent_url)

#-------------------------------------------------------------------------------
# Organize output filenames.
#-------------------------------------------------------------------------------

# Change directory to working_dir.
os.chdir(working_dir)

# transparency flag for custom color maps; default to False
add_transparency = False

# Declare scale, offset, and units
scale = None
offset = None
units = None

# Get list of all tile filenames.
alltiles = []
if input_files != None:
    input_files = input_files.strip()
    alltiles = input_files.split(',')
if input_dir != None:
    if mrf_compression_type.lower() == 'jpeg' or mrf_compression_type.lower() == 'jpg':
        alltiles = alltiles + glob.glob(str().join([input_dir, '*.jpg']))
    else:
        alltiles = alltiles + glob.glob(str().join([input_dir, '*.png']))
    # check for tiffs
    alltiles = alltiles + glob.glob(str().join([input_dir, '*.tif']))
    alltiles = alltiles + glob.glob(str().join([input_dir, '*.tiff']))

striptiles = []
for tile in alltiles:
    striptiles.append(tile.strip())
alltiles = striptiles

if len(alltiles) == 0 and input_dir != None: # No tiles, check for possible tiffs
    alltiles=glob.glob(str().join([input_dir, '*.tif*']))

if mrf_compression_type.lower() == 'jpeg' or mrf_compression_type.lower() == 'jpg':
    tiff_compress = "JPEG"
else: # Default to png
    tiff_compress = "PNG"

# Sanity check to make sure all of the input files exist
for i, tile in enumerate(alltiles):
    if not os.path.exists(tile):
        log_info_mssg("Missing input file: " + tile)
        log_sig_exit('ERROR', 'Invalid input files', sigevent_url)

# Filter out bad JPEGs
goodtiles = []
if mrf_compression_type.lower() == 'jpeg' or mrf_compression_type.lower() == 'jpg':
    for i, tile in enumerate(alltiles):
        if ".mrf" in tile or ".vrt" in tile: # ignore MRF and VRT
            goodtiles.append(tile)
            continue

        try:
            img = gdal.Open(tile)
        except RuntimeError as e:
            log_sig_exit('ERROR', 'Invalid input files', sigevent_url)

        if img.RasterCount == 1:
            errors += 1
            log_sig_err('Bad JPEG tile detected: ' + tile, sigevent_url)
            continue

        goodtiles.append(tile)
        
    alltiles = goodtiles       

# Convert RGBA PNGs to indexed paletted PNGs if requested
if mrf_compression_type == 'PPNG' and colormap != '':
    for i, tile in enumerate(alltiles):
        temp_tile = None
        tile_path = os.path.dirname(tile)
        tile_basename, tile_extension = os.path.splitext(os.path.basename(tile))
        
        # Check input PNGs/TIFFs if RGBA, then convert       
        if tile.lower().endswith(('.png', '.tif', '.tiff')):
            
            gdalinfo_command_list = ['gdalinfo', '-json', tile]
            gdalinfo = subprocess.Popen(gdalinfo_command_list, stdout=subprocess.PIPE, stderr=subprocess.PIPE)
            tileInfo = json.loads(gdalinfo.stdout.read())

            has_palette = False
            for band in tileInfo["bands"]:
                has_palette |= (band["colorInterpretation"] == "Palette")

            # Read gdal_info output
            if not has_palette:
                if '.tif' in tile.lower():
                    # Convert TIFF files to PNG
                    log_info_mssg("Converting TIFF file " + tile + " to " + tiff_compress)
                       
                    # Create the gdal_translate command.
                    gdal_translate_command_list=['gdal_translate', '-q', '-of', tiff_compress, '-co', 'WORLDFILE=YES',
                                                 tile, working_dir+tile_basename+'.'+str(tiff_compress).lower()]
                    # Log the gdal_translate command.
                    log_the_command(gdal_translate_command_list)
               
                    # Execute gdal_translate.
                    subprocess.call(gdal_translate_command_list, stdout=subprocess.PIPE,
                                    stderr=subprocess.PIPE)
                       
                    # Replace with new tiles
                    tile = working_dir+tile_basename+'.'+str(tiff_compress).lower()
                    temp_tile = tile
                
                log_info_mssg("Converting RGBA PNG to indexed paletted PNG")
                
                output_tile = working_dir + tile_basename+'_indexed.png'
                output_tile_path = os.path.dirname(output_tile)
                output_tile_basename, output_tile_extension = os.path.splitext(os.path.basename(output_tile))

                # Create the RGBApng2Palpng command.
                if vrtnodata == "":
                    fill = 0
                else:
                    fill = vrtnodata
                RGBApng2Palpng_command_list=[script_dir+'RGBApng2Palpng', '-v', '-lut=' + colormap,
                                             '-fill='+str(fill), '-of='+output_tile, tile]
                # Log the RGBApng2Palpng command.
                log_the_command(RGBApng2Palpng_command_list)

                # Execute RGBApng2Palpng.
                try:
                    RGBApng2Palpng = subprocess.Popen(RGBApng2Palpng_command_list, stdout=subprocess.PIPE, stderr=subprocess.PIPE)
                except OSError:
                    log_sig_exit('ERROR', "RGBApng2Palpng tool cannot be found.", sigevent_url)

                RGBApng2Palpng.wait()
                if RGBApng2Palpng.returncode != None:
                    if  0 < RGBApng2Palpng.returncode < 255:
                        mssg = "RGBApng2Palpng: " + str(RGBApng2Palpng.returncode) + " colors in image not found in color table"
                        log_sig_warn(mssg, sigevent_url)
                    if RGBApng2Palpng.returncode == 255:
                        mssg = str(RGBApng2Palpng.stderr.readlines()[-1])
                        log_sig_err("RGBApng2Palpng: " + mssg, sigevent_url)
                    errors += RGBApng2Palpng.returncode
                
                if os.path.isfile(output_tile):
                    mssg = output_tile + " created"
                    try:
                        log_info_mssg(mssg)
                        # sigevent('INFO', mssg, sigevent_url)
                    except urllib2.URLError:
                        print 'sigevent service is unavailable'
                    # Replace with new tiles
                    alltiles[i] = output_tile
                else:
                    errors += 1
                    log_sig_err("RGBApng2Palpng failed to create " + output_tile, sigevent_url)
                
                # Make a copy of world file
                try:
                    if os.path.isfile(tile_path+'/'+tile_basename+'.pgw'):
                        shutil.copy(tile_path+'/'+tile_basename+'.pgw', output_tile_path+'/'+output_tile_basename+'.pgw')
                    elif os.path.isfile(working_dir+'/'+tile_basename+'.wld'):
                        shutil.copy(working_dir+'/'+tile_basename+'.wld', output_tile_path+'/'+output_tile_basename+'.pgw')
                    else:
                        log_info_mssg("World file does not exist for tile: " + tile)
                except:
                    errors += 1
                    log_sig_err("ERROR: " + mssg, sigevent_url)


                # Save projection information for EPSG detection
                try:
                    if os.path.isfile(working_dir+'/'+tile_basename+'.png.aux.xml'):
                        shutil.copy(working_dir+'/'+tile_basename+'.png.aux.xml', output_tile_path+'/'+output_tile_basename+'.png.aux.xml')
                    else:
                        log_info_mssg("Geolocation file does not exist for tile: " + tile)
                except:
                    errors += 1
                    log_sig_err("ERROR: " + mssg, sigevent_url)
                    
                # add transparency flag for custom color map
                add_transparency = True
            else:
                log_info_mssg("Paletted image verified")

            # ONEARTH-348 - Validate the palette, but don't do anything about it yet
            # For now, we won't enforce any issues, but will log issues validating imagery
            if strict_palette:
               oe_validate_palette_command_list=[script_dir + 'oe_validate_palette.py', '-v', '-c', colormap, '-i', alltiles[i]]
      
               # Log the oe_validate_palette.py command.
               log_the_command(oe_validate_palette_command_list)
         
               # Execute oe_validate_palette.py 
               try:
                  oeValidatePalette = subprocess.Popen(oe_validate_palette_command_list, stdout=subprocess.PIPE, stderr=subprocess.PIPE)
                  oeValidatePalette.wait()
   
                  if oeValidatePalette.returncode != None:
                      if  oeValidatePalette.returncode != 0:
                          mssg = "oe_validate_palette.py: " + str(oeValidatePalette.returncode) + " colors in image not found in color table"
                          log_sig_warn(mssg, sigevent_url)
   
               except OSError:
                  log_sig_warn("Error executing oe_validate_palette.py", sigevent_url)
                
                    
        # remove tif temp tiles
        if temp_tile != None:
            remove_file(temp_tile)
            remove_file(temp_tile+'.aux.xml')
            remove_file(temp_tile.split('.')[0]+'.wld')

# Create VRTs with the target EPSG for input images if the source EPSG is different or is to be detected:
if source_epsg == "detect" or source_epsg != target_epsg:
    log_info_mssg("source EPSG != target EPSG or source EPSG is to be detected; Creating VRTs for each input tile in target EPSG")

    for i, tile in enumerate(alltiles):
        temp_tile = None
        tile_path = os.path.dirname(tile)
        tile_basename, tile_extension = os.path.splitext(os.path.basename(tile))
        tile_vrt = os.path.join(working_dir, tile_basename + "_reproject.vrt")

        if source_epsg == "detect":
            s_epsg = get_image_epsg(tile)
        else:
            s_epsg = source_epsg

        if not s_epsg:
            # if EPSG can't be determined, remove the tile
            errors += 1
            log_sig_warn(tile + " has undetectable EPSG", sigevent_url)
            del alltiles[i]
        elif s_epsg != target_epsg:
            log_info_mssg("Creating VRT for input tile: " + tile)

            # if the source and target EPSGs are not the same, create a VRT

            gdalwarp_command_list = ['gdalwarp', '-q', '-overwrite', '-of', 'vrt', '-s_srs', s_epsg, '-t_srs', target_epsg, tile, tile_vrt]

            # Log the gdalbuildvrt command.
            log_the_command(gdalwarp_command_list)

            # Capture stderr to record skipped .png files that are not valid PNG+World.
            gdalwarp_stderr_filename = str().join([working_dir, basename, '_gdalwarp_stderr.txt'])
            # Open stderr file for write.
            gdalwarp_stderr_file = open(gdalwarp_stderr_filename, 'w+')

            # ---------------------------------------------------------------------------
            # Execute gdalwarp.
            subprocess.call(gdalwarp_command_list, stderr=gdalwarp_stderr_file)
            # ---------------------------------------------------------------------------

            gdalwarp_stderr_file.seek(0)
            gdalwarp_stderr = gdalwarp_stderr_file.read()
            if "Error" in gdalwarp_stderr:
                log_info_mssg(gdalwarp_stderr)
                log_sig_err('ERROR', "Error creating VRT for input image", sigevent_url)
                gdalwarp_stderr_file.close()
                del alltiles[i]
                continue

            # If we made it this far, the VRT was created successfully, so replace it in the input list
            alltiles[i] = tile_vrt

# Create an encoded PNG from GeoTIFF
if mrf_compression_type == 'EPNG':
    scale = 0
    offset = 0
    units = mrf_data_units
    for i, tile in enumerate(alltiles):
        tile_path = os.path.dirname(tile)
        tile_basename, tile_extension = os.path.splitext(os.path.basename(tile))
        output_tile = working_dir+tile_basename+'.png'
        # Check if input is TIFF      
        if tile.lower().endswith(('.tif', '.tiff')):
            # NOTE: Did not convert to JSON parsing because of a lack of test data
            # Get Scale and Offset from gdalinfo
            gdalinfo_command_list = ['gdalinfo', tile]    
            log_the_command(gdalinfo_command_list)
            gdalinfo = subprocess.Popen(gdalinfo_command_list,stdout=subprocess.PIPE,stderr=subprocess.PIPE)
            gdalinfo_out = gdalinfo.stdout.readlines()
            if "Color Table" in ''.join(gdalinfo_out):
                log_sig_warn(tile + " contains a palette", sigevent_url)
                mrf_compression_type = 'PPNG'
            if "Offset:" in ''.join(gdalinfo_out) and "Scale:" in ''.join(gdalinfo_out):
                log_info_mssg(tile + " is already an encoded TIFF")
            else: # Encode the TIFF file
                encoded_tile = working_dir+tile_basename+'_encoded.tif'
                log_info_mssg(tile + " will be encoded as " + encoded_tile)
                if mrf_data_scale != '' and mrf_data_offset != '':
                    scale_offset = [float(mrf_data_scale), float(mrf_data_offset)]
                else:
                    scale_offset = None
                pack(tile, encoded_tile, False, True, None, None, scale_offset, False)
                tile = encoded_tile
                gdalinfo_command_list = ['gdalinfo', tile]    
                log_the_command(gdalinfo_command_list)
                gdalinfo = subprocess.Popen(gdalinfo_command_list,stdout=subprocess.PIPE,stderr=subprocess.PIPE)
                gdalinfo_out = gdalinfo.stdout.readlines()
            log_info_mssg("Reading scale and offset from bands")
            for line in gdalinfo_out:
                if "Offset:" in line and "Scale:" in line:
                    offset,scale = line.strip().replace("Offset: ","").replace("Scale:","").split(",")
                    log_info_mssg("Offset: " + offset + ", Scale: " + scale)
                    scale = int(scale)
                    offset = int(offset)
            gdalinfo_stderr = gdalinfo.stderr.read()
            if len(gdalinfo_stderr) > 0:
                log_sig_err(gdalinfo_stderr, sigevent_url)
                        
            # Convert the tile to PNG
            gdal_translate_command_list = ['gdal_translate', '-of', 'PNG', tile, output_tile]    
            log_the_command(gdal_translate_command_list)
            gdal_translate = subprocess.Popen(gdal_translate_command_list,stdout=subprocess.PIPE,stderr=subprocess.PIPE)
            gdal_translate_stderr = gdal_translate.stderr.read()
            if len(gdal_translate_stderr) > 0:
                log_sig_err(gdal_translate_stderr, sigevent_url)
            alltiles[i] = output_tile  

# sort
alltiles.sort()

# Just always set nocopy to True. It's simpler that way
nocopy=True
log_info_mssg("Setting MRF nocopy to " + str(nocopy))

# Write all tiles list to a file on disk.
all_tiles_filename=str().join([working_dir, basename, '_all_tiles.txt'])
try:
    # Open file.
    alltilesfile=open(all_tiles_filename, 'w')
except IOError:
    mssg=str().join(['Cannot open for write:  ', all_tiles_filename])
    log_sig_exit('ERROR', mssg, sigevent_url)
else:
    # Write to file with line termination.
    for ndx in range(len(alltiles)):
        alltilesfile.write(str().join([alltiles[ndx], '\n']))
    # Close file.
    alltilesfile.close()
# Send to log.
log_info_mssg(str().join(['all tiles:  ', str(len(alltiles))]))
log_info_mssg(all_tiles_filename)

#-------------------------------------------------------------------------------
# Begin GDAL processing.
#-------------------------------------------------------------------------------

# Convert date of the data into day of the year.  Requred for TWMS server.
doy=get_doy_string(date_of_data)
# Combine year and doy to conform to TWMS convention (yyyydoy).
doy=str().join([date_of_data[0:4], str(doy)])
# Send to log.
log_info_mssg(str().join(['doy:  ', doy]))

# The .mrf file is the XML component of the MRF format.
mrf_filename=str().join([output_dir, basename, '.mrf'])
# The .idx file is the index compnent of the MRF format.
idx_filename=str().join([output_dir, basename, '.idx'])

def get_extension(compression_type):
    if compression_type == 'PNG' or compression_type == 'PPNG' or compression_type == 'EPNG':
        return "ppg"
    elif compression_type == 'JPG' or compression_type == 'JPEG':
        return "pjg"
    elif compression_type == 'TIF' or compression_type == 'TIFF':
        return "ptf"
    elif compression_type == 'LERC':
        return "lrc"
    else:
        return None

# The image component of MRF is .pjg, .ppg, .ptf, or lrc depending on compression type.
if mrf_compression_type == 'PNG' or mrf_compression_type == 'PPNG' or mrf_compression_type == 'EPNG':
    # Output filename.
    out_filename=str().join([output_dir, basename, '.ppg'])
elif mrf_compression_type == 'JPG' or mrf_compression_type == 'JPEG':
    # Output filename.
    out_filename=str().join([output_dir, basename, '.pjg'])
elif mrf_compression_type == 'TIF' or mrf_compression_type == 'TIFF':
    # Output filename.
    out_filename=str().join([output_dir, basename, '.ptf'])
elif mrf_compression_type == 'LERC':
    # Output filename.
    out_filename=str().join([output_dir, basename, '.lrc'])
else:
    mssg='Unrecognized compression type for MRF: ' + mrf_compression_type 
    log_sig_exit('ERROR', mssg, sigevent_url)

# The .vrt file is the XML describing the virtual image mosaic layout.
vrt_filename=str().join([working_dir, basename, '.vrt'])

# Make certain output files do not preexist.  GDAL has issues with that.
remove_file(mrf_filename)
remove_file(idx_filename)
remove_file(out_filename)
remove_file(vrt_filename)

# Check if this is an MRF insert update, if not then regenerate a new MRF
mrf_list = []
if overview_resampling[:4].lower() == 'near':
    insert_method = 'NearNb'
else:
    insert_method = 'Avg'

for tile in list(alltiles):
    if '.mrf' in tile.lower():
        mrf_list.append(tile)
        alltiles.remove(tile)

if len(mrf_list) == 0 and input_files == None:
    mrf_list = glob.glob(str().join([input_dir, '*.mrf']))

# Should only be one MRF, so use that one
if len(mrf_list) > 0:
    mrf = mrf_list[0]
    timeout = time.time() + 30 # 30 second timeout if MRF is still being generated
    while os.path.isfile(mrf) == False:
        mssg=str().join([mrf, ' does not exist'])
        if time.time() > timeout:
            log_sig_exit('ERROR', mssg, sigevent_url)
            break
        log_sig_warn(mssg + ", waiting 5 seconds...", sigevent_url)
        time.sleep(5)
        
    # Check if zdb is used
    if zlevels != '':
        mrf, z, zdb_out, con = insert_zdb(mrf, zlevels, zkey, source_url, scale, offset, units)
        if con:
            con.commit()
            con.close()
            log_info_mssg("Successfully committed record to " + zdb_out)
        else:
            log_info_mssg("No ZDB record created")
    else:
        con = None
        
    if mrf_parallel:
        errors += parallel_mrf_insert(alltiles, mrf, insert_method, resize_resampling, target_x, target_y, mrf_blocksize,
                             [target_xmin, target_ymin, target_xmax, target_ymax], target_epsg, vrtnodata, merge, working_dir, mrf_cores)
    else:
        errors += run_mrf_insert(alltiles, mrf, insert_method, resize_resampling, target_x, target_y, mrf_blocksize,
                             [target_xmin, target_ymin, target_xmax, target_ymax], target_epsg, vrtnodata, merge, working_dir, max_size=mrf_maxsize)
    
    # Clean up
    remove_file(all_tiles_filename)

    # Exit here since we don't need to build an MRF from scratch
    mssg=str().join(['MRF updated:  ', mrf])
    try:
        log_info_mssg(mssg)
        # sigevent('INFO', mssg, sigevent_url)
    except urllib2.URLError:
        None

    # Exit mrfgen because we are done
    sys.exit(errors)
    
  
# Use zdb index if z-levels are defined
if zlevels != '':
    mrf_filename, idx_filename, out_filename, output_aux, output_vrt = get_mrf_names(out_filename, mrf_name, parameter_name, date_of_data, time_of_data)
    mrf_filename = output_dir + mrf_filename
    idx_filename = output_dir + idx_filename
    out_filename = output_dir + out_filename
    gdal_mrf_filename, z, zdb_out, con = insert_zdb(mrf_filename, zlevels, zkey, source_url, scale, offset, units)
    # Commit database if successful
    if con:
        con.commit()
        con.close()
        log_info_mssg("Successfully committed record to " + zdb_out)
    else:
        log_info_mssg("No ZDB record created")
else:
    con = None
    gdal_mrf_filename = mrf_filename


gdalbuildvrt_command_list=['gdalbuildvrt', '-q', '-input_file_list', all_tiles_filename]

# all tiles are now in the target_epsg because:
#   a) source_epsg == target_epsg
#       OR
#   b) source_epsg != target_epsg and we've fixed that by replacing the tile with a VRT

# Set the extents and EPSG based on the target since we know that that the EPSG of all tiles is the target EPSG
gdalbuildvrt_command_list.extend(['-te', target_xmin, target_ymin, target_xmax, target_ymax])
gdalbuildvrt_command_list.append('-a_srs')
gdalbuildvrt_command_list.append(target_epsg)

if target_x != '':
    # set the output resolution if a target size has been provided
    xres = repr(abs((float(target_xmax)-float(target_xmin))/float(target_x)))
    if target_y != '':
        yres = repr(abs((float(target_ymin)-float(target_ymax))/float(target_y)))
    else:
        yres = xres
    log_info_mssg("x resolution: " + xres + ", y resolution: " + yres)
    gdalbuildvrt_command_list.append('-resolution')
    gdalbuildvrt_command_list.append('user')
    gdalbuildvrt_command_list.append('-tr')
    gdalbuildvrt_command_list.append(xres)
    gdalbuildvrt_command_list.append(yres)

if vrtnodata != "":
    # set the nodata values if provided
    gdalbuildvrt_command_list.append('-vrtnodata')
    gdalbuildvrt_command_list.append(vrtnodata)
    gdalbuildvrt_command_list.append('-srcnodata')
    gdalbuildvrt_command_list.append(vrtnodata)


# add VRT filename at the end        
gdalbuildvrt_command_list.append(vrt_filename)
# Log the gdalbuildvrt command.
log_the_command(gdalbuildvrt_command_list)
# Capture stderr to record skipped .png files that are not valid PNG+World.
gdalbuildvrt_stderr_filename=str().join([working_dir, basename,
                                         '_gdalbuildvrt_stderr.txt'])
# Open stderr file for write.
gdalbuildvrt_stderr_file=open(gdalbuildvrt_stderr_filename, 'w')

#---------------------------------------------------------------------------
# Execute gdalbuildvrt.
subprocess.call(gdalbuildvrt_command_list, stderr=gdalbuildvrt_stderr_file)
#---------------------------------------------------------------------------

# use gdalwarp if resize with resampling method is declared
if resize_resampling != '':
    if target_y == '':
        target_y = str(int(target_x)/2)
    gdal_warp_command_list = ['gdalwarp', '-of', 'VRT' ,'-r', resize_resampling, '-ts', str(target_x), str(target_y),
                              '-te', target_xmin, target_ymin, target_xmax, target_ymax, '-overwrite', vrt_filename,
                              vrt_filename.replace('.vrt','_resample.vrt')]
    log_the_command(gdal_warp_command_list)
    subprocess.call(gdal_warp_command_list, stderr=gdalbuildvrt_stderr_file)
    vrt_filename = vrt_filename.replace('.vrt','_resample.vrt')

# Close stderr file.
gdalbuildvrt_stderr_file.close()

# Open stderr file for read.
try:
    gdalbuildvrt_stderr_file=open(gdalbuildvrt_stderr_filename, 'r')
    # Report skipped .png files that are not valid PNG+World.
    gdalbuildvrt_stderr=gdalbuildvrt_stderr_file.readlines()
    # Loop over all lines in file.
    for ndx in range(len(gdalbuildvrt_stderr)):
        # Get line number(s) where skipped files appear in the stderr file.
        skipped=gdalbuildvrt_stderr[ndx].find('Warning')
        # If a line (including line 0) was found.
        if skipped >= 0:
            mssg=str().join(['gdalbuildvrt ', gdalbuildvrt_stderr[ndx]])
            log_sig_warn(mssg, sigevent_url)
    # Close file.
    gdalbuildvrt_stderr_file.close()
except IOError:
    mssg=str().join(['Cannot read:  ', gdalbuildvrt_stderr_filename])
    log_sig_exit('ERROR', mssg, sigevent_url)

# Clean up.
remove_file(all_tiles_filename)
# Check if vrt was created.
vrt_output=glob.glob(vrt_filename)
if len(vrt_output) == 0:
    mssg=str().join(['Fail:  gdalbuildvrt',
                     '  May indicate no georeferenced tiles found.',
                     #'  May indicate unappropriate target_x.',
                     '  Look at stderr file:  ', 
                     gdalbuildvrt_stderr_filename])
    log_sig_exit('ERROR', mssg, sigevent_url)

# Create mrf only if vrt was successful.
vrtf=get_modification_time(vrt_filename)
remove_file(gdalbuildvrt_stderr_filename)

# Set the compression type for gdal_translate (-co NAME=VALUE).
if mrf_compression_type == 'PNG' or mrf_compression_type == 'EPNG':
    # Unpaletted PNG.
    compress=str('COMPRESS=PNG')
elif mrf_compression_type == 'PPNG':
    # Paletted PNG.
    compress=str('COMPRESS=PPNG')
elif mrf_compression_type == 'JPG':
    compress=str('COMPRESS=JPEG')
elif mrf_compression_type == 'JPEG':
    compress=str('COMPRESS=JPEG')
elif mrf_compression_type == 'TIFF' or mrf_compression_type == 'TIF':
    compress=str('COMPRESS=TIF')
elif mrf_compression_type == 'LERC':
    compress=str('COMPRESS=LERC')
else:
    mssg='Unrecognized compression type for MRF.'
    log_sig_exit('ERROR', mssg, sigevent_url)
    
# Insert color map into VRT if provided
# TODO This could be problematic if we're overwriting with a different palette than what is in the imagery.
if colormap != '':
    new_vrt_filename = vrt_filename.replace('.vrt','_newcolormap.vrt')
    colormap2vrt_command_list=[script_dir+'colormap2vrt.py','--colormap',colormap,'--output',new_vrt_filename,'--merge',vrt_filename]
    if add_transparency == True:
        colormap2vrt_command_list.append('--transparent')
    if send_email == True:
        colormap2vrt_command_list.append('--send_email')
    if email_server != '':
        colormap2vrt_command_list.append('--email_server')
        colormap2vrt_command_list.append(email_server)
    if email_recipient != '':
        colormap2vrt_command_list.append('--email_recipient')
        colormap2vrt_command_list.append(email_recipient)
    if email_sender != '':
        colormap2vrt_command_list.append('--email_sender')
        colormap2vrt_command_list.append(email_sender)
    log_the_command(colormap2vrt_command_list)
    colormap2vrt_stderr_filename=str().join([working_dir, basename,'_colormap2vrt_stderr.txt'])
    colormap2vrt_stderr_file=open(colormap2vrt_stderr_filename, 'w+')
    subprocess.call(colormap2vrt_command_list, stderr=colormap2vrt_stderr_file)
    colormap2vrt_stderr_file.seek(0)
    colormap2vrt_stderr = colormap2vrt_stderr_file.read()
    log_info_mssg(colormap2vrt_stderr)
    if "Error" in colormap2vrt_stderr:
        log_sig_exit('ERROR', "Error executing colormap2vrt.py with colormap:" + colormap, sigevent_url)
    colormap2vrt_stderr_file.close()
    if os.path.isfile(new_vrt_filename):
        remove_file(colormap2vrt_stderr_filename)
        vrt_filename = new_vrt_filename

# Set the blocksize for gdal_translate (-co NAME=VALUE).
blocksize=str().join(['BLOCKSIZE=', mrf_blocksize])

# Get input size.
dom=xml.dom.minidom.parse(vrt_filename)
rastersize_elements=dom.getElementsByTagName('VRTDataset')
x_size=rastersize_elements[0].getAttribute('rasterXSize') #width
y_size=rastersize_elements[0].getAttribute('rasterYSize') #height

if target_x == '':
    log_info_mssg('x size and y size from VRT ' + x_size + "," + y_size)
    exp=11 #minimum outsize 20480 for EPSG4326_2km
    while int(10*(2**exp)) < int(x_size):
        #print str(10*(2**exp)) + " is less than " + str(x_size)
        exp+=1
    target_x=str(10*(2**exp))            
    log_info_mssg('Calculating target_x from VRT to ' + target_x)          

# Only use new target size if different.
if target_x != x_size:
    # Calculate output size of Y dimension and maintain aspect ratio.
    if target_y == '':
        target_y=str(int(float(target_x)*(float(y_size)/float(x_size))))
        log_info_mssg('Calculating target_y ' + target_y)
    if resize_resampling == '':
        log_sig_warn('Target size (' + target_x + 'x' + target_y + ') differs from input size (' + x_size + 'x' + y_size + ')' +
                     ', but <resize_resampling> flag has not been set.', sigevent_url)
else: #don't bother calculating y
    if target_y == '':
        target_y=y_size
        log_info_mssg('Setting target_y from VRT to ' + target_y)
    elif target_y != y_size:
        log_sig_warn('Target y size (' + target_y +') differs from raster y size (' + y_size + ')', sigevent_url)


#-----------------------------------------------------------------------
# Seed the MRF data file (.ppg or .pjg) with a copy of the empty tile.
if mrf_empty_tile_filename != '' and (z == None or z == 0):
    log_info_mssg('Seed the MRF data file with a copy of the empty tile.' )
    log_info_mssg(str().join(['Copy ', mrf_empty_tile_filename,' to ', out_filename]))
    shutil.copy(mrf_empty_tile_filename, out_filename)
#-----------------------------------------------------------------------    

# Create the gdal_translate command.         
gdal_translate_command_list=['gdal_translate', '-q', '-of', 'MRF', '-co', compress, '-co', blocksize,'-outsize', target_x, target_y]    
if compress == "COMPRESS=JPEG":
    gdal_translate_command_list.append('-co')
    gdal_translate_command_list.append('QUALITY='+quality_prec)
if compress == "COMPRESS=LERC":
    # Default to V1 for Javascript decoding
    gdal_translate_command_list.append('-co')
    gdal_translate_command_list.append('OPTIONS="LERC_PREC=' + quality_prec + ' V1=ON DEFLATE=ON"')
if zlevels != '':
    gdal_translate_command_list.append('-co')
    gdal_translate_command_list.append('ZSIZE='+str(zlevels))
if nocopy:
    gdal_translate_command_list.append('-co')
    gdal_translate_command_list.append('NOCOPY=true')
    if noaddo or len(alltiles) <= 1: # use UNIFORM_SCALE if empty MRF, single input, or noaddo
        gdal_translate_command_list.append('-co')
        gdal_translate_command_list.append('UNIFORM_SCALE='+str(overview))
        
# add ending parameters      
gdal_translate_command_list.append(vrt_filename)
gdal_translate_command_list.append(gdal_mrf_filename)
    
# Log the gdal_translate command.
log_the_command(gdal_translate_command_list)
# Capture stderr.
gdal_translate_stderr_filename=str().join([working_dir, basename, '_gdal_translate_stderr.txt'])
# Open stderr file for write.
gdal_translate_stderr_file=open(gdal_translate_stderr_filename, 'w')

#-----------------------------------------------------------------------
# Execute gdal_translate.
subprocess.call(gdal_translate_command_list, stderr=gdal_translate_stderr_file)
#-----------------------------------------------------------------------

# Close stderr file.
gdal_translate_stderr_file.close()

# Copy vrt to output
if not data_only:
    shutil.copy(vrt_filename, str().join([output_dir, basename, '.vrt']))

# Clean up.
vrt_files = glob.glob(str().join([working_dir, basename, '*.vrt']))
for vrt in vrt_files:
    # remove VRT from alltiles if it was a temp file
    if vrt in alltiles:
       alltiles.remove(vrt)
    remove_file(vrt)

# Check if MRF was created.
mrf_output=glob.glob(mrf_filename)
if len(mrf_output) == 0:
    mssg=str().join(['Fail:  gdal_translate',
                     ' Check gdal mrf driver plugin.',
                     ' Check stderr file:  ', 
                     gdal_translate_stderr_filename])
    log_sig_exit('ERROR', mssg, sigevent_url)

# Get largest x,y dimension of MRF, usually x.
try:
    # Open file.
    mrf_file=open(mrf_filename, 'r+')
except IOError:
    mssg=str().join(['Cannot read:  ', mrf_filename])
    log_sig_exit('ERROR', mssg, sigevent_url)
else:
    try:
        dom=xml.dom.minidom.parse(mrf_file)
    except:
        mssg=str().join(['Cannot parse:  ', mrf_filename])
        log_sig_exit('ERROR', mssg, sigevent_url)
    # Raster
    size_elements=dom.getElementsByTagName('Size')
    sizeX=size_elements[0].getAttribute('x') #width
    sizeY=size_elements[0].getAttribute('y') #height
    sizeC=size_elements[0].getAttribute('c') #bands
    sizeZ=size_elements[0].getAttribute('z') #bands
    # Send to log.
    log_info_mssg(str().join(['size of MRF:  ', sizeX, ' x ', sizeY]))
    
    # Add mp_safe to Raster if using z levels
    if zlevels != '':
        mrf_file.seek(0)
        lines = mrf_file.readlines()
        for idx in range(0, len(lines)):
            if '<Raster>' in lines[idx]:
                lines[idx] = lines[idx].replace('<Raster>','<Raster mp_safe="on">')
                log_info_mssg("Set MRF mp_safe on")
        mrf_file.seek(0)
        mrf_file.truncate()
        mrf_file.writelines(lines)
    
    # Close file.
    mrf_file.close()
    # Get largest dimension, usually X.
    actual_size=max([int(sizeX), int(sizeY)])

# Insert if there are input tiles to process
if len(alltiles) > 0:
    if mrf_parallel:
        errors += parallel_mrf_insert(alltiles, gdal_mrf_filename, insert_method, resize_resampling, target_x, target_y, mrf_blocksize,
                             [target_xmin, target_ymin, target_xmax, target_ymax], target_epsg, vrtnodata, merge, working_dir, mrf_cores)
    else:
        errors += run_mrf_insert(alltiles, gdal_mrf_filename, insert_method, resize_resampling, target_x, target_y, mrf_blocksize,
                             [target_xmin, target_ymin, target_xmax, target_ymax], target_epsg, vrtnodata, merge, working_dir, max_size=mrf_maxsize)


# Create pyramid only if idx (MRF index file) was successfully created.
idxf=get_modification_time(idx_filename)
compare_time=time.strftime('%Y%m%d.%H%M%S', time.localtime())
old_stats=os.stat(idx_filename)
if idxf >= vrtf:
    remove_file(gdal_translate_stderr_filename)

    # Run gdaladdo if noaddo==False, we have more than one tile, and we have none or >1 overviews
    if (not noaddo) and (len(alltiles) > 1) and (overview_levels == '' or int(overview_levels[0]) > 1):
        # Create the gdaladdo command.
        gdaladdo_command_list=['gdaladdo', '-r', overview_resampling,
                               str(gdal_mrf_filename)]
        # Build out the list of gdaladdo pyramid levels (a.k.a. overviews).
        if overview_levels == '':
            overview=2
            gdaladdo_command_list.append(str(overview))
            exp=2
            while (overview*long(mrf_blocksize)) < actual_size:
                overview=2**exp
                exp=exp+1
                gdaladdo_command_list.append(str(overview))
        else:
            for overview in overview_levels:
                gdaladdo_command_list.append(str(overview))
        # Log the gdaladdo command.
        log_the_command(gdaladdo_command_list)
        # Capture stderr.
        gdaladdo_stderr_filename=str().join([working_dir, basename,
                                             '_gdaladdo_stderr.txt'])
        # Open stderr file for write.
        gdaladdo_stderr_file=open(gdaladdo_stderr_filename, 'w')

        #-------------------------------------------------------------------
        # Execute gdaladdo.
        gdaladdo_process = subprocess.Popen(gdaladdo_command_list, stdout=subprocess.PIPE, stderr=gdaladdo_stderr_file)
        out, err = gdaladdo_process.communicate()
        log_info_mssg(out)            
        #-------------------------------------------------------------------

        # Close stderr file.
        gdaladdo_stderr_file.close()

        # Update previous cycle time only if gdaladdo was successful.
        addf=get_modification_time(idx_filename)
        new_stats=os.stat(idx_filename)

        # Check for gdaladdo success by checking time stamp and file size.
        if gdaladdo_process.returncode == -11:
            log_sig_exit('ERROR', 'Unsuccessful:  gdaladdo   Segmentation fault', sigevent_url)
        elif (addf >= compare_time) or (new_stats.st_size >= old_stats.st_size):
            remove_file(gdaladdo_stderr_filename)
        else:
            log_info_mssg(str().join(['addf = ',str(addf)]))
            log_info_mssg(str().join(['compare_time = ',str(compare_time)]))
            log_info_mssg('addf should be >= compare_time')
            log_info_mssg(str().join(['new_stats.st_size = ',
                                      str(new_stats.st_size)]))
            log_info_mssg(str().join(['old_stats.st_size = ',
                                      str(old_stats.st_size)]))
            log_info_mssg('new_stats.st_size should be >= old_stats.st_size')
            mssg=str().join(['Unsuccessful:  gdaladdo   Errors: ', str(err)])
            log_sig_exit('ERROR', mssg, sigevent_url)
else:
    log_info_mssg(str().join(['idxf = ',str(idxf)]))
    log_info_mssg(str().join(['vrtf = ',str(vrtf)]))
    log_info_mssg('idxf should be >= vrtf')
    if nocopy:
        mssg = mrf_filename + ' already exists'
    else:
        mssg=str().join(['Unsuccessful:  gdal_translate   ',
                         'Check the gdal mrf driver plugin.  ',
                         'Check stderr file: ',
                         gdal_translate_stderr_filename])
    log_sig_exit('ERROR', mssg, sigevent_url)
    
if mrf_clean:
    log_info_mssg("running mrf_clean on data file {}".format(out_filename))
    clean_mrf(out_filename)

# Rename MRFs
if mrf_name != '':
    output_mrf, output_idx, output_data, output_aux, output_vrt = get_mrf_names(out_filename, mrf_name, parameter_name, date_of_data, time_of_data)
    if (output_dir+output_mrf) != mrf_filename:
        log_info_mssg(str().join(['Moving ',mrf_filename, ' to ', output_dir+output_mrf]))
        shutil.move(mrf_filename, output_dir+output_mrf)
    if (output_dir+output_data) != out_filename:
        log_info_mssg(str().join(['Moving ',out_filename, ' to ', output_dir+output_data]))
        shutil.move(out_filename, output_dir+output_data)
    if (output_dir+output_idx) != idx_filename:
        log_info_mssg(str().join(['Moving ',idx_filename, ' to ', output_dir+output_idx]))
        shutil.move(idx_filename, output_dir+output_idx)
    if data_only == False:
        if os.path.isfile(mrf_filename+".aux.xml"):
            log_info_mssg(str().join(['Moving ',mrf_filename+".aux.xml", ' to ', working_dir+output_aux]))
            shutil.move(mrf_filename+".aux.xml", working_dir+output_aux)
        if os.path.isfile(str().join([output_dir, basename, '.vrt'])):
            log_info_mssg(str().join(['Moving ',str().join([output_dir, basename, '.vrt']), ' to ', working_dir+output_vrt]))
            shutil.move(str().join([output_dir, basename, '.vrt']), working_dir+output_vrt)
    mrf_filename = output_dir+output_mrf
    out_filename = output_dir+output_data
    
# Leave only MRF data, index, and header files
if data_only:
    remove_file(log_filename)
    remove_file(output_dir+"/"+basename+".mrf.aux.xml")
    remove_file(working_dir+"/"+basename+".configuration_file.xml")

# Remove temp tiles
working_dir_files = glob.glob(working_dir+"/*")
for tilename in (alltiles):
    if os.path.normpath(tilename) in working_dir_files:
        remove_file(tilename)
        if tiff_compress != None:
            remove_file(tilename+'.aux.xml')
        if '_indexed.' in tilename:
            remove_file(tilename.rsplit('.',1)[0]+'.pgw')

# Send to log.
mssg=str().join(['MRF created:  ', out_filename])
try:
    log_info_mssg(mssg)
    # sigevent('INFO', mssg, sigevent_url)
except urllib2.URLError:
    None
sys.exit(errors)
<|MERGE_RESOLUTION|>--- conflicted
+++ resolved
@@ -463,19 +463,12 @@
         working_dir -- Directory to use for temporary files
     """
     temp_tile = working_dir + os.path.basename(tile) + '.temp.vrt'
-<<<<<<< HEAD
     ulx, uly, lrx, lry = source_extents
-=======
-    ulx, uly, lrx, lry = extents
-
-    # Shift the image to be geolocated within a [0,antimeridian*2] longitudinal space
->>>>>>> 0d842700
     if Decimal(lrx) <= Decimal(antimeridian):
         new_lrx = str(Decimal(lrx)+Decimal(antimeridian)*2)
     else:
         new_lrx = lrx
         lrx = str(Decimal(antimeridian)*-1 - (Decimal(antimeridian)-Decimal(lrx)))
-
     cutline_template = """
     {
       "type": "Polygon",
@@ -502,18 +495,11 @@
         gdal_edit_command_list = ['gdal_edit.py', tile, '-a_ullr', new_lrx, uly, ulx, lry]
         log_the_command(gdal_edit_command_list)
         gdal_edit = subprocess.Popen(gdal_edit_command_list, stdout=subprocess.PIPE, stderr=subprocess.PIPE)
-<<<<<<< HEAD
         gdal_edit.wait()
 
     # Cut the input at the antimeridian into left and right halves
     left_cut_command_list = ['gdalwarp', '-overwrite', '-of', 'VRT', '-crop_to_cutline', '-cutline', cutline_left, tile, tile_left]
 
-=======
-        gdal_edit.wait()  
-    
-    # Cut the input at the antimeridian into left and right halves
-    left_cut_command_list = ['gdalwarp', '-s_srs', source_epsg, '-t_srs', target_epsg, '-of', 'VRT', '-crop_to_cutline', '-cutline', cutline_left, tile, tile_left]
->>>>>>> 0d842700
     log_the_command(left_cut_command_list)
     left_cut = subprocess.Popen(left_cut_command_list, stdout=subprocess.PIPE, stderr=subprocess.PIPE)
     left_cut.wait()
@@ -521,21 +507,13 @@
     if len(left_cut_stderr) > 0:
         log_sig_err(left_cut_stderr, sigevent_url)
 
-<<<<<<< HEAD
     # Make sure that when we make the right cut that there will be at least one pixel
-=======
-    # Make sure that when we cut the image, there will be at least one pixel
->>>>>>> 0d842700
     if (Decimal(new_lrx) - Decimal(antimeridian)) < Decimal(xres):
         log_info_mssg("Skipping right_cut for granule because the resulting image would be < 1 pixel wide")
         tile_right = None
     else:
-<<<<<<< HEAD
         right_cut_command_list = ['gdalwarp', '-overwrite', '-of', 'VRT', '-crop_to_cutline', '-cutline', cutline_right,
                                   tile, tile_right]
-=======
-        right_cut_command_list = ['gdalwarp', '-s_srs', source_epsg, '-t_srs', target_epsg, '-of', 'VRT', '-crop_to_cutline', '-cutline', cutline_right, tile, tile_right]
->>>>>>> 0d842700
         log_the_command(right_cut_command_list)
         right_cut = subprocess.Popen(right_cut_command_list, stdout=subprocess.PIPE, stderr=subprocess.PIPE)
         right_cut.wait()
@@ -544,17 +522,10 @@
             log_sig_err(right_cut_stderr, sigevent_url)
 
         # flip the origin longitude of the right half
-<<<<<<< HEAD
         gdal_edit_command_list = ['gdal_edit.py', tile_right, '-a_ullr', str(Decimal(antimeridian) * -1), uly, lrx, lry]
         log_the_command(gdal_edit_command_list)
         gdal_edit = subprocess.Popen(gdal_edit_command_list, stdout=subprocess.PIPE, stderr=subprocess.PIPE)
         gdal_edit.wait()
-=======
-        gdal_edit_command_list = ['gdal_edit.py', tile_right, '-a_ullr', str(Decimal(antimeridian)*-1), uly, lrx, lry]
-        log_the_command(gdal_edit_command_list)
-        gdal_edit = subprocess.Popen(gdal_edit_command_list, stdout=subprocess.PIPE, stderr=subprocess.PIPE)
-        gdal_edit.wait()  
->>>>>>> 0d842700
 
     return (tile_left, tile_right)
 
@@ -754,7 +725,6 @@
             if should_lock:
                 lock.up_read()
             continue
-<<<<<<< HEAD
 
         # check if image fits within extents
         if (float(s_xmin) < float(t_xmin)) or \
@@ -802,34 +772,6 @@
                 lock.up_write()
                 lock.down_read()
 
-=======
-        granule, extents = is_granule_image(tile)
-        diff_res, ps = diff_resolution([tile, mrf])
-        log_info_mssg("Pixel size " + repr(ps))
-        if source_epsg == 'EPSG:3031' or source_epsg == 'EPSG:3413':
-            # check if granule fits within extents
-            if (float(extents[0]) < float(s_xmin)) or (float(extents[1]) > float(s_ymax)) or (float(extents[2]) > float(s_xmax)) or (float(extents[3]) < float(s_ymin)):
-                log_info_mssg(tile + " falls outside of extents for " + source_epsg)
-                cut_tile = crop_to_extents(tile, extents, source_extents, working_dir)
-                errors += run_mrf_insert(mrf, [cut_tile], insert_method, resize_resampling, target_x, target_y, mrf_blocksize, source_extents, target_extents, source_epsg, target_epsg, nodata, True, working_dir)
-                continue
-        else:
-            # check if granule crosses antimeridian
-            if ((float(extents[0])-float(s_xmax)) > float(extents[2])) or (float(extents[2]) > float(s_xmax)):
-                log_info_mssg(tile + " crosses antimeridian")
-                left_half, right_half = split_across_antimeridian(tile, extents, s_xmax, str((Decimal(s_xmax)-Decimal(s_xmin))/Decimal(target_x)), str((Decimal(s_ymin)-Decimal(s_ymax))/Decimal(target_y)), source_epsg, target_epsg, working_dir)
-
-                # The right half of the split could be None if there wasn't a full pixel beyond the antimeridian
-                if right_half:
-                    errors += run_mrf_insert(mrf, [left_half, right_half], insert_method, resize_resampling, target_x, target_y, mrf_blocksize, source_extents, target_extents, source_epsg, target_epsg, nodata, True, working_dir)
-                else:
-                    errors += run_mrf_insert(mrf, [left_half], insert_method, resize_resampling, target_x, target_y, mrf_blocksize, source_extents, target_extents, source_epsg, target_epsg, nodata, True, working_dir)
-                continue
-        if merge == True and target_epsg == source_epsg: # merge tile with existing imagery if true and same projection
-            log_info_mssg(("Tile","Granule")[granule] + " extents " + str(extents))
-            tile = gdalmerge(mrf, tile, extents, target_x, target_y, mrf_blocksize, xmin, ymin, xmax, ymax, nodata, resize_resampling, working_dir, target_epsg)
-            diff_res = False # gdalmerge has corrected the resolutions
->>>>>>> 0d842700
         vrt_tile = working_dir + os.path.basename(tile)+".vrt"
 
         diff_res, ps = diff_resolution([tile, mrf])
