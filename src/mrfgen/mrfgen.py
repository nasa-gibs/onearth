#!/usr/bin/env python3

# Copyright (c) 2002-2018, California Institute of Technology.
# All rights reserved.  Based on Government Sponsored Research under contracts NAS7-1407 and/or NAS7-03001.
#
# Redistribution and use in source and binary forms, with or without modification, are permitted provided that the following conditions are met:
#   1. Redistributions of source code must retain the above copyright notice, this list of conditions and the following disclaimer.
#   2. Redistributions in binary form must reproduce the above copyright notice,
#      this list of conditions and the following disclaimer in the documentation and/or other materials provided with the distribution.
#   3. Neither the name of the California Institute of Technology (Caltech), its operating division the Jet Propulsion Laboratory (JPL),
#      the National Aeronautics and Space Administration (NASA), nor the names of its contributors may be used to
#      endorse or promote products derived from this software without specific prior written permission.
#
# THIS SOFTWARE IS PROVIDED BY THE COPYRIGHT HOLDERS AND CONTRIBUTORS "AS IS" AND ANY EXPRESS OR IMPLIED WARRANTIES,
# INCLUDING, BUT NOT LIMITED TO, THE IMPLIED WARRANTIES OF MERCHANTABILITY AND FITNESS FOR A PARTICULAR PURPOSE ARE DISCLAIMED.
# IN NO EVENT SHALL THE CALIFORNIA INSTITUTE OF TECHNOLOGY BE LIABLE FOR ANY DIRECT, INDIRECT, INCIDENTAL, SPECIAL,
# EXEMPLARY, OR CONSEQUENTIAL DAMAGES (INCLUDING, BUT NOT LIMITED TO, PROCUREMENT OF SUBSTITUTE GOODS OR SERVICES;
# LOSS OF USE, DATA, OR PROFITS; OR BUSINESS INTERRUPTION) HOWEVER CAUSED AND ON ANY THEORY OF LIABILITY, WHETHER IN CONTRACT,
# STRICT LIABILITY, OR TORT (INCLUDING NEGLIGENCE OR OTHERWISE) ARISING IN ANY WAY OUT OF THE USE OF THIS SOFTWARE,
# EVEN IF ADVISED OF THE POSSIBILITY OF SUCH DAMAGE.
#
# Licensed under the Apache License, Version 2.0 (the "License");
# you may not use this file except in compliance with the License.
# You may obtain a copy of the License at
# 
# http://www.apache.org/licenses/LICENSE-2.0
# 
# Unless required by applicable law or agreed to in writing, software
# distributed under the License is distributed on an "AS IS" BASIS,
# WITHOUT WARRANTIES OR CONDITIONS OF ANY KIND, either express or implied.
# See the License for the specific language governing permissions and
# limitations under the License.

#
# Pipeline for converting georeferenced tiles to MRF for OnEarth.
#
# Example:
#
#  mrfgen.py 
#   -c mrfgen_configuration_file.xml 
#   -s http://localhost:8100/sigevent/events/create
#
# Example XML configuration file:
#
# <?xml version="1.0" encoding="UTF-8"?>
# <mrfgen_configuration>
#  <date_of_data>20140606</date_of_data>
#  <parameter_name>MORCR143LLDY</parameter_name>
#  <input_dir>/mrfgen/input_dir</input_dir> 
#  <output_dir>/mrfgen/output_dir</output_dir>
#  <cache_dir>/mrfgen/cache_dir</cache_dir>
#  <working_dir>/mrfgen/working_dir</working_dir>
#  <logfile_dir>/mrfgen/working_dir</logfile_dir>
#  <mrf_empty_tile_filename>/mrfgen/empty_tiles/Blank_RGB_512.jpg</mrf_empty_tile_filename>
#  <mrf_blocksize>512</mrf_blocksize>
#  <mrf_compression_type>JPEG</mrf_compression_type>
#  <outsize>327680 163840</outsize>
#  <overview_levels>2 4 8 16 32 64 128 256 512 1024</overview_levels>
#  <overview_resampling>nearest</overview_resampling>
#  <target_epsg>4326</target_epsg>
#  <extents>-180,-90,180,90</extents>
#  <colormap></colormap>
#  <mrf_name>{$parameter_name}%Y%j_.mrf</mrf_name>
#  <mrf_noaddo>false</mrf_noaddo>
#  <mrf_merge>false</mrf_merge>
#  <mrf_parallel>false</mrf_parallel>
#  <mrf_cores>4</mrf_cores>
#  <mrf_clean>true</mrf_clean>
# </mrfgen_configuration>
#

from optparse import OptionParser
import glob
import logging
import os
import subprocess
import sys
import time
import urllib.parse
import xml.dom.minidom
import shutil
import imghdr
import sqlite3
import math
import oe_utils
import json
import re
from overtiffpacker import pack
from decimal import *
from osgeo import gdal
from oe_utils import basename, sigevent, log_sig_exit, log_sig_err, log_sig_warn, log_info_mssg, log_info_mssg_with_timestamp, log_the_command, get_modification_time, get_dom_tag_value, remove_file, check_abs_path, add_trailing_slash, verify_directory_path_exists, get_input_files, get_doy_string

import multiprocessing
import datetime
from contextlib import contextmanager  # used to build context pool
import functools
import random

<<<<<<< HEAD
versionNumber = os.environ.get('ONEARTH_VERSION')
=======
versionNumber = '1.4.1'
>>>>>>> ed2c04de
oe_utils.basename = None
errors = 0

#-------------------------------------------------------------------------------
# Begin defining subroutines.
#-------------------------------------------------------------------------------

def lookupEmptyTile(empty_tile):
    """
    Lookup predefined empty tiles form config file
    """
    script_dir = os.path.dirname(__file__)
    if script_dir == '/usr/bin':
        script_dir = '/usr/share/onearth/mrfgen' # use default directory if in bin
    try:
        empty_config_file=open(script_dir+"/empty_config", 'r')
    except IOError:
        log_sig_exit('ERROR', script_dir+"/empty_config could not be found", sigevent_url)
    tiles = {}
    for line in empty_config_file:
        (key, val) = line.split()
        tiles[key] = val
    empty_config_file.close()
    try:
        if tiles[empty_tile][0] == '/':   
            return os.path.abspath(tiles[empty_tile])
        else:
            return os.path.abspath(script_dir+"/"+tiles[empty_tile])
    except KeyError:
        mssg = '"' + empty_tile + '" is not a valid empty tile.'
        log_sig_exit('ERROR', mssg, sigevent_url)
        
def get_mrf_names(mrf_data, mrf_name, parameter_name, date_of_data, time_of_data):
    """
    Convert MRF filenames to specified naming convention (mrf_name).
    Argument:
        mrf_data -- the created MRF data file
        mrf_name -- the MRF naming convention to use
        parameter_name -- MRF parameter name
        date_of_data -- the date of the MRF data, example: 20120730
        time_of_data -- the time of subdaily MRF data in UTC, 113019 (11:30:19am)
    """
    if len(time_of_data) == 6:
        mrf_date = datetime.datetime.strptime(str(date_of_data)+str(time_of_data),"%Y%m%d%H%M%S")
    else:
        mrf_date = datetime.datetime.strptime(date_of_data,"%Y%m%d")
    mrf = mrf_name.replace('{$parameter_name}', parameter_name)
    time_params = []
    for i, char in enumerate(mrf):
        if char == '%':
            time_params.append(char+mrf[i+1])
    for time_param in time_params:
        mrf = mrf.replace(time_param,datetime.datetime.strftime(mrf_date,time_param))
    index = mrf.replace('.mrf', '.idx')
    data = mrf.replace('.mrf', os.path.basename(mrf_data)[-4:])
    aux = mrf + '.aux.xml'
    vrt = mrf.replace('.mrf', '.vrt')
    return (mrf, index, data, aux, vrt)

def diff_resolution(tiles):
    """
    Compares images within a list for different image resolutions
    Arguments:
        tiles -- List of images for comparison.
    """
    next_x = 0
    if len(tiles) <= 1:
        log_info_mssg("Single tile detected")
        return (False, next_x)

    log_info_mssg("Checking for different resolutions in tiles")
    res = None
    for tile in tiles:
        gdalinfo_command_list=['gdalinfo', '-json', tile]
        log_the_command(gdalinfo_command_list)
        gdalinfo = subprocess.Popen(gdalinfo_command_list,stdout=subprocess.PIPE,stderr=subprocess.PIPE)
        returncode = gdalinfo.wait()
        if returncode != 0:
            log_sig_err('gdalinfo return code {0}'.format(returncode), sigevent_url)
            return(False, next_x)
        tileInfo = json.loads(gdalinfo.stdout.read())

        tile_res_x = float(tileInfo["geoTransform"][1])
        tile_res_y = float(tileInfo["geoTransform"][5])

        if not res:
            log_info_mssg("Input tile pixel size is: " + str(tile_res_x) + ", " + str(tile_res_y))
            res   = tile_res_x
            res_x = tile_res_x
            res_y = tile_res_y
        else:
            next_x = tile_res_x
            next_y = tile_res_y
            if res_x != next_x and res_y != next_y:
                log_info_mssg("Different tile resolutions detected")
                return (True, next_x)

    return (False, next_x)

def is_global_image(tile, xmin, ymin, xmax, ymax):
    """
    Test if input tile fills entire extent
    Argument:
        tile -- Tile to test
        xmin -- Minimum x value
        ymin -- Minimum y value
        xmax -- Maximum x value
        ymax -- Maximum y value
    """
    log_info_mssg("Checking for global image")
    upper_left  = False
    lower_right = False

    gdalinfo_command_list = ['gdalinfo', '-json', tile]
    log_the_command(gdalinfo_command_list)
    gdalinfo = subprocess.Popen(gdalinfo_command_list, stdout=subprocess.PIPE, stderr=subprocess.PIPE)
    returncode = gdalinfo.wait()
    if returncode != 0:
        log_sig_err('gdalinfo return code {0}'.format(returncode), sigevent_url)
        return False
    tileInfo = json.loads(gdalinfo.stdout.read())

    in_xmin = str(tileInfo["cornerCoordinates"]["upperLeft"][0])
    in_ymax = str(tileInfo["cornerCoordinates"]["upperLeft"][1])
    in_xmax = str(tileInfo["cornerCoordinates"]["lowerRight"][0])
    in_ymin = str(tileInfo["cornerCoordinates"]["lowerRight"][1])

    if int(round(float(in_xmin))) <= int(round(float(xmin))) and int(round(float(in_ymax))) >= int(round(float(ymax))):
        upper_left = True
    if int(round(float(in_xmax))) >= int(round(float(xmax))) and int(round(float(in_ymin))) <= int(round(float(ymin))):
        lower_right = True

    if upper_left and lower_right:
        log_info_mssg(tile + " is a global image")
        return True
    else:
        return False

def get_image_epsg(tile):
    """
    Get image EPSG code
    Argument:
        tile -- Tile to test
    """
    log_info_mssg("Getting image epsg")

    gdalinfo_command_list = ['gdalinfo', '-json', tile]
    log_the_command(gdalinfo_command_list)
    gdalinfo = subprocess.Popen(gdalinfo_command_list, stdout=subprocess.PIPE, stderr=subprocess.PIPE)
    returncode = gdalinfo.wait()
    if returncode != 0:
        log_sig_err('gdalinfo return code {0}'.format(returncode), sigevent_url)
        return None
    tileInfo = json.loads(gdalinfo.stdout.read())

    wkt = tileInfo["coordinateSystem"]["wkt"]

    epsg = None
    if wkt != "":
        lastAuth = wkt.rfind("AUTHORITY")
        if lastAuth != -1:
            m = re.search(".*EPSG.*([0-9]{4}).*", wkt[lastAuth:])
            if m:
                epsg = "EPSG:" + m.group(1)

    return epsg

def get_image_extents(tile):
    """
    Get image extents
    Argument:
        tile -- Tile to test
    """
    log_info_mssg("Getting image extents")

    gdalinfo_command_list = ['gdalinfo', '-json', tile]
    log_the_command(gdalinfo_command_list)

    gdalinfo = subprocess.Popen(gdalinfo_command_list, stdout=subprocess.PIPE, stderr=subprocess.PIPE)
    returncode = gdalinfo.wait()
    if returncode != 0:
        log_sig_err('gdalinfo return code {0}'.format(returncode), sigevent_url)
    try:
        tileInfo = json.loads(gdalinfo.stdout.read())

        ulx = str(tileInfo["cornerCoordinates"]["upperLeft"][0])
        uly = str(tileInfo["cornerCoordinates"]["upperLeft"][1])
        lrx = str(tileInfo["cornerCoordinates"]["lowerRight"][0])
        lry = str(tileInfo["cornerCoordinates"]["lowerRight"][1])

        return [ulx, uly, lrx, lry]
    except:
        log_sig_exit('ERROR', "Error reading " + tile, sigevent_url)

def has_color_table(tile):
    """
    Test if input tile has a color table
    Argument:
        tile -- Tile to test
    """
    log_info_mssg("Checking for color table in " + tile)
    has_color_table = False

    gdalinfo_command_list=['gdalinfo', '-json', tile]
    log_the_command(gdalinfo_command_list)
    gdalinfo = subprocess.Popen(gdalinfo_command_list,stdout=subprocess.PIPE,stderr=subprocess.PIPE)
    returncode = gdalinfo.wait()
    if returncode != 0:
        log_sig_err('gdalinfo return code {0}'.format(returncode), sigevent_url)
        return False
    tileInfo = json.loads(gdalinfo.stdout.read())

    for band in tileInfo["bands"]:
        has_color_table |= "colorTable" in band

    log_info_mssg(("No color table found", "Color table found in image")[has_color_table])
    return has_color_table

def mrf_block_align(extents, xmin, ymin, xmax, ymax, target_x, target_y, mrf_blocksize):
    """
    Aligns granule image to fit in a MRF block
    Arguments:
        extents -- spatial extents as ulx, uly, lrx, lry
        xmin -- Minimum x value
        ymin -- Minimum y value
        xmax -- Maximum x value
        ymax -- Maximum y value
        target_x -- The target resolution for x
        target_y -- The target resolution for y
        mrf_blocksize -- The block size of MRF tiles
    """
    extents = [Decimal(x) for x in extents]
    ulx, uly, lrx, lry = extents
    x_len = abs(Decimal(xmax)-Decimal(xmin))
    y_len = abs(Decimal(ymax)-Decimal(ymin))
    x_res = Decimal(target_x)/x_len
    y_res = Decimal(target_y)/y_len
    x_size = abs(lrx-ulx) * x_res
    y_size = abs(lry-uly) * y_res
    log_info_mssg ("x-res: " + str(x_res) + ", y-res: " + str(y_res) + ", x-size: " + str(x_size) + ", y-size: " + str(y_size))

    # figure out appropriate block size that covers extent of granule
    block_x = Decimal(mrf_blocksize)
    block_y = Decimal(mrf_blocksize)
    while (block_x*2) < x_size:
        block_x = block_x * 2
    while (block_y*2) < y_size:
        block_y = block_y * 2
    block = Decimal(str(max([block_x,block_y])))

    log_info_mssg("Insert block size %s - (x: %s y: %s)" % (str(block), str(block_x), str(block_y)))

    # calculate new extents that align with MRF blocks
    ulx = Decimal(Decimal(str(math.floor((ulx*x_res) / block))) * block) / x_res
    uly = Decimal(Decimal(str(math.ceil((uly*y_res) / block))) * block) / y_res
    lrx = Decimal(Decimal(str(math.ceil((lrx*x_res) / block))) * block) / x_res
    lry = Decimal(Decimal(str(math.floor((lry*y_res) / block))) * block) / y_res

    # snap to min/max extents if on the edge
    if ulx < Decimal(xmin):
        ulx = xmin
    if uly > Decimal(ymax):
        uly = ymax
    if lrx > Decimal(xmax):
        lrx = Decimal(xmax)
    if lry < Decimal(ymin):
        lry = Decimal(ymin)

    return (str(ulx), str(uly), str(lrx), str(lry))

def gdalmerge(mrf, tile, extents, target_x, target_y, mrf_blocksize, xmin, ymin, xmax, ymax, nodata,
              resize_resampling, working_dir, target_epsg):
    """
    Runs gdalmerge and returns merged tile
    Arguments:
        mrf -- An existing MRF file
        tile -- Tile to insert
        extents -- spatial extents as ulx, uly, lrx, lry
        target_x -- The target resolution for x
        target_y -- The target resolution for y
        mrf_blocksize -- The block size of MRF tiles
        xmin -- Minimum x value
        ymin -- Minimum y value
        xmax -- Maximum x value
        ymax -- Maximum y value
        nodata -- nodata value
        resize_resampling -- resampling method; nearest is used for PPNG
        working_dir -- Directory to use for temporary files
        target_epsg -- EPSG code for output tile
    """
    if resize_resampling == '':
        resize_resampling = "average" # use average as default for RGBA
    ulx, uly, lrx, lry = mrf_block_align(extents, xmin, ymin, xmax, ymax, target_x, target_y, mrf_blocksize)
    new_tile = working_dir + os.path.basename(tile)+".merge.tif"

    if has_color_table(tile) == True:
        gdal_merge_command_list = ['gdal_merge.py', '-ul_lr', ulx, uly, lrx, lry, '-ps',
                                   str((Decimal(xmax)-Decimal(xmin))/Decimal(target_x)),
                                   str((Decimal(ymin)-Decimal(ymax))/Decimal(target_y)),
                                   '-o', new_tile, '-of', 'GTiff', '-pct']
        if nodata != "":
            gdal_merge_command_list.append('-n')
            gdal_merge_command_list.append(nodata)
            gdal_merge_command_list.append('-a_nodata')
            gdal_merge_command_list.append(nodata)
        gdal_merge_command_list.append(mrf)
        gdal_merge_command_list.append(tile)

    else: # use gdalbuildvrt/gdalwarp/gdal_translate for RGBA imagery

        # Build a VRT, adding SRS to the input. Technically, if this is a TIF we wouldn't have to do that
        vrt_tile = working_dir + os.path.basename(tile) + ".vrt"
        gdal_vrt_command_list = ['gdalbuildvrt', '-a_srs', target_epsg, vrt_tile, tile]
        log_the_command(gdal_vrt_command_list)
        gdal_vrt = subprocess.Popen(gdal_vrt_command_list, stdout=subprocess.PIPE, stderr=subprocess.STDOUT)
        insert_message = gdal_vrt.stdout.readlines()
        for message in insert_message:
            if 'ERROR' in str(message).upper():
                log_sig_err("{0} in merging image (gdalbuildvrt) while processing {1}".format(message, tile), sigevent_url)
            else:
                log_info_mssg(str(message).strip())
        returncode = gdal_vrt.wait()
        if returncode != 0:
            log_sig_err('gdalbuildvrt return code {0}'.format(returncode), sigevent_url)
            return None
        
        # Warp the input image VRT to have the right resolution
        warp_vrt_tile = working_dir + os.path.basename(tile) + ".warp.vrt"
        gdal_warp_command_list = ['gdalwarp', '-overwrite', '-of', 'VRT', '-tr',
                                  str((Decimal(xmax)-Decimal(xmin))/Decimal(target_x)),
                                  str((Decimal(ymin)-Decimal(ymax))/Decimal(target_y)),
                                  vrt_tile, warp_vrt_tile]
        log_the_command(gdal_warp_command_list)
        gdal_warp = subprocess.Popen(gdal_warp_command_list, stdout=subprocess.PIPE, stderr=subprocess.STDOUT)
        insert_message = gdal_warp.stdout.readlines()
        for message in insert_message:
            if 'ERROR' in str(message).upper():
                log_sig_err("{0} in merging image (gdalwarp) while processing {1}".format(message, tile), sigevent_url)
            else:
                log_info_mssg(str(message).strip())
        returncode = gdal_warp.wait()
        if returncode != 0:
            log_sig_err('gdalwarp return code {0}'.format(returncode), sigevent_url)
            return None
              
        # Now build a combined VRT for both the input VRT and the MRF
        combined_vrt_tile = working_dir + os.path.basename(tile) + ".combined.vrt"
        gdal_vrt_command_list2 = ['gdalbuildvrt']
        if nodata != "":
            gdal_vrt_command_list2.extend(['-vrtnodata', nodata, '-srcnodata', nodata])
        gdal_vrt_command_list2.extend([combined_vrt_tile, mrf, warp_vrt_tile])

        log_the_command(gdal_vrt_command_list2)
        gdal_vrt2 = subprocess.Popen(gdal_vrt_command_list2, stdout=subprocess.PIPE, stderr=subprocess.STDOUT)
        insert_message = gdal_vrt2.stdout.readlines()
        for message in insert_message:
            if 'ERROR' in str(message).upper():
                log_sig_err("{0} in merging image (gdalbuildvrt - 2) while processing {1}".format(message, tile), sigevent_url)
            else:
                log_info_mssg(str(message).strip())
        returncode = gdal_vrt2.wait()
        if returncode != 0:
            log_sig_err('gdalbuildvrt return code {0}'.format(returncode), sigevent_url)
            return None

        # Create a merged VRT containing only the portion of the combined VRT we will insert back into the MRF
        new_tile = working_dir + os.path.basename(tile)+".merge.vrt"
        gdal_merge_command_list = ['gdal_translate', '-outsize',
                                   str(int(round((Decimal(lrx)-Decimal(ulx))/((Decimal(xmax)-Decimal(xmin))/Decimal(target_x))))),
                                   str(int(round((Decimal(lry)-Decimal(uly))/((Decimal(ymin)-Decimal(ymax))/Decimal(target_y))))),
                                   '-projwin', ulx, uly, lrx, lry, '-of', 'VRT', combined_vrt_tile, new_tile]

    # Execute the merge
    log_the_command(gdal_merge_command_list)
    gdal_merge = subprocess.Popen(gdal_merge_command_list, stdout=subprocess.PIPE, stderr=subprocess.STDOUT)
    insert_message = gdal_merge.stdout.readlines()
    for message in insert_message:
        if 'ERROR' in str(message).upper():
            log_sig_err("{0} in merging image while processing {1}".format(message, tile), sigevent_url)
        else:
            log_info_mssg(str(message).strip())
    returncode = gdal_merge.wait()
    if returncode != 0: 
        log_sig_err('gdal_translate return code {0}'.format(returncode), sigevent_url)
        return None
    return new_tile

def split_across_antimeridian(tile, source_extents, antimeridian, xres, yres, working_dir):
    """
    Splits up a tile that crosses the antimeridian
    Arguments:
        tile -- Tile to insert
        source_extents -- spatial extents as ulx, uly, lrx, lry
        antimeridian -- The antimeridian for the projection
        xres -- output x resolution
        yres -- output y resolution
        working_dir -- Directory to use for temporary files
    """
    temp_tile = working_dir + os.path.basename(tile) + '.temp.vrt'
    log_info_mssg("Splitting across antimeridian with " + temp_tile)
    ulx, uly, lrx, lry = source_extents
    if Decimal(lrx) <= Decimal(antimeridian):
        # create a new lrx on the other side of the antimeridian
        new_lrx = str(Decimal(lrx)+Decimal(antimeridian)*2)
    else:
        # just use the original lrx for the right cut (left cut uses this for the ulx)
        new_lrx = lrx
        # this is the output lrx for the right cut
        lrx = str(Decimal(antimeridian)*-1 - (Decimal(antimeridian)-Decimal(lrx)))
    cutline_template = """
    {
      "type": "Polygon",
      "coordinates": [
        $values
      ]
    }
    """
    cutline_values = "[[{0}, {3}], [{0}, {1}], [{2}, {1}], [{2}, {3}], [{0}, {3}]]"
    cutline_left = cutline_template.replace('$values',cutline_values.format(Decimal(ulx), Decimal(uly), Decimal(antimeridian), Decimal(lry)))
    cutline_right = cutline_template.replace('$values',cutline_values.format(Decimal(antimeridian), Decimal(uly), Decimal(new_lrx), Decimal(lry)))

    # Create VRT of input tile
    gdalbuildvrt_command_list = ['gdalwarp', '-overwrite', '-of', 'VRT', '-tr', xres, yres, tile, temp_tile]
    log_the_command(gdalbuildvrt_command_list)
    gdalbuildvrt = subprocess.Popen(gdalbuildvrt_command_list, stdout=subprocess.PIPE, stderr=subprocess.STDOUT)
    insert_message = gdalbuildvrt.stdout.readlines()
    err = False
    for message in insert_message:
        if 'ERROR' in str(message).upper():
            log_sig_err("{0} in building VRT (gdalwarp) while processing {1}".format(message, tile), sigevent_url)
            err = True
        else:
            log_info_mssg(str(message).strip())
    returncode = gdalbuildvrt.wait()
    if returncode != 0: 
        log_sig_err('gdalwarp return code {0}'.format(returncode), sigevent_url)
    if returncode != 0 or err:
        return (None, None)
    tile = temp_tile
    tile_left = tile + ".left_cut.vrt"
    tile_right = tile + ".right_cut.vrt"

    if Decimal(source_extents[2]) <= Decimal(antimeridian):
        # modify input into >180 space if not already
        gdal_edit_command_list = ['gdal_edit.py', tile, '-a_ullr', new_lrx, uly, ulx, lry]
        log_the_command(gdal_edit_command_list)
        gdal_edit = subprocess.Popen(gdal_edit_command_list, stdout=subprocess.PIPE, stderr=subprocess.PIPE)
        returncode = gdal_edit.wait()
        if returncode != 0: 
            log_sig_err('gdal_edit.py return code {0}'.format(returncode), sigevent_url)

    # Cut the input at the antimeridian into left and right halves

    # Make sure that when we cut the image, there will be at least one pixel on the left
    if (Decimal(antimeridian) - Decimal(ulx)) < Decimal(xres):
        log_info_mssg("Skipping left_cut for granule because the resulting image would be < 1 pixel wide")
        tile_left = None
    else:
        left_cut_command_list = ['gdalwarp', '-overwrite', '-of', 'VRT', '-crop_to_cutline', '-cutline', cutline_left, tile, tile_left]

        log_the_command(left_cut_command_list)
        left_cut = subprocess.Popen(left_cut_command_list, stdout=subprocess.PIPE, stderr=subprocess.PIPE)
        returncode = left_cut.wait()
        left_cut_stderr = left_cut.stderr.read()

        if len(left_cut_stderr) > 0:
            log_sig_err(left_cut_stderr, sigevent_url)
        if returncode != 0:
            log_sig_err('left_cut (gdalwarp) return code {0}'.format(returncode), sigevent_url)

    if tile_right.count('.right_cut.vrt') > 1:
        # Something is wrong here; prevent going into a loop
        log_sig_err("Image right_cut has already been queued for insert: {0}".format(tile_right), sigevent_url)
        tile_right = None
    elif (Decimal(new_lrx) - Decimal(antimeridian)) < Decimal(xres):
        # Make sure that when we make the right cut that there will be at least one pixel
        log_info_mssg("Skipping right_cut for granule because the resulting image would be < 1 pixel wide")
        tile_right = None
    else:
        right_cut_command_list = ['gdalwarp', '-overwrite', '-of', 'VRT', '-crop_to_cutline', '-cutline', cutline_right,
                                  tile, tile_right]
        log_the_command(right_cut_command_list)
        right_cut = subprocess.Popen(right_cut_command_list, stdout=subprocess.PIPE, stderr=subprocess.PIPE)
        returncode = right_cut.wait()
        right_cut_stderr = right_cut.stderr.read()
        if len(right_cut_stderr) > 0:
            log_sig_err(right_cut_stderr, sigevent_url)
        if returncode != 0:
            log_sig_err('right_cut (gdalwarp) return code {0}'.format(returncode), sigevent_url)

        # flip the origin longitude of the right half
        gdal_edit_command_list = ['gdal_edit.py', tile_right, '-a_ullr', str(Decimal(antimeridian) * -1), uly, lrx, lry]
        log_the_command(gdal_edit_command_list)
        gdal_edit = subprocess.Popen(gdal_edit_command_list, stdout=subprocess.PIPE, stderr=subprocess.PIPE)
        returncode = gdal_edit.wait()
        if returncode != 0:
            log_sig_err('gdal_edit.py return code {0}'.format(returncode), sigevent_url)
        print("Cut and edited tile_right extents: " + ",".join(get_image_extents(tile_right)))

    return (tile_left, tile_right)

def crop_to_extents(tile, tile_extents, projection_extents, working_dir):
    """
    Crops a tile to be within projection extents
    Arguments:
        tile -- Tile to crop
        tile_extents -- The spatial extents of the tile as ulx, uly, lrx, lry
        projection_extents -- The spatial extents of the projection as xmin, ymin, xmax, ymax
        working_dir -- Directory to use for temporary files
    """
    ulx, uly, lrx, lry     = tile_extents
    xmin, ymin, xmax, ymax = projection_extents
    if float(ulx) < float(xmin):
        ulx = xmin
    if float(uly) > float(ymax):
        uly = ymax
    if float(lrx) > float(xmax):
        lrx = xmax
    if float(lry) < float(ymin):
        lry = ymin
    cut_tile = working_dir + os.path.basename(tile) + '._cut.vrt'
    gdalwarp_command_list = ['gdalwarp', '-overwrite', '-of', 'VRT', '-te', ulx, lry, lrx, uly, tile, cut_tile]
    log_the_command(gdalwarp_command_list)
    subprocess.call(gdalwarp_command_list, stdout=subprocess.PIPE, stderr=subprocess.PIPE)
    return cut_tile

@contextmanager
def poolcontext(*args, **kwargs):
    pool = multiprocessing.Pool(*args, **kwargs)
    yield pool
    pool.terminate()

class rw_lock:
    def __init__(self):
        self.counter = multiprocessing.Value('i', 0)
        self.cond = multiprocessing.Condition(lock=self.counter.get_lock())

    def down_read(self):
        self.cond.acquire()
        self.counter.value += 1

        self.cond.release()

    def up_read(self):
        self.cond.acquire()
        self.counter.value -= 1

        if self.counter.value == 0:
            self.cond.notify()

        self.cond.release()

    def down_write(self):
        self.cond.acquire()

        while self.counter.value != 0:
            self.cond.wait()

    def up_write(self):
        self.cond.notify()
        self.cond.release()

lock = rw_lock() # used to ensure that gdal_merge doesn't happen at the same time as a parallel insert

def parallel_mrf_insert(tiles, mrf, insert_method, resize_resampling, target_x, target_y, mrf_blocksize,
                        target_extents, target_epsg, nodata, merge, working_dir, no_cpus):
    """
    Launches multiple workers each handling a fraction of the tiles to be merged into the final mrf file.
    Also sets the mrf to be mp_safe to allow for simultaneous access. Generally 2-4 workers is ideal.
    There can be some degredation in performance for large numbers of workers. We use the rw_lock to
    synchronize access between the processes, since gdal_merge must be performed while no other process is running
    mrf_insert. If mrf_maxsize is None, will run mrf_insert with max_size max(2 * total size of input tiles, 50GB).
    Otherwise uses mrf_maxsize.

    Arguments:
        tiles ... working_dir: Same as mrf_insert
        no_cpus (int) -- Number of CPUs to run mrf_insert in parallel
    """

    log_info_mssg("parallel_mrf_insert with mrf {}".format(mrf))

    no_pools = min(multiprocessing.cpu_count() - 1, len(tiles), no_cpus)
    log_info_mssg("no_pools for parallel mrf_insert is {} for mrf {}".format(no_pools, mrf))

    if len(tiles) == 1 or no_pools == 1:
        log_info_mssg("making serial call since not enough tiles or cores")
        errors =  run_mrf_insert(tiles, mrf, insert_method, resize_resampling, target_x, target_y, mrf_blocksize,
                                 target_extents, target_epsg, nodata, merge, working_dir, max_size=mrf_maxsize)
    else:
        if mrf_maxsize is None:
            total_size = sum([os.stat(tile).st_size for tile in tiles])
            max_size = max(2 * total_size, 50E9)
        else:
            max_size = mrf_maxsize

        log_info_mssg("making parallel call with length of tiles is {}, mrf is {}, max_size is {} bytes\n".format(len(tiles), mrf, max_size))

        func = functools.partial(run_mrf_insert, mrf=mrf, insert_method = insert_method, \
                                 resize_resampling = resize_resampling, target_x = target_x, target_y = target_y, \
                                 mrf_blocksize = mrf_blocksize, target_extents = target_extents, target_epsg = target_epsg, \
                                 nodata = nodata, merge = merge, working_dir = working_dir, mp_safe=True, max_size=max_size)

        with open(mrf) as f: # make mp_safe
            data = f.read()
            data = data.replace("<Raster>", "<Raster mp_safe=\"on\">")

        with open(mrf, "w") as f: # overwrite mrf
            f.write(data)

        log_info_mssg("Splitting list of length {} into chunks of size {}".format(len(tiles), len(tiles) // no_pools))

        def chunks(l, n):
            for i in range(0, len(l), n):
                yield l[i:i+n]

        random.shuffle(tiles) # shuffle tiles to avoid overlaps as much as possible
        partition = chunks(tiles, len(tiles) // no_pools)

        with poolcontext(processes=no_pools) as pool:
            results = pool.map(func, partition, 1)

        log_info_mssg("mrf {} map finished, results are type {}, {}".format(mrf, type(results), results))

        errors = sum(results)

    log_info_mssg("Errors {}, mrf {}".format(errors, mrf))

    return errors

def clean_mrf(data_filename): # cleans mrf files in place.
    def index_name(mrf_name):
        bname, ext = os.path.splitext(mrf_name)
        return bname + os.extsep + "idx"

    bname, ext = os.path.splitext(data_filename)
    target_path = bname + os.extsep + "tmp" + ext

    mrf_status = subprocess.Popen(["mrf_clean.py", data_filename, target_path], stdout=subprocess.PIPE, stderr=subprocess.PIPE)
    out, err = mrf_status.communicate()

    log_info_mssg(out)

    if mrf_status.returncode != 0:
        log_info_mssg("mrf_clean returned with status code {}".format(mrf_status.returncode))

    os.rename(target_path, data_filename)
    os.rename(index_name(target_path), index_name(data_filename))

def run_mrf_insert(tiles, mrf, insert_method, resize_resampling, target_x, target_y, mrf_blocksize,
                   target_extents, target_epsg, nodata, merge, working_dir, mp_safe=False, max_size=None):
    """
    Inserts a list of tiles into an existing MRF
    Arguments:
        tiles -- List of tiles to insert
        mrf -- An existing MRF file
        insert_method -- The resampling method to use {Avg, NNb}
        resize_resampling -- The resampling method to use for gdalwarp
        target_x -- The target resolution for x
        target_y -- The target resolution for y
        mrf_blocksize -- The block size of MRF tiles
        target_extents -- Full extents of the target imagery
        target_epsg -- The target EPSG code
        nodata -- nodata value
        merge -- Merge over transparent regions of imagery
        working_dir -- Directory to use for temporary files
        mp_safe -- mrf_insert should be mp_safe (default False)
        max_size -- run clean_mrf on target mrf when this size is reached (in bytes)
    """
    errors = 0
    t_xmin, t_ymin, t_xmax, t_ymax  = target_extents
    print("Target extents: " + ",".join([t_xmin, t_ymin, t_xmax, t_ymax]))

    if target_y == '':
        target_y = float(int(target_x)/2)
    log_info_mssg("Inserting new tiles into " + mrf)
    mrf_insert_command_list = ['mrf_insert', '-r', insert_method]

    should_lock = mp_safe

    if should_lock:
        global lock

    def data_name(mrf_name):
        bname, ext = os.path.splitext(mrf_name)
        return bname + os.extsep + get_extension(mrf_compression_type)

    for i, tile in enumerate(tiles):
        if should_lock:
            lock.down_read()

        s_xmin, s_ymax, s_xmax, s_ymin = get_image_extents(tile)
        print("Source extents: " + ",".join([s_xmin, s_ymax, s_xmax, s_ymin]))

        # Commenting this out because I am not aware of anywhere that we are _not_ invoking this method with the exact
        # set of tiles that we want to insert...
        '''
        if os.path.splitext(tile)[1] == ".vrt" and not ("_cut." in tile or "_reproject." in tile):
            # ignore temp VRTs unless it's an antimeridian cut or reprojected source image
            log_info_mssg("Skipping insert of " + tile)
            if should_lock:
                lock.up_read()
            continue
        '''

        # check if image fits within extents
        if target_epsg in ['EPSG:3031','EPSG:3413','EPSG:3857'] and \
              ((float(s_xmin) < float(t_xmin)) or \
               (float(s_ymax) > float(t_ymax)) or \
               (float(s_xmax) > float(t_xmax)) or \
               (float(s_ymin) < float(t_ymin))):
            log_info_mssg(tile + " falls outside of extents for " + target_epsg)
            cut_tile = crop_to_extents(tile, [s_xmin, s_ymax, s_xmax, s_ymin], target_extents, working_dir)
            if should_lock:
                lock.up_read()

            errors += run_mrf_insert([cut_tile], mrf, insert_method, resize_resampling, target_x, target_y, mrf_blocksize,
                                     target_extents, target_epsg, nodata, True, working_dir)
            continue

        elif target_epsg in ['EPSG:4326','EPSG:3857'] and ((float(s_xmin) > float(s_xmax)) or
                                                           (float(s_xmax) > float(t_xmax)) or
                                                           (float(s_xmin) < float(t_xmin))):
            log_info_mssg(tile + " crosses antimeridian")
            left_half, right_half = split_across_antimeridian(tile, [s_xmin, s_ymax, s_xmax, s_ymin], t_xmax,
                                                              str((Decimal(t_xmax)-Decimal(t_xmin))/Decimal(target_x)),
                                                              str((Decimal(t_ymin)-Decimal(t_ymax))/Decimal(target_y)),
                                                              working_dir)
            if should_lock:
                lock.up_read()

            insert_tiles = []

            # The left half of the split could be None if there wasn't a full pixel beyond the antimeridian
            if left_half:
                log_info_mssg('Will insert left half ' + left_half)
                insert_tiles.append(left_half)

            # The right half of the split could be None if there wasn't a full pixel beyond the antimeridian
            if right_half:
                log_info_mssg('Will insert right half ' + right_half)
                insert_tiles.append(right_half)

            if len(insert_tiles) > 0:
                errors += run_mrf_insert(insert_tiles, mrf, insert_method, resize_resampling, target_x, target_y,
                                         mrf_blocksize, target_extents, target_epsg, nodata, True, working_dir)
            else:
                log_sig_err("No tiles to insert after splitting across antimeridian", sigevent_url)
            continue

        if merge: # merge tile with existing imagery if true
            if should_lock:
                lock.up_read()
                lock.down_write()

            tile = gdalmerge(mrf, tile, [s_xmin, s_ymax, s_xmax, s_ymin], target_x, target_y, mrf_blocksize,
                             t_xmin, t_ymin, t_xmax, t_ymax, nodata, resize_resampling, working_dir, target_epsg)
            
            if tile is None:
                errors += 1
                return errors

            if should_lock:
                lock.up_write()
                lock.down_read()

        vrt_tile = working_dir + os.path.basename(tile)+".vrt"

        diff_res, ps = diff_resolution([tile, mrf])

        if diff_res:
            # convert tile to matching resolution
            if resize_resampling == '':
                resize_resampling = "near" # use nearest neighbor as default

            tile_vrt_command_list = ['gdalwarp', '-of', 'VRT', '-r', resize_resampling, '-overwrite', '-tr',
                                     str((Decimal(t_xmax)-Decimal(t_xmin))/Decimal(target_x)),
                                     str((Decimal(t_ymin)-Decimal(t_ymax))/Decimal(target_y))]

            # build the vrt for the entire projection if we have one image that covers the entire projection
            # TODO ... not sure this is needed actually...
            if is_global_image(tile, t_xmin, t_ymin, t_xmax, t_ymax) and len(tiles) == 1:
                tile_vrt_command_list.append('-te')
                tile_vrt_command_list.append(t_xmin)
                tile_vrt_command_list.append(t_ymin)
                tile_vrt_command_list.append(t_xmax)
                tile_vrt_command_list.append(t_ymax)

            tile_vrt_command_list.append(tile)
            tile_vrt_command_list.append(vrt_tile)
            log_the_command(tile_vrt_command_list)
            tile_vrt = subprocess.Popen(tile_vrt_command_list, stdout=subprocess.PIPE, stderr=subprocess.PIPE)
            returncode = tile_vrt.wait()
            if returncode != 0:
                log_sig_err('build tile VRT (gdalwarp) return code {0}'.format(returncode), sigevent_url)

            if merge: # merge tile with existing imagery
                if should_lock:
                    lock.up_read()
                    lock.down_write()

                s_xmin, s_ymax, s_xmax, s_ymin = get_image_extents(vrt_tile) # get new extents
                log_info_mssg("Image extents " + str(extents))
                tile = gdalmerge(mrf, vrt_tile, [s_xmin, s_ymax, s_xmax, s_ymin], target_x, target_y, mrf_blocksize,
                                 t_xmin, t_ymin, t_xmax, t_ymax, nodata, resize_resampling, working_dir, target_epsg)
                if tile is None:
                    errors += 1
                    return errors
                mrf_insert_command_list.append(tile)

                if should_lock:
                    lock.up_write()
                    lock.down_read()

            else:
                mrf_insert_command_list.append(vrt_tile)
        else:
            mrf_insert_command_list.append(tile)

        mrf_insert_command_list.append(mrf)
        log_the_command(mrf_insert_command_list)

        try:
            mrf_insert = subprocess.Popen(mrf_insert_command_list, stdout=subprocess.PIPE, stderr=subprocess.PIPE)
            mrf_insert_command_list.pop()
            mrf_insert_command_list.pop()
        except OSError:
            log_sig_exit('ERROR', "mrf_insert tool cannot be found.", sigevent_url)

        insert_message = mrf_insert.stderr.readlines()
        for message in insert_message:
            if 'Access window out of range' in str(message):
                log_sig_warn(str(message), sigevent_url)
            elif 'ERROR' in str(message):
                errors += 1
                log_sig_err("mrf_insert {0}".format(message), sigevent_url)
            else:
                log_info_mssg(str(message).strip())
        returncode = mrf_insert.wait()
        if returncode != 0:
            log_sig_err('mrf_insert return code {0}'.format(returncode), sigevent_url)

        # Remove temporary merged files (if created)
        if ".merge." in tile:
            remove_file(tile)

        # Remove the temporary (if created) vrt tile used to sort out differing resolutions of the tile and MRF
        remove_file(vrt_tile)

        # Commenting this out because I am not aware of any lingering VRT files that must be removed... and this causes
        # some issues if the input tile list had VRTs in it
        '''
        temp_vrt_files = glob.glob(working_dir + os.path.basename(tile) + "*vrt*")
        for vrt in temp_vrt_files:
            remove_file(vrt)
        '''

        if should_lock:
            lock.up_read()

        if max_size is not None:
            if os.stat(data_name(mrf)).st_size > max_size:
                if should_lock:
                    lock.down_write()
                if os.stat(data_name(mrf)).st_size > max_size:
                    log_info_mssg_with_timestamp("cleaning data file {} with size {}".
                                                 format(data_name(mrf), os.stat(data_name(mrf)).st_size))
                    clean_mrf(data_name(mrf))
                    log_info_mssg_with_timestamp("done cleaning data file {}. now has size {}".
                                                 format(data_name(mrf), os.stat(data_name(mrf)).st_size))
                if should_lock:
                    lock.up_write()

    return errors


def insert_zdb(mrf, zlevels, zkey, source_url, scale, offset, units):
    """
    Inserts a list of tiles into an existing MRF
    Argument:
        mrf -- An MRF file
        zlevels -- The number of z-levels expected
        zkey -- The key to be used with the z-index
        source_url -- The URL of the source dataset
        scale -- Scale factor for encoded data values
        offset -- Offset of encoded data values
        units -- Units for encoded data values
    """
    log_info_mssg("Modifying zdb for " + mrf + " with key " + zkey)
    # Check if z-dimension is consistent if it's being used
    if zlevels != '':
        try:
            # Open file.
            mrf_file=open(mrf, 'r')
        except IOError:
            mssg=str().join(['MRF not yet generated:  ', mrf])
            log_info_mssg(mssg)
        else:
            dom=xml.dom.minidom.parse(mrf_file)
            size_elements = dom.getElementsByTagName('Size')
            sizeZ=size_elements[0].getAttribute('z') #bands
            if sizeZ == '':
                mssg = "The output MRF does not contain z-levels: " + mrf
                log_sig_exit('ERROR', mssg, sigevent_url)

                # Send to log.
            log_info_mssg(str().join(['size of existing MRF z-dimension:  ', str(sizeZ)]))
            # Close file.
            mrf_file.close()
            # Validate
            if zlevels != str(sizeZ):
                mssg=str().join(['Z-level size does not match existing MRF: ', zlevels])
                log_sig_warn(mssg, sigevent_url)

    # Get z-index from ZDB if using z-dimension
    zdb_out = mrf.replace('.mrf','.zdb')
    z = None
    try:
        db_exists = os.path.isfile(zdb_out)
        log_info_mssg("Connecting to " + zdb_out)
        con = sqlite3.connect(zdb_out, timeout=1800.0) # 30 minute timeout

        if db_exists == False:
            cur = con.cursor()
            create_script = "CREATE TABLE ZINDEX(z INTEGER PRIMARY KEY AUTOINCREMENT, key_str TEXT);"
            if source_url != "":
                create_script = "CREATE TABLE ZINDEX(z INTEGER PRIMARY KEY AUTOINCREMENT, key_str TEXT, source_url TEXT);"
            if scale != None:
                create_script = "CREATE TABLE ZINDEX(z INTEGER PRIMARY KEY AUTOINCREMENT, key_str TEXT, source_url TEXT, scale INTEGER, offset INTEGER, uom TEXT);"
            try:
                cur.executescript(create_script)
                con.commit()
            except sqlite3.Error as e:
                mssg = "%s:" % e.args[0]
                if "database schema has changed" in mssg: # in case two processes attempt to create schema at once
                    log_sig_warn(mssg + zdb_out, sigevent_url)

        if zkey != '':
            is_update = False
            cur = con.cursor()
            # Check for existing key
            cur.execute("SELECT COUNT(*) FROM ZINDEX WHERE key_str='"+zkey+"';")
            lid = int(cur.fetchone()[0])
            if lid > 0:
                mssg = zkey + " key already exists...overwriting"
                log_sig_warn(mssg, sigevent_url)
                cur.execute("SELECT z FROM ZINDEX WHERE key_str='"+zkey+"';")
                z = int(cur.fetchone()[0])
                is_update = True
            else:
                # Check z size
                cur.execute("SELECT COUNT(*) FROM ZINDEX;")
                lid = int(cur.fetchone()[0])
                if lid >= int(zlevels):
                    mssg = str(lid+1) + " z-levels is more than the maximum allowed: " + str(zlevels)
                    log_sig_exit('ERROR', mssg, sigevent_url)
                # Insert values
                if lid == 0:
                    try:
                        cur.execute("INSERT INTO ZINDEX(z, key_str) VALUES (0,'"+zkey+"')")
                    except sqlite3.Error as e: # if 0 index has already been taken
                        log_info_mssg("%s: trying new ID" % e.args[0])
                        cur.execute("INSERT INTO ZINDEX(key_str) VALUES ('"+zkey+"')")
                else:
                    cur.execute("INSERT INTO ZINDEX(key_str) VALUES ('"+zkey+"')")
                z = cur.lastrowid
                log_info_mssg("Current z-level is " +str(z))
            if source_url != "" and source_url != "NONE":
                log_info_mssg("Adding Source URL " + source_url + " to z=" +str(z))
                cur.execute("UPDATE ZINDEX SET source_url=('"+source_url+"') WHERE z="+str(z))
            if scale != None and offset != None:
                log_info_mssg("Adding Scale:" + str(scale) + " and Offset:" + str(offset) + " to z=" +str(z))
                cur.execute("UPDATE ZINDEX SET scale=("+str(scale)+"), offset=("+str(offset)+") WHERE z="+str(z))
            if scale != None:
                log_info_mssg("Adding Units:" + units + " to z=" +str(z))
                cur.execute("UPDATE ZINDEX SET uom=('"+units+"') WHERE z="+str(z))

            if is_update == True: # commit if updating existing z; if not, hold off commit until MRF is updated to avoid having orphan z key
                if con:
                    con.commit()
                    con.close()
                    con = None
                    log_info_mssg("Successfully committed record to " + zdb_out)

    except sqlite3.Error as e:
        if con:
            con.rollback()
            con.close()
            con = None
        mssg = "%s:" % e.args[0]
        if "database is locked" in mssg or "no such table" in mssg:
            log_sig_warn(mssg + " retrying connection to " + zdb_out, sigevent_url)
            return insert_zdb(mrf, zlevels, zkey)
        else:
            log_sig_exit('ERROR', mssg, sigevent_url)

    # Use specific z if appropriate
    if z != None:
        gdal_mrf_filename = mrf + ":MRF:Z" + str(z)
    else:
        gdal_mrf_filename = mrf

    return (gdal_mrf_filename, z, zdb_out, con)


def create_vrt(basename, empty_tile, epsg, xmin, ymin, xmax, ymax):
    """
    Generates an empty VRT for a blank MRF
    Arguments:
        basename -- The base filename
        empty_tile -- The empty tile filename
        epsg -- The projection EPSG code
        xmin -- Minimum x value
        ymin -- Minimum y value
        xmax -- Maximum x value
        ymax -- Maximum y value
    """
    # copy empty tile and generate world file
    new_empty_tile = basename + "_empty" + os.path.splitext(empty_tile)[1]
    shutil.copy(empty_tile, new_empty_tile)
    try:
        empty_world=open(basename + "_empty.wld", 'w+')
    except IOError:
        mssg=str().join(['Cannot open world file: ', basename + "_empty.wld"])
        log_sig_exit('ERROR', mssg, sigevent_url)

    xres = (float(xmax) - float(xmin)) / 512
    yres = ((float(ymax) - float(ymin)) / 512) * -1
    xul = float(xmin) + (xres/2)
    yul = float(ymax) + (yres/2)
    world_lines = "%s\n0.000000000000\n0.000000000000\n%s\n%s\n%s" % (xres,yres,xul,yul)
    empty_world.write(world_lines)
    empty_world.close()

    # generate VRT with new empty tile
    empty_vrt_filename = basename + "_empty.vrt"
    log_info_mssg("Generating empty VRT as input " + empty_vrt_filename)
    gdalbuildvrt_command_list=['gdalbuildvrt', '-te', xmin, ymin, xmax, ymax,'-a_srs', epsg, empty_vrt_filename, new_empty_tile]
    log_the_command(gdalbuildvrt_command_list)
    gdalbuildvrt_stderr_filename=str().join([basename, '_gdalbuildvrt_empty_stderr.txt'])
    gdalbuildvrt_stderr_file=open(gdalbuildvrt_stderr_filename, 'w')
    subprocess.call(gdalbuildvrt_command_list, stderr=gdalbuildvrt_stderr_file)

    # remove empty tile from vrt
    try:
        empty_vrt=open(empty_vrt_filename, 'r+')
    except IOError:
        mssg=str().join(['Cannot open empty vrt: ', empty_vrt_filename])
        log_sig_exit('ERROR', mssg, sigevent_url)

    dom = xml.dom.minidom.parse(empty_vrt)
    bands = dom.getElementsByTagName("VRTRasterBand")
    for band in bands:
        for i, node in enumerate(band.childNodes):
            if node.nodeName == "SimpleSource":
                band.removeChild(band.childNodes[i])
    empty_vrt.seek(0)
    empty_vrt.truncate()
    dom.writexml(empty_vrt)
    empty_vrt.close()

    # cleanup
    remove_file(new_empty_tile)
    remove_file(basename + "_empty.wld")
    remove_file(gdalbuildvrt_stderr_filename)

    return empty_vrt_filename


# call oe_utils' log_sig_err and keep track of errors if count_err is True
def log_sig_err(mssg, sigevent_url, count_err=True):
    global errors
    oe_utils.log_sig_err(mssg, sigevent_url)
    if count_err:
        errors += 1


#-------------------------------------------------------------------------------
# Finished defining subroutines.  Begin main program.
#-------------------------------------------------------------------------------

# Define command line options and args.
parser=OptionParser(version=versionNumber)
parser.add_option('-c', '--configuration_filename',
                  action='store', type='string', dest='configuration_filename',
                  default='./mrfgen_configuration_file.xml',
                  help='Full path of configuration filename.  Default:  ./mrfgen_configuration_file.xml')
parser.add_option("-d", "--data_only", action="store_true", dest="data_only",
                  default=False, help="Only output the MRF data, index, and header files")
parser.add_option("-s", "--send_email", action="store_true", dest="send_email",
                  default=False, help="Send email notification for errors and warnings.")
parser.add_option('--email_server', action='store', type='string', dest='email_server',
                  default='', help='The server where email is sent from (overrides configuration file value)')
parser.add_option('--email_recipient', action='store', type='string', dest='email_recipient',
                  default='', help='The recipient address for email notifications (overrides configuration file value)')
parser.add_option('--email_sender', action='store', type='string', dest='email_sender',
                  default='', help='The sender for email notifications (overrides configuration file value)')
parser.add_option('--email_logging_level', action='store', type='string', dest='email_logging_level',
                  default='ERROR', help='Logging level for email notifications: ERROR, WARN, or INFO.  Default: ERROR')

# Read command line args.
(options, args) = parser.parse_args()
# Configuration filename.
configuration_filename=options.configuration_filename
# Send email.
send_email=options.send_email
# Email server.
email_server=options.email_server
# Email recipient
email_recipient=options.email_recipient
# Email sender.
email_sender=options.email_sender
# Data only.
data_only = options.data_only
# Email logging level
logging_level = options.email_logging_level.upper()

# Email metadata replaces sigevent_url
if send_email:
    sigevent_url = (email_server, email_recipient, email_sender, logging_level)
else:
    sigevent_url = ''

# Get current time, which is written to a file as the previous cycle time.
# Time format is "yyyymmdd.hhmmss.f".  Do this first to avoid any gap where tiles
# may get passed over because they were created while this script is running.
current_cycle_time = datetime.datetime.now().strftime("%Y%m%d.%H%M%S.%f")


# Read XML configuration file.
try:
    # Open file.
    config_file=open(configuration_filename, 'r')
except IOError:
    mssg=str().join(['Cannot read configuration file:  ',
                     configuration_filename])
    log_sig_exit('ERROR', mssg, sigevent_url)
else:
    # Get dom from XML file.
    dom=xml.dom.minidom.parse(config_file)
    # Parameter name.
    parameter_name         =get_dom_tag_value(dom, 'parameter_name')
    date_of_data           =get_dom_tag_value(dom, 'date_of_data')

    # Define output basename for log, txt, vrt, .mrf, .idx and .ppg or .pjg
    # Files get date_of_date added, links do not.
    oe_utils.basename = basename = str().join([parameter_name, '_', date_of_data, '___', 'mrfgen_', current_cycle_time, '_', str(os.getpid())])

    # Get default email server and recipient if not override
    if email_server == '':
        try:
            email_server = get_dom_tag_value(dom, 'email_server')
        except:
            email_server = ''
    if email_recipient == '':
        try:
            email_recipient = get_dom_tag_value(dom, 'email_recipient')
        except:
            email_recipient = ''
    if email_sender == '':
        try:
            email_sender = get_dom_tag_value(dom, 'email_sender')
        except:
            email_sender = ''
    if send_email:
        sigevent_url = (email_server, email_recipient, email_sender, logging_level)
        if email_recipient == '':
            log_sig_err("No email recipient provided for notifications.", sigevent_url)

    # for sub-daily imagery
    try:
        time_of_data = get_dom_tag_value(dom, 'time_of_data')
    except:
        time_of_data = ''
    # Directories.
    try:
        input_dir = get_dom_tag_value(dom, 'input_dir')
    except:
        input_dir = None
    output_dir = get_dom_tag_value(dom, 'output_dir')
    try:
        working_dir            =get_dom_tag_value(dom, 'working_dir')
        working_dir = add_trailing_slash(check_abs_path(working_dir))
    except: # use /tmp/ as default
        working_dir            ='/tmp/'
    try:
        logfile_dir = get_dom_tag_value(dom, 'logfile_dir')
    except: #use working_dir if not specified
        logfile_dir = working_dir
    try:
        mrf_name=get_dom_tag_value(dom, 'mrf_name')
    except:
        # default to GIBS naming convention
        mrf_name='{$parameter_name}%Y%j_.mrf'
    # MRF specific parameters.
    try:
        mrf_empty_tile_filename=check_abs_path(get_dom_tag_value(dom, 'mrf_empty_tile_filename'))
    except:
        try:
            mrf_empty_tile_filename=lookupEmptyTile(get_dom_tag_value(dom, 'empty_tile'))
        except:
            log_sig_warn("Empty tile was not found for " + parameter_name, sigevent_url)
            mrf_empty_tile_filename = ''
    try:
        vrtnodata = get_dom_tag_value(dom, 'vrtnodata')
    except:
        vrtnodata = ""
    mrf_blocksize          =get_dom_tag_value(dom, 'mrf_blocksize')
    mrf_compression_type   =get_dom_tag_value(dom, 'mrf_compression_type')
    try:
        outsize = get_dom_tag_value(dom, 'outsize')
        target_x, target_y = outsize.split(' ')
    except:
        outsize = ''
        try:
            target_x = get_dom_tag_value(dom, 'target_x')
        except:
            target_x = '' # if no target_x then use rasterXSize and rasterYSize from VRT file
        try:
            target_y = get_dom_tag_value(dom, 'target_y')
        except:
            target_y = ''
    # EPSG code projection.
    try:
        target_epsg = 'EPSG:' + str(get_dom_tag_value(dom, 'target_epsg'))
    except:
        target_epsg = 'EPSG:4326' # default to geographic
    try:
        if get_dom_tag_value(dom, 'source_epsg') == "detect":
            source_epsg = "detect"
        else:
            source_epsg = 'EPSG:' + str(get_dom_tag_value(dom, 'source_epsg'))
    except:
        source_epsg = 'EPSG:4326' # default to geographic

    # Source extents.
    try:
        extents = get_dom_tag_value(dom, 'extents')
    except:
        extents = '-180,-90,180,90' # default to geographic
    source_xmin, source_ymin, source_xmax, source_ymax = extents.split(',')

    # Target extents.
    try:
        target_extents = get_dom_tag_value(dom, 'target_extents')
    except:
        if target_epsg == 'EPSG:3857':
            target_extents = '-20037508.34,-20037508.34,20037508.34,20037508.34'
        elif target_epsg in ['EPSG:3413','EPSG:3031']:
            target_extents = '-4194304,-4194304,4194304,4194304'
        else:
            target_extents = '-180,-90,180,90'
    target_xmin, target_ymin, target_xmax, target_ymax = target_extents.split(',')

    # Input files.
    try:
        input_files = get_input_files(dom)
        empty_vrt = None
        if input_files == '':
            raise ValueError('No input files provided')
    except:
        if input_dir is None:
            if mrf_empty_tile_filename != '':
                input_files = None
                empty_vrt = create_vrt(add_trailing_slash(check_abs_path(working_dir))+basename, mrf_empty_tile_filename,
                                       target_epsg, target_xmin, target_ymin, target_xmax, target_ymax)
            else:
                log_sig_exit('ERROR', "<input_files> or <input_dir> or <mrf_empty_tile_filename> is required", sigevent_url)
        else:
            input_files = None
            empty_vrt = None
    # overview levels
    try:
        overview_levels = get_dom_tag_value(dom, 'overview_levels').split(' ')
        for level in overview_levels:
            if level.isdigit() == False:
                log_sig_exit("ERROR", "'" + level + "' is not a valid overview value.", sigevent_url)
        if len(overview_levels) > 1:
            overview = int(overview_levels[1]) / int(overview_levels[0])
        else:
            overview = 2
    except:
        overview_levels = ''
        overview = 2
    # resampling method
    try:
        overview_resampling = get_dom_tag_value(dom, 'overview_resampling')
    except:
        overview_resampling = 'nearest'
        # gdalwarp resampling method for resizing
    try:
        resize_resampling = get_dom_tag_value(dom, 'resize_resampling')
        if resize_resampling == "none":
            resize_resampling = ''
    except:
        resize_resampling = ''
    if resize_resampling != '' and target_x == '':
        log_sig_exit('ERROR', "target_x or outsize must be provided for resizing", sigevent_url)

    # gdalwarp resampling method for reprojection
    try:
        reprojection_resampling = get_dom_tag_value(dom, 'reprojection_resampling')
    except:
        reprojection_resampling = 'cubic' # default to cubic
    # colormap
    try:
        colormap = get_dom_tag_value(dom, 'colormap')
    except:
        colormap = ''
    # quality/precision
    try:
        quality_prec = get_dom_tag_value(dom, 'quality_prec')
    except:
        if mrf_compression_type.lower() == 'lerc':
            quality_prec = '0.001' # default to standard floating point precision if LERC
        else:
            quality_prec = '80' # default to 80 quality for everything else
    # z-levels
    try:
        zlevels = get_dom_tag_value(dom, 'mrf_z_levels')
    except:
        zlevels = ''
        # z key
    z = None
    zkey_type = "string" # default to only string for now
    try:
        zkey = get_dom_tag_value(dom, 'mrf_z_key')
    except:
<<<<<<< HEAD
        zkey = ''    
    # noaddo, defaults to False
=======
        zkey = ''
        # noaddo, defaults to False
>>>>>>> ed2c04de
    try:
        if get_dom_tag_value(dom, 'mrf_noaddo') == "false":
            noaddo = False
        else:
            noaddo = True
    except:
        noaddo = False

    # mrf_cores (max number of cpu cores to run on if mrf_parallel is set, defaults to 4
    try:
        mrf_cores = int(get_dom_tag_value(dom, 'mrf_cores'))
    except:
        mrf_cores = 4 # multiprocessing.cpu_count()

    # mrf_parallel (run mrf_insert in parallel), defaults to False
    try:
        if get_dom_tag_value(dom, 'mrf_parallel') == "true":
            mrf_parallel = True
        else:
            mrf_parallel = False
    except:
        mrf_parallel = False

    # run the mrf_clean utility to reduce the size of the generated MRFs, defaults to mrf_parallel.
    try:
        if get_dom_tag_value(dom, 'mrf_clean') == "true":
            mrf_clean = True
        else:
            mrf_clean = False
    except:
        if mrf_parallel:
            mrf_clean = True
        else:
            mrf_clean = False

    # set a maximum size for the mrf before running mrf_clean. used to manage MRF sizes for mrf_parallel and mrf_noaddo
    try:
        mrf_maxsize = int(get_dom_tag_value(dom, 'mrf_maxsize'))
    except:
        mrf_maxsize = None

    # merge, defaults to False
    try:
        if get_dom_tag_value(dom, 'mrf_merge') == "false":
            merge = False
        else:
            merge = True
    except:
        merge = False
    # strict_palette, defaults to False
    try:
        if get_dom_tag_value(dom, 'mrf_strict_palette') == "false":
            strict_palette = False
        else:
            strict_palette = True
    except:
        strict_palette = False
    # mrf data
    try:
        mrf_data_scale = get_dom_tag_value(dom, 'mrf_data_scale')
    except:
        mrf_data_scale = ''
    try:
        mrf_data_offset = get_dom_tag_value(dom, 'mrf_data_offset')
    except:
        mrf_data_offset = ''
    if mrf_data_scale != '' and mrf_data_offset == '':
        log_sig_exit('ERROR', "<mrf_data_offset> is required if <mrf_data_scale> is set", sigevent_url)
    if (mrf_data_scale == '' and mrf_data_offset != ''):
        log_sig_exit('ERROR', "<mrf_data_scale> is required if <mrf_data_offset> is set", sigevent_url)
    try:
        mrf_data_units = get_dom_tag_value(dom, 'mrf_data_units')
    except:
        mrf_data_units = ''
    try:
        source_url = get_dom_tag_value(dom, 'source_url')
    except:
        if len(dom.getElementsByTagName('source_url')) > 0:
            source_url = "NONE"
        else:
            source_url = ''
            # Close file.
    config_file.close()

# Make certain each directory exists and has a trailing slash.
if input_dir != None:
    input_dir = add_trailing_slash(check_abs_path(input_dir))
output_dir = add_trailing_slash(check_abs_path(output_dir))
logfile_dir = add_trailing_slash(check_abs_path(logfile_dir))

# Save script_dir
script_dir = add_trailing_slash(os.path.dirname(os.path.abspath(__file__)))

# Ensure that mrf_compression_type is uppercase.
mrf_compression_type=mrf_compression_type.upper()

# Verify logfile_dir first so that the log can be started.
verify_directory_path_exists(logfile_dir, 'logfile_dir', sigevent_url)
# Initialize log file.
log_filename=str().join([logfile_dir, basename, '.log'])
logging.basicConfig(filename=log_filename, level=logging.INFO)

# Verify remaining directory paths.
if input_dir != None:
    verify_directory_path_exists(input_dir, 'input_dir', sigevent_url)
verify_directory_path_exists(output_dir, 'output_dir', sigevent_url)
verify_directory_path_exists(working_dir, 'working_dir', sigevent_url)

# Make certain color map can be found
if colormap != '' and '://' not in colormap:
    colormap = check_abs_path(colormap)

# Log all of the configuration information.
log_info_mssg_with_timestamp(str().join(['config XML file:  ', configuration_filename]))

# Copy configuration file to working_dir (if it's not already there)
# so that the MRF can be recreated if needed.
if os.path.dirname(configuration_filename) != os.path.dirname(working_dir):
    config_preexisting=glob.glob(configuration_filename)
    if len(config_preexisting) > 0:
        at_dest_filename=str().join([working_dir, configuration_filename])
        at_dest_preexisting=glob.glob(at_dest_filename)
        if len(at_dest_preexisting) > 0:
            remove_file(at_dest_filename)
        shutil.copy(configuration_filename, working_dir+"/"+basename+".configuration_file.xml")
        log_info_mssg(str().join([
            'config XML file:  copied to     ', working_dir]))
log_info_mssg(str().join(['config parameter_name:          ', parameter_name]))
log_info_mssg(str().join(['config date_of_data:            ', date_of_data]))
log_info_mssg(str().join(['config time_of_data:            ', time_of_data]))
if input_files is not None:
    log_info_mssg(str().join(['config input_files:             ', input_files]))
if input_dir is not None:
    log_info_mssg(str().join(['config input_dir:               ', input_dir]))
if empty_vrt is not None:
    log_info_mssg(str().join(['config empty_vrt:               ', empty_vrt]))
log_info_mssg(str().join(['config output_dir:              ', output_dir]))
log_info_mssg(str().join(['config working_dir:             ', working_dir]))
log_info_mssg(str().join(['config logfile_dir:             ', logfile_dir]))
log_info_mssg(str().join(['config mrf_name:                ', mrf_name]))
log_info_mssg(str().join(['config mrf_empty_tile_filename: ',
                          mrf_empty_tile_filename]))
log_info_mssg(str().join(['config vrtnodata:               ', vrtnodata]))
log_info_mssg(str().join(['config mrf_blocksize:           ', mrf_blocksize]))
log_info_mssg(str().join(['config mrf_compression_type:    ',
                          mrf_compression_type]))
log_info_mssg(str().join(['config outsize:                 ', outsize]))
log_info_mssg(str().join(['config target_x:                ', target_x]))
log_info_mssg(str().join(['config target_y:                ', target_y]))
log_info_mssg(str().join(['config target_epsg:             ', target_epsg]))
log_info_mssg(str().join(['config source_epsg:             ', source_epsg]))
log_info_mssg(str().join(['config extents:                 ', extents]))
log_info_mssg(str().join(['config target_extents:          ', target_extents]))
log_info_mssg(str().join(['config overview levels:         ', ' '.join(overview_levels)]))
log_info_mssg(str().join(['config overview resampling:     ', overview_resampling]))
log_info_mssg(str().join(['config reprojection resampling: ', reprojection_resampling]))
log_info_mssg(str().join(['config resize resampling:       ', resize_resampling]))
log_info_mssg(str().join(['config colormap:                ', colormap]))
log_info_mssg(str().join(['config quality_prec:            ', quality_prec]))
log_info_mssg(str().join(['config mrf_noaddo:              ', str(noaddo)]))
log_info_mssg(str().join(['config mrf_merge:               ', str(merge)]))
log_info_mssg(str().join(['config mrf_parallel:            ', str(mrf_parallel)]))
log_info_mssg(str().join(['config mrf_cores:               ', str(mrf_cores)]))
log_info_mssg(str().join(['config mrf_clean:               ', str(mrf_clean)]))
log_info_mssg(str().join(['config mrf_maxsize:             ', str(mrf_maxsize)]))
log_info_mssg(str().join(['config mrf_strict_palette:      ', str(strict_palette)]))
log_info_mssg(str().join(['config mrf_z_levels:            ', zlevels]))
log_info_mssg(str().join(['config mrf_z_key:               ', zkey]))
log_info_mssg(str().join(['config mrf_data_scale:          ', mrf_data_scale]))
log_info_mssg(str().join(['config mrf_data_offset:         ', mrf_data_offset]))
log_info_mssg(str().join(['config mrf_data_units:          ', mrf_data_units]))
log_info_mssg(str().join(['config source_url:              ', source_url]))
log_info_mssg(str().join(['mrfgen current_cycle_time:      ', current_cycle_time]))
log_info_mssg(str().join(['mrfgen basename:                ', basename]))

# Verify that date is 8 characters.
if len(date_of_data) != 8:
    mssg='Format for <date_of_data> (in mrfgen XML config file) is:  yyyymmdd'
    log_sig_exit('ERROR', mssg, sigevent_url)

if time_of_data != '' and len(time_of_data) != 6:
    mssg='Format for <time_of_data> (in mrfgen XML config file) is:  HHMMSS'
    log_sig_exit('ERROR', mssg, sigevent_url)

# Check if empty tile filename was specified.
if len(mrf_empty_tile_filename) == 0:
    log_info_mssg(str('Empty tile not specified, none will be used.'))
    mrf_empty_tile_bytes=0
else:
    # Verify that the empty tile can be found.
    mrf_empty_tile_existing=glob.glob(mrf_empty_tile_filename)
    if len(mrf_empty_tile_existing) == 0:
        mssg=str().join(['Specified empty tile file not found:  ', mrf_empty_tile_filename])
        log_sig_exit('ERROR', mssg, sigevent_url)

    # Verify that the empty tile image format is either PNG or JPEG.
    mrf_empty_tile_what=imghdr.what(mrf_empty_tile_filename)
    if mrf_empty_tile_what != 'png' and mrf_empty_tile_what != 'jpeg' and mrf_empty_tile_what != 'tiff' and mrf_empty_tile_what != 'lerc':
        mssg='Empty tile image format must be either png, jpeg, tiff, or lerc.'
        log_sig_exit('ERROR', mssg, sigevent_url)

    # Verify that the empty tile matches MRF compression type.
    if mrf_empty_tile_what == 'png':
        # Check the last 3 characters in case of PNG or PPNG or JPNG.
        if mrf_compression_type[-3:len(mrf_compression_type)] != 'PNG':
            mssg='Empty tile format does not match MRF compression type.'
            log_sig_exit('ERROR', mssg, sigevent_url)

    if mrf_empty_tile_what == 'jpeg':
        # Check the first 2 characters in case of JPG or JPEG.
        if mrf_compression_type[0:2] != 'JP':
            mssg='Empty tile format does not match MRF compression type.'
            log_sig_exit('ERROR', mssg, sigevent_url)

    # Report empty tile size in bytes.
    mrf_empty_tile_bytes=os.path.getsize(mrf_empty_tile_filename)
    log_info_mssg(str().join(['Empty tile size is:             ',
                              str(mrf_empty_tile_bytes), ' bytes.']))

##IS LOCK FILE NECESSARY?
## Lock file indicates tile generation in progress.
#lock=glob.glob(str().join([input_dir, '*lock*']))
#if len(lock) > 0:
#    mssg='Lock found.'
#    log_sig_exit('INFO', mssg, sigevent_url)

#-------------------------------------------------------------------------------
# Organize output filenames.
#-------------------------------------------------------------------------------

# Change directory to working_dir.
os.chdir(working_dir)

# transparency flag for custom color maps; default to False
add_transparency = False

# Declare scale, offset, and units
scale = None
offset = None
units = None

# Get list of all tile filenames.
alltiles = []
if input_files is not None:
    input_files = input_files.strip()
    alltiles = input_files.split(',')

if input_dir is not None:
    if mrf_compression_type.lower() == 'jpeg' or mrf_compression_type.lower() == 'jpg':
        alltiles = alltiles + glob.glob(str().join([input_dir, '*.jpg']))
    else:
        alltiles = alltiles + glob.glob(str().join([input_dir, '*.png']))
    # check for tiffs
    alltiles = alltiles + glob.glob(str().join([input_dir, '*.tif']))
    alltiles = alltiles + glob.glob(str().join([input_dir, '*.tiff']))
    # check for mrfs
    alltiles = alltiles + glob.glob(str().join([input_dir, '*.mrf']))

# Sanitize input in case there were extra spaces
striptiles = []
for tile in alltiles:
    striptiles.append(tile.strip())
alltiles = striptiles

if mrf_compression_type.lower() == 'jpeg' or mrf_compression_type.lower() == 'jpg':
    tiff_compress = "JPEG"
else: # Default to png
    tiff_compress = "PNG"

# Sanity check to make sure all of the input files exist
for i, tile in enumerate(alltiles):

    if tile.startswith("/vsi"):
        try:
            img = gdal.Open(tile)
            img = None
        except:
            log_info_mssg("Missing input file: " + tile)
            log_sig_exit('ERROR', 'Invalid input files', sigevent_url)

    elif not os.path.exists(tile):
        log_info_mssg("Missing input file: " + tile)
        log_sig_exit('ERROR', 'Invalid input files', sigevent_url)


# Filter out bad JPEGs
goodtiles = []
if mrf_compression_type.lower() == 'jpeg' or mrf_compression_type.lower() == 'jpg':
    for i, tile in enumerate(alltiles):
        if ".mrf" in tile or ".vrt" in tile:  # ignore MRFs and VRTs
            goodtiles.append(tile)
            continue

        try:
            img = gdal.Open(tile)

            if img is None:
                log_sig_err("Bad JPEG tile detected: {0}".format(tile), sigevent_url)
                continue
        except RuntimeError as e:
            log_sig_exit('ERROR', 'Failed to execute gdal.Open', sigevent_url)

        if img.RasterCount == 1:
            log_sig_err("Bad JPEG tile detected: {0}".format(tile), sigevent_url)
            img = None
            continue

        img = None

        goodtiles.append(tile)

    alltiles = goodtiles

# Convert RGBA PNGs to indexed paletted PNGs if requested
if mrf_compression_type == 'PPNG' and colormap != '':
    for i, tile in enumerate(alltiles):
        temp_tile = None
        tile_path = os.path.dirname(tile)
        tile_basename, tile_extension = os.path.splitext(os.path.basename(tile))

        # Check input PNGs/TIFFs if RGBA, then convert
        if tile.lower().endswith(('.png', '.tif', '.tiff')):

            gdalinfo_command_list = ['gdalinfo', '-json', tile]
            log_the_command(gdalinfo_command_list)
            gdalinfo = subprocess.Popen(gdalinfo_command_list, stdout=subprocess.PIPE, stderr=subprocess.PIPE)
            returncode = gdalinfo.wait()
            if returncode != 0:
                log_sig_err('gdalinfo return code {0}'.format(returncode), sigevent_url)
            tileInfo = json.loads(gdalinfo.stdout.read())

            has_palette = False
            for band in tileInfo["bands"]:
                has_palette |= (band["colorInterpretation"] == "Palette")

            # Read gdal_info output
            if not has_palette:

                # Download tile locally for RGBApng2Palpng script
                if tile.startswith("/vsi"):
                    log_info_mssg("Downloading remote file " + tile)

                    # Create the gdal_translate command.
                    gdal_translate_command_list=['gdal_translate', '-q', '-co', 'WORLDFILE=YES',
                                                 tile, working_dir+os.path.basename(tile)]

                    # Log the gdal_translate command.
                    log_the_command(gdal_translate_command_list)

                    # Execute gdal_translate.
                    subprocess.call(gdal_translate_command_list, stdout=subprocess.PIPE,
                                    stderr=subprocess.PIPE)

                    # Replace with new tiles
                    tile = working_dir+os.path.basename(tile)

                if '.tif' in tile.lower():
                    # Convert TIFF files to PNG
                    log_info_mssg("Converting TIFF file " + tile + " to " + tiff_compress)

                    # Create the gdal_translate command.
                    gdal_translate_command_list=['gdal_translate', '-q', '-of', tiff_compress, '-co', 'WORLDFILE=YES',
                                                 tile, working_dir+tile_basename+'.'+str(tiff_compress).lower()]
                    # Log the gdal_translate command.
                    log_the_command(gdal_translate_command_list)

                    # Execute gdal_translate.
                    subprocess.call(gdal_translate_command_list, stdout=subprocess.PIPE,
                                    stderr=subprocess.PIPE)

                    # Replace with new tiles
                    tile = working_dir+tile_basename+'.'+str(tiff_compress).lower()
                    temp_tile = tile

                log_info_mssg("Converting RGBA PNG to indexed paletted PNG")

                output_tile = working_dir + tile_basename+'_indexed.png'
                output_tile_path = os.path.dirname(output_tile)
                output_tile_basename, output_tile_extension = os.path.splitext(os.path.basename(output_tile))

                # Create the RGBApng2Palpng command.
                if vrtnodata == "":
                    fill = 0
                else:
                    fill = vrtnodata
                RGBApng2Palpng_command_list=[script_dir+'RGBApng2Palpng', '-v', '-lut=' + colormap,
                                             '-fill='+str(fill), '-of='+output_tile, tile]
                # Log the RGBApng2Palpng command.
                log_the_command(RGBApng2Palpng_command_list)

                # Execute RGBApng2Palpng.
                try:
                    RGBApng2Palpng = subprocess.Popen(RGBApng2Palpng_command_list, stdout=subprocess.PIPE, stderr=subprocess.PIPE)
                except OSError:
                    log_sig_exit('ERROR', "RGBApng2Palpng tool cannot be found.", sigevent_url)

                RGBApng2Palpng.wait()
                if RGBApng2Palpng.returncode != None:
                    if  0 < RGBApng2Palpng.returncode < 255:
                        mssg = "RGBApng2Palpng: " + str(RGBApng2Palpng.returncode) + " colors in image not found in color table"
                        log_sig_warn(mssg, sigevent_url)
                    if RGBApng2Palpng.returncode == 255:
                        mssg = str(RGBApng2Palpng.stderr.readlines()[-1])
                        log_sig_err("RGBApng2Palpng: " + mssg, sigevent_url, count_err=False)
                    errors += RGBApng2Palpng.returncode

                if os.path.isfile(output_tile):
                    mssg = output_tile + " created"
                    try:
                        log_info_mssg(mssg)
                        # sigevent('INFO', mssg, sigevent_url)
                    except urllib.error.URLError:
                        print('sigevent service is unavailable')
                    # Replace with new tiles
                    alltiles[i] = output_tile
                else:
                    log_sig_err("RGBApng2Palpng failed to create {0}".format(output_tile), sigevent_url)

                # Make a copy of world file
                try:
                    if os.path.isfile(tile_path+'/'+tile_basename+'.pgw'):
                        shutil.copy(tile_path+'/'+tile_basename+'.pgw', output_tile_path+'/'+output_tile_basename+'.pgw')
                    elif os.path.isfile(working_dir+'/'+tile_basename+'.wld'):
                        shutil.copy(working_dir+'/'+tile_basename+'.wld', output_tile_path+'/'+output_tile_basename+'.pgw')
                    else:
                        log_info_mssg("World file does not exist for tile: {0}".format(tile))
                except:
                    log_sig_err("ERROR: " + mssg, sigevent_url)


                # Save projection information for EPSG detection
                try:
                    if os.path.isfile(working_dir+'/'+tile_basename+'.png.aux.xml'):
                        shutil.copy(working_dir+'/'+tile_basename+'.png.aux.xml', output_tile_path+'/'+output_tile_basename+'.png.aux.xml')
                    else:
                        log_info_mssg("Geolocation file does not exist for tile: " + tile)
                except:
                    log_sig_err("ERROR: " + mssg, sigevent_url)

                # add transparency flag for custom color map
                add_transparency = True
            else:
                log_info_mssg("Paletted image found for PPNG output, no palettization required")

            # ONEARTH-348 - Validate the palette, but don't do anything about it yet
            # For now, we won't enforce any issues, but will log issues validating imagery
            if strict_palette:
                oe_validate_palette_command_list=[script_dir + 'oe_validate_palette.py', '-v', '-c', colormap, '-i', alltiles[i]]

                # Log the oe_validate_palette.py command.
                log_the_command(oe_validate_palette_command_list)

                # Execute oe_validate_palette.py
                try:
                    oeValidatePalette = subprocess.Popen(oe_validate_palette_command_list, stdout=subprocess.PIPE, stderr=subprocess.PIPE)
                    oeValidatePalette.wait()

                    if oeValidatePalette.returncode != None:
                        if  oeValidatePalette.returncode != 0:
                            mssg = "oe_validate_palette.py: Mismatching palette entries between the image and colormap; Resulting image may be invalid"
                            log_sig_warn(mssg, sigevent_url)

                except OSError:
                    log_sig_warn("Error executing oe_validate_palette.py", sigevent_url)


        # remove tif temp tiles
        if temp_tile != None:
            remove_file(temp_tile)
            remove_file(temp_tile+'.aux.xml')
            remove_file(temp_tile.split('.')[0]+'.wld')

# Create VRTs with the target EPSG for input images if the source EPSG is different or is to be detected:
if source_epsg == "detect" or source_epsg != target_epsg:
    log_info_mssg("source EPSG != target EPSG or source EPSG is to be detected; Creating VRTs for each input tile in target EPSG")

    for i, tile in enumerate(alltiles):
        temp_tile = None
        tile_path = os.path.dirname(tile)
        tile_basename, tile_extension = os.path.splitext(os.path.basename(tile))
        tile_vrt = os.path.join(working_dir, tile_basename + "_reproject.vrt")

        if source_epsg == "detect":
            s_epsg = get_image_epsg(tile)
        else:
            s_epsg = source_epsg

        if not s_epsg:
            # if EPSG can't be determined, remove the tile
            log_sig_warn(tile + " has undetectable EPSG", sigevent_url)
            del alltiles[i]
        elif s_epsg != target_epsg:
            log_info_mssg("Creating VRT for input tile: " + tile)

            # if the source and target EPSGs are not the same, create a VRT

            gdalwarp_command_list = ['gdalwarp', '-q', '-overwrite', '-of', 'vrt', '-s_srs', s_epsg, '-t_srs', target_epsg, tile, tile_vrt]

            # Log the gdalbuildvrt command.
            log_the_command(gdalwarp_command_list)

            # Capture stderr to record skipped .png files that are not valid PNG+World.
            gdalwarp_stderr_filename = str().join([working_dir, basename, '_gdalwarp_stderr.txt'])
            # Open stderr file for write.
            gdalwarp_stderr_file = open(gdalwarp_stderr_filename, 'w+')

            # ---------------------------------------------------------------------------
            # Execute gdalwarp.
            subprocess.call(gdalwarp_command_list, stderr=gdalwarp_stderr_file)
            # ---------------------------------------------------------------------------

            gdalwarp_stderr_file.seek(0)
            gdalwarp_stderr = gdalwarp_stderr_file.read()
            if "Error" in gdalwarp_stderr:
                log_info_mssg(gdalwarp_stderr)
                log_sig_err('ERROR', "Error creating VRT for input image", sigevent_url)
                gdalwarp_stderr_file.close()
                del alltiles[i]
                continue

            # If we made it this far, the VRT was created successfully, so replace it in the input list
            alltiles[i] = tile_vrt

# Create an encoded PNG from GeoTIFF
if mrf_compression_type == 'EPNG':
    scale = 0
    offset = 0
    units = mrf_data_units
    for i, tile in enumerate(alltiles):
        tile_path = os.path.dirname(tile)
        tile_basename, tile_extension = os.path.splitext(os.path.basename(tile))
        output_tile = working_dir+tile_basename+'.png'
        # Check if input is TIFF
        if tile.lower().endswith(('.tif', '.tiff')):
            # NOTE: Did not convert to JSON parsing because of a lack of test data
            # Get Scale and Offset from gdalinfo
            gdalinfo_command_list = ['gdalinfo', tile]
            log_the_command(gdalinfo_command_list)
            gdalinfo = subprocess.Popen(gdalinfo_command_list,stdout=subprocess.PIPE,stderr=subprocess.PIPE)
            returncode = gdalinfo.wait()
            if returncode != 0:
                log_sig_err("gdalinfo return code {0}".format(returncode), sigevent_url)
            gdalinfo_out = gdalinfo.stdout.readlines()
            if "Color Table" in ''.join(gdalinfo_out):
                log_sig_warn("{0} contains a palette".format(tile), sigevent_url)
                mrf_compression_type = 'PPNG'
            if "Offset:" in ''.join(gdalinfo_out) and "Scale:" in ''.join(gdalinfo_out):
                log_info_mssg("{0} is already an encoded TIFF".format(tile))
            else: # Encode the TIFF file
                encoded_tile = working_dir+tile_basename+'_encoded.tif'
                log_info_mssg("{0} will be encoded as {1}".format(tile, encoded_tile))
                if mrf_data_scale != '' and mrf_data_offset != '':
                    scale_offset = [float(mrf_data_scale), float(mrf_data_offset)]
                else:
                    scale_offset = None
                pack(tile, encoded_tile, False, True, None, None, scale_offset, False)
                tile = encoded_tile
                gdalinfo_command_list = ['gdalinfo', tile]
                log_the_command(gdalinfo_command_list)
                gdalinfo = subprocess.Popen(gdalinfo_command_list,stdout=subprocess.PIPE,stderr=subprocess.PIPE)
                returncode = gdalinfo.wait()
                if returncode != 0:
                    log_sig_err("gdalinfo return code {0}".format(returncode), sigevent_url)
                gdalinfo_out = gdalinfo.stdout.readlines()
            log_info_mssg("Reading scale and offset from bands")
            for line in gdalinfo_out:
                if "Offset:" in str(line) and "Scale:" in str(line):
                    offset,scale = str(line).strip().replace("Offset: ","").replace("Scale:","").split(",")
                    log_info_mssg("Offset: " + offset + ", Scale: " + scale)
                    scale = int(scale)
                    offset = int(offset)
            gdalinfo_stderr = gdalinfo.stderr.read()
            if len(gdalinfo_stderr) > 0:
                log_sig_err(gdalinfo_stderr, sigevent_url)

            # Convert the tile to PNG
            gdal_translate_command_list = ['gdal_translate', '-of', 'PNG', tile, output_tile]
            log_the_command(gdal_translate_command_list)
            gdal_translate = subprocess.Popen(gdal_translate_command_list,stdout=subprocess.PIPE,stderr=subprocess.PIPE)
            returncode = gdal_translate.wait()
            gdal_translate_stderr = gdal_translate.stderr.read()
            if len(gdal_translate_stderr) > 0:
                log_sig_err(gdal_translate_stderr, sigevent_url)
            if returncode != 0:
                log_sig_err("gdal_translate return code {0}".format(returncode), sigevent_url)
            alltiles[i] = output_tile

        # sort
alltiles.sort()

# Write all tiles list to a file on disk.
all_tiles_filename=str().join([working_dir, basename, '_all_tiles.txt'])
try:
    # Open file.
    alltilesfile=open(all_tiles_filename, 'w')
except IOError:
    mssg=str().join(['Cannot open for write:  ', all_tiles_filename])
    log_sig_exit('ERROR', mssg, sigevent_url)
else:
    # Write to file with line termination.
    if len(alltiles) > 0:
        for ndx in range(len(alltiles)):
            alltilesfile.write(str().join([alltiles[ndx], '\n']))
    elif empty_vrt is not None:
        # Create a VRT for an empty input
        alltilesfile.write("{0}\n".format(empty_vrt))
    else:
        mssg='No input tiles or empty VRT to process'
        log_sig_exit('ERROR', mssg, sigevent_url)

    # Close file.
    alltilesfile.close()
# Send to log.
log_info_mssg(str().join(['all tiles:  ', str(len(alltiles))]))
log_info_mssg(all_tiles_filename)

#-------------------------------------------------------------------------------
# Begin GDAL processing.
#-------------------------------------------------------------------------------

# Convert date of the data into day of the year.  Requred for TWMS server.
doy=get_doy_string(date_of_data)
# Combine year and doy to conform to TWMS convention (yyyydoy).
doy=str().join([date_of_data[0:4], str(doy)])
# Send to log.
log_info_mssg(str().join(['doy:  ', doy]))

# The .mrf file is the XML component of the MRF format.
mrf_filename=str().join([output_dir, basename, '.mrf'])
# The .idx file is the index compnent of the MRF format.
idx_filename=str().join([output_dir, basename, '.idx'])

def get_extension(compression_type):
    if compression_type in ['PNG', 'PPNG', 'EPNG', 'JPNG']:
        return "ppg"
    elif compression_type in ['JPG', 'JPEG']:
        return "pjg"
    elif compression_type in ['TIF', 'TIFF']:
        return "ptf"
    elif compression_type == 'LERC':
        return "lrc"
    else:
        return None

if mrf_compression_type in ['PNG', 'PPNG', 'EPNG']:
    # Output filename.
    out_filename=str().join([output_dir, basename, '.ppg'])
elif mrf_compression_type == 'JPNG':
    # Output filename.
    out_filename=str().join([output_dir, basename, '.pjp'])
elif mrf_compression_type in ['JPG', 'JPEG']:
    # Output filename.
    out_filename=str().join([output_dir, basename, '.pjg'])
elif mrf_compression_type in ['TIF', 'TIFF']:
    # Output filename.
    out_filename=str().join([output_dir, basename, '.ptf'])
elif mrf_compression_type == 'LERC':
    # Output filename.
    out_filename=str().join([output_dir, basename, '.lrc'])
else:
    mssg='Unrecognized compression type for MRF: ' + mrf_compression_type
    log_sig_exit('ERROR', mssg, sigevent_url)

# The .vrt file is the XML describing the virtual image mosaic layout.
vrt_filename=str().join([working_dir, basename, '.vrt'])

# Make certain output files do not preexist.  GDAL has issues with that.
remove_file(mrf_filename)
remove_file(idx_filename)
remove_file(out_filename)
remove_file(vrt_filename)

# Check if this is an MRF insert update, if not then regenerate a new MRF
mrf_list = []
if overview_resampling[:4].lower() == 'near' or overview_resampling.lower() == 'nnb':
    insert_method = 'NearNB'
else:
    insert_method = 'Avg'

for tile in list(alltiles):
    if '.mrf' in tile.lower():
        mrf_list.append(tile)
        alltiles.remove(tile)

# If more than one MRF, expected behavior is unknown... so exit
if len(mrf_list) > 1:
    log_sig_exit('ERROR', "Multiple MRFs found in input list, expected behavior unknown", sigevent_url)
# Only be one MRF, so use that one
elif len(mrf_list) == 1:
    mrf = mrf_list[0]
    timeout = time.time() + 30 # 30 second timeout if MRF is still being generated

    # Bail if a remote MRF is included in the input list.  Just can't handle this yet.
    if mrf.startswith("/vsi"):
        mssg='Cannot support a remote (i.e. /vsi...) MRF input'
        log_sig_exit('ERROR', mssg, sigevent_url)

    while not os.path.isfile(mrf):
        mssg=str().join([mrf, ' does not exist'])
        if time.time() > timeout:
            log_sig_exit('ERROR', mssg, sigevent_url)
            break
        log_sig_warn(mssg + ", waiting 5 seconds...", sigevent_url)
        time.sleep(5)

    # Check if zdb is used
    if zlevels != '':
        mrf, z, zdb_out, con = insert_zdb(mrf, zlevels, zkey, source_url, scale, offset, units)
        if con:
            con.commit()
            con.close()
            log_info_mssg("Successfully committed record to " + zdb_out)
        else:
            log_info_mssg("No ZDB record created")
    else:
        con = None

    if mrf_parallel:
        parallel_mrf_insert(alltiles, mrf, insert_method, resize_resampling, target_x, target_y, mrf_blocksize,
                             [target_xmin, target_ymin, target_xmax, target_ymax], target_epsg, vrtnodata, merge, working_dir, mrf_cores)
    else:
        run_mrf_insert(alltiles, mrf, insert_method, resize_resampling, target_x, target_y, mrf_blocksize,
                             [target_xmin, target_ymin, target_xmax, target_ymax], target_epsg, vrtnodata, merge, working_dir, max_size=mrf_maxsize)
    
    # Clean up
    remove_file(all_tiles_filename)

    # Exit here since we don't need to build an MRF from scratch
    mssg=str().join(['MRF updated:  ', mrf])
    log_info_mssg(mssg)

    # Exit mrfgen because we are done
    if errors > 0:
        print("{0} errors encountered".format(errors))
        sys.exit(1)
    else:
        sys.exit(0)

# Else, no MRF so continue on with the rest of the processing...


# Use zdb index if z-levels are defined
if zlevels != '':
    mrf_filename, idx_filename, out_filename, output_aux, output_vrt = get_mrf_names(out_filename, mrf_name,
                                                                                     parameter_name, date_of_data,
                                                                                     time_of_data)
    mrf_filename = output_dir + mrf_filename
    idx_filename = output_dir + idx_filename
    out_filename = output_dir + out_filename
    gdal_mrf_filename, z, zdb_out, con = insert_zdb(mrf_filename, zlevels, zkey, source_url, scale, offset, units)
    # Commit database if successful
    if con:
        con.commit()
        con.close()
        log_info_mssg("Successfully committed record to " + zdb_out)
    else:
        log_info_mssg("No ZDB record created")
else:
    con = None
    gdal_mrf_filename = mrf_filename


gdalbuildvrt_command_list=['gdalbuildvrt', '-q', '-input_file_list', all_tiles_filename]

# all tiles are now in the target_epsg because:
#   a) source_epsg == target_epsg
#       OR
#   b) source_epsg != target_epsg and we've fixed that by replacing the tile with a VRT

# Set the extents and EPSG based on the target since we know that that the EPSG of all tiles is the target EPSG
gdalbuildvrt_command_list.extend(['-te', target_xmin, target_ymin, target_xmax, target_ymax])
gdalbuildvrt_command_list.append('-a_srs')
gdalbuildvrt_command_list.append(target_epsg)

if target_x != '':
    # set the output resolution if a target size has been provided
    xres = repr(abs((float(target_xmax)-float(target_xmin))/float(target_x)))
    if target_y != '':
        yres = repr(abs((float(target_ymin)-float(target_ymax))/float(target_y)))
    else:
        yres = xres
    log_info_mssg("x resolution: " + xres + ", y resolution: " + yres)
    gdalbuildvrt_command_list.append('-resolution')
    gdalbuildvrt_command_list.append('user')
    gdalbuildvrt_command_list.append('-tr')
    gdalbuildvrt_command_list.append(xres)
    gdalbuildvrt_command_list.append(yres)

if vrtnodata != "":
    # set the nodata values if provided
    gdalbuildvrt_command_list.append('-vrtnodata')
    gdalbuildvrt_command_list.append(vrtnodata)
    gdalbuildvrt_command_list.append('-srcnodata')
    gdalbuildvrt_command_list.append(vrtnodata)


# add VRT filename at the end
gdalbuildvrt_command_list.append(vrt_filename)
# Log the gdalbuildvrt command.
log_the_command(gdalbuildvrt_command_list)
# Capture stderr to record skipped .png files that are not valid PNG+World.
gdalbuildvrt_stderr_filename=str().join([working_dir, basename,
                                         '_gdalbuildvrt_stderr.txt'])
# Open stderr file for write.
gdalbuildvrt_stderr_file=open(gdalbuildvrt_stderr_filename, 'w')

#---------------------------------------------------------------------------
# Execute gdalbuildvrt.
subprocess.call(gdalbuildvrt_command_list, stderr=gdalbuildvrt_stderr_file)
#---------------------------------------------------------------------------

# use gdalwarp if resize with resampling method is declared
if resize_resampling != '':
    if target_y == '':
        target_y = str(int(target_x)/2)
    gdal_warp_command_list = ['gdalwarp', '-of', 'VRT' ,'-r', resize_resampling, '-ts', str(target_x), str(target_y),
                              '-te', target_xmin, target_ymin, target_xmax, target_ymax, '-overwrite', vrt_filename,
                              vrt_filename.replace('.vrt','_resample.vrt')]
    log_the_command(gdal_warp_command_list)
    subprocess.call(gdal_warp_command_list, stderr=gdalbuildvrt_stderr_file)
    vrt_filename = vrt_filename.replace('.vrt','_resample.vrt')

# Close stderr file.
gdalbuildvrt_stderr_file.close()

# Open stderr file for read.
try:
    gdalbuildvrt_stderr_file=open(gdalbuildvrt_stderr_filename, 'r')
    # Report skipped .png files that are not valid PNG+World.
    gdalbuildvrt_stderr=gdalbuildvrt_stderr_file.readlines()
    # Loop over all lines in file.
    for ndx in range(len(gdalbuildvrt_stderr)):
        # Get line number(s) where skipped files appear in the stderr file.
        skipped=str(gdalbuildvrt_stderr[ndx]).find('Warning')
        # If a line (including line 0) was found.
        if skipped >= 0:
            mssg=str().join(['gdalbuildvrt ', str(gdalbuildvrt_stderr[ndx])])
            log_sig_warn(mssg, sigevent_url)
    # Close file.
    gdalbuildvrt_stderr_file.close()
except IOError:
    mssg=str().join(['Cannot read:  ', gdalbuildvrt_stderr_filename])
    log_sig_exit('ERROR', mssg, sigevent_url)

# Clean up.
remove_file(all_tiles_filename)
# Check if vrt was created.
vrt_output=glob.glob(vrt_filename)
if len(vrt_output) == 0:
    mssg=str().join(['Fail:  gdalbuildvrt',
                     '  May indicate no georeferenced tiles found.',
                     #'  May indicate unappropriate target_x.',
                     '  Look at stderr file:  ',
                     gdalbuildvrt_stderr_filename])
    log_sig_exit('ERROR', mssg, sigevent_url)

# Create mrf only if vrt was successful.
vrtf=get_modification_time(vrt_filename)
remove_file(gdalbuildvrt_stderr_filename)

# Set the compression type for gdal_translate (-co NAME=VALUE).
if mrf_compression_type == 'PNG' or mrf_compression_type == 'EPNG':
    # Unpaletted PNG.
    compress=str('COMPRESS=PNG')
elif mrf_compression_type == 'PPNG':
    # Paletted PNG.
    compress=str('COMPRESS=PPNG')
elif mrf_compression_type == 'JPNG':
    # JPNG Blended Format
    compress=str('COMPRESS=JPNG')
elif mrf_compression_type == 'JPG':
    compress=str('COMPRESS=JPEG')
elif mrf_compression_type == 'JPEG':
    compress=str('COMPRESS=JPEG')
elif mrf_compression_type == 'TIFF' or mrf_compression_type == 'TIF':
    compress=str('COMPRESS=TIF')
elif mrf_compression_type == 'LERC':
    compress=str('COMPRESS=LERC')
else:
    mssg='Unrecognized compression type for MRF.'
    log_sig_exit('ERROR', mssg, sigevent_url)

# Insert color map into VRT if provided
# TODO This could be problematic if we're overwriting with a different palette than what is in the imagery.
if colormap != '':
    new_vrt_filename = vrt_filename.replace('.vrt','_newcolormap.vrt')
    colormap2vrt_command_list=[script_dir+'colormap2vrt.py','--colormap',colormap,'--output',new_vrt_filename,'--merge',vrt_filename]
    if add_transparency == True:
        colormap2vrt_command_list.append('--transparent')
    if send_email == True:
        colormap2vrt_command_list.append('--send_email')
    if email_server != '':
        colormap2vrt_command_list.append('--email_server')
        colormap2vrt_command_list.append(email_server)
    if email_recipient != '':
        colormap2vrt_command_list.append('--email_recipient')
        colormap2vrt_command_list.append(email_recipient)
    if email_sender != '':
        colormap2vrt_command_list.append('--email_sender')
        colormap2vrt_command_list.append(email_sender)
    log_the_command(colormap2vrt_command_list)
    colormap2vrt_stderr_filename=str().join([working_dir, basename,'_colormap2vrt_stderr.txt'])
    colormap2vrt_stderr_file=open(colormap2vrt_stderr_filename, 'w+')
    subprocess.call(colormap2vrt_command_list, stderr=colormap2vrt_stderr_file)
    colormap2vrt_stderr_file.seek(0)
    colormap2vrt_stderr = colormap2vrt_stderr_file.read()
    log_info_mssg(colormap2vrt_stderr)
    if "Error" in colormap2vrt_stderr:
        log_sig_exit('ERROR', "Error executing colormap2vrt.py with colormap:" + colormap, sigevent_url)
    colormap2vrt_stderr_file.close()
    if os.path.isfile(new_vrt_filename):
        remove_file(colormap2vrt_stderr_filename)
        vrt_filename = new_vrt_filename

# Set the blocksize for gdal_translate (-co NAME=VALUE).
blocksize=str().join(['BLOCKSIZE=', mrf_blocksize])

# Get input size.
dom=xml.dom.minidom.parse(vrt_filename)
rastersize_elements=dom.getElementsByTagName('VRTDataset')
x_size=rastersize_elements[0].getAttribute('rasterXSize') #width
y_size=rastersize_elements[0].getAttribute('rasterYSize') #height

if target_x == '':
    log_info_mssg('x size and y size from VRT ' + x_size + "," + y_size)
    exp=11 #minimum outsize 20480 for EPSG4326_2km
    while int(10*(2**exp)) < int(x_size):
        exp+=1
    target_x=str(10*(2**exp))
    log_info_mssg('Calculating target_x from VRT to ' + target_x)

# Only use new target size if different.
if target_x != x_size:
    # Calculate output size of Y dimension and maintain aspect ratio.
    if target_y == '':
        target_y=str(int(float(target_x)*(float(y_size)/float(x_size))))
        log_info_mssg('Calculating target_y ' + target_y)
    if resize_resampling == '':
        log_sig_warn("Target size ({0}x{1}) differs from input size ({2}x{3}), but <resize_resampling> flag has not been set.".
                     format(target_x, target_y, x_size, y_size), sigevent_url)
else: #don't bother calculating y
    if target_y == '':
        target_y=y_size
        log_info_mssg("Setting target_y from VRT to {0}".format(target_y))
    elif target_y != y_size:
        log_sig_warn("Target y size ({0}) differs from raster y size ({1})".format(target_y, y_size), sigevent_url)


#-----------------------------------------------------------------------
# Seed the MRF data file (.ppg or .pjg) with a copy of the empty tile.
if mrf_empty_tile_filename != '' and (z is None or z == 0):
    log_info_mssg('Seed the MRF data file with a copy of the empty tile.' )
    log_info_mssg(str().join(['Copy ', mrf_empty_tile_filename,' to ', out_filename]))
    shutil.copy(mrf_empty_tile_filename, out_filename)
#-----------------------------------------------------------------------

<<<<<<< HEAD
# Create the gdal_translate command.         
gdal_translate_command_list=['gdal_translate', '-q', '-of', 'MRF', '-co', compress, '-co', blocksize,'-outsize', target_x, target_y]    
if compress in ["COMPRESS=JPEG", "COMPRESS=PNG", "COMPRESS=JPNG"]:
=======
# Create the gdal_translate command.
gdal_translate_command_list=['gdal_translate', '-q', '-of', 'MRF', '-co', compress, '-co', blocksize,'-outsize', target_x, target_y]
if compress in ["COMPRESS=JPEG", "COMPRESS=PNG"]:
>>>>>>> ed2c04de
    gdal_translate_command_list.append('-co')
    gdal_translate_command_list.append('QUALITY='+quality_prec)
if compress == "COMPRESS=LERC":
    # Default to V1 for Javascript decoding
    gdal_translate_command_list.append('-co')
    gdal_translate_command_list.append('OPTIONS="LERC_PREC=' + quality_prec + ' V1=ON DEFLATE=ON"')
if zlevels != '':
    gdal_translate_command_list.append('-co')
    gdal_translate_command_list.append('ZSIZE='+str(zlevels))

gdal_translate_command_list.append('-co')
gdal_translate_command_list.append('NOCOPY=true')
# use UNIFORM_SCALE if empty MRF, single input, or noaddo
if noaddo or len(alltiles) <= 1:
    gdal_translate_command_list.append('-co')
    gdal_translate_command_list.append('UNIFORM_SCALE='+str(int(overview)))
<<<<<<< HEAD
        
# add ending parameters      
=======

# add ending parameters
>>>>>>> ed2c04de
gdal_translate_command_list.append(vrt_filename)
gdal_translate_command_list.append(gdal_mrf_filename)

# Log the gdal_translate command.
log_the_command(gdal_translate_command_list)
# Capture stderr.
gdal_translate_stderr_filename=str().join([working_dir, basename, '_gdal_translate_stderr.txt'])
# Open stderr file for write.
gdal_translate_stderr_file=open(gdal_translate_stderr_filename, 'w')

#-----------------------------------------------------------------------
# Execute gdal_translate.
subprocess.call(gdal_translate_command_list, stderr=gdal_translate_stderr_file)
#-----------------------------------------------------------------------

# Close stderr file.
gdal_translate_stderr_file.close()

# Copy vrt to output
if not data_only:
    shutil.copy(vrt_filename, str().join([output_dir, basename, '.vrt']))

# Clean up temporary VRT files
for vrt in [v for v in glob.glob(str().join([working_dir, basename, '*.vrt'])) if (v not in alltiles)]:
    remove_file(vrt)

# Check if MRF was created.
mrf_output=glob.glob(mrf_filename)
if len(mrf_output) == 0:
    mssg=str().join(['Fail:  gdal_translate',
                     ' Check gdal mrf driver plugin.',
                     ' Check stderr file:  ',
                     gdal_translate_stderr_filename])
    log_sig_exit('ERROR', mssg, sigevent_url)

# Get largest x,y dimension of MRF, usually x.
try:
    # Open file.
    mrf_file=open(mrf_filename, 'r+')
except IOError:
    mssg=str().join(['Cannot read:  ', mrf_filename])
    log_sig_exit('ERROR', mssg, sigevent_url)
else:
    try:
        dom=xml.dom.minidom.parse(mrf_file)
    except:
        mssg=str().join(['Cannot parse:  ', mrf_filename])
        log_sig_exit('ERROR', mssg, sigevent_url)
    # Raster
    size_elements=dom.getElementsByTagName('Size')
    sizeX=size_elements[0].getAttribute('x') #width
    sizeY=size_elements[0].getAttribute('y') #height
    sizeC=size_elements[0].getAttribute('c') #bands
    sizeZ=size_elements[0].getAttribute('z') #bands
    # Send to log.
    log_info_mssg(str().join(['size of MRF:  ', sizeX, ' x ', sizeY]))

    # Add mp_safe to Raster if using z levels
    if zlevels != '':
        mrf_file.seek(0)
        lines = mrf_file.readlines()
        for idx in range(0, len(lines)):
            if '<Raster>' in str(lines[idx]):
                lines[idx] = str(lines[idx]).replace('<Raster>','<Raster mp_safe="on">')
                log_info_mssg("Set MRF mp_safe on")
        mrf_file.seek(0)
        mrf_file.truncate()
        mrf_file.writelines(lines)

    # Close file.
    mrf_file.close()
    # Get largest dimension, usually X.
    actual_size=max([int(sizeX), int(sizeY)])

# Insert if there are input tiles to process
if len(alltiles) > 0:
    if mrf_parallel:
        parallel_mrf_insert(alltiles, gdal_mrf_filename, insert_method, resize_resampling, target_x, target_y, mrf_blocksize,
                             [target_xmin, target_ymin, target_xmax, target_ymax], target_epsg, vrtnodata, merge, working_dir, mrf_cores)
    else:
        run_mrf_insert(alltiles, gdal_mrf_filename, insert_method, resize_resampling, target_x, target_y, mrf_blocksize,
                             [target_xmin, target_ymin, target_xmax, target_ymax], target_epsg, vrtnodata, merge, working_dir, max_size=mrf_maxsize)


# Create pyramid only if idx (MRF index file) was successfully created.
idxf=get_modification_time(idx_filename)
compare_time=time.strftime('%Y%m%d.%H%M%S', time.localtime())
old_stats=os.stat(idx_filename)
if idxf >= vrtf:
    remove_file(gdal_translate_stderr_filename)

    # Run gdaladdo if noaddo==False, we have more than one tile, and we have none or >1 overviews
    if (not noaddo) and (len(alltiles) > 1) and (overview_levels == '' or int(overview_levels[0]) > 1):
        # Create the gdaladdo command.
        gdaladdo_command_list=['gdaladdo', '-r', overview_resampling,
                               str(gdal_mrf_filename)]
        # Build out the list of gdaladdo pyramid levels (a.k.a. overviews).
        if overview_levels == '':
            overview=2
            gdaladdo_command_list.append(str(overview))
            exp=2
            while (overview*int(mrf_blocksize)) < actual_size:
                overview=2**exp
                exp=exp+1
                gdaladdo_command_list.append(str(overview))
        else:
            for overview in overview_levels:
                gdaladdo_command_list.append(str(overview))
        # Log the gdaladdo command.
        log_the_command(gdaladdo_command_list)
        # Capture stderr.
        gdaladdo_stderr_filename=str().join([working_dir, basename,
                                             '_gdaladdo_stderr.txt'])
        # Open stderr file for write.
        gdaladdo_stderr_file=open(gdaladdo_stderr_filename, 'w')

        #-------------------------------------------------------------------
        # Execute gdaladdo.
        gdaladdo_process = subprocess.Popen(gdaladdo_command_list, stdout=subprocess.PIPE, stderr=gdaladdo_stderr_file)
        out, err = gdaladdo_process.communicate()
        log_info_mssg(out)
        if gdaladdo_process.returncode != 0:
            log_sig_err("gdaladdo return code {0}".format(gdaladdo_process.returncode), sigevent_url)
        #-------------------------------------------------------------------

        # Close stderr file.
        gdaladdo_stderr_file.close()

        # Update previous cycle time only if gdaladdo was successful.
        addf=get_modification_time(idx_filename)
        new_stats=os.stat(idx_filename)

        # Check for gdaladdo success by checking time stamp and file size.
        if gdaladdo_process.returncode == -11:
            log_sig_exit('ERROR', 'Unsuccessful:  gdaladdo   Segmentation fault', sigevent_url)
        elif (addf >= compare_time) or (new_stats.st_size >= old_stats.st_size):
            remove_file(gdaladdo_stderr_filename)
        else:
            log_info_mssg(str().join(['addf = ',str(addf)]))
            log_info_mssg(str().join(['compare_time = ',str(compare_time)]))
            log_info_mssg('addf should be >= compare_time')
            log_info_mssg(str().join(['new_stats.st_size = ',
                                      str(new_stats.st_size)]))
            log_info_mssg(str().join(['old_stats.st_size = ',
                                      str(old_stats.st_size)]))
            log_info_mssg('new_stats.st_size should be >= old_stats.st_size')
            mssg=str().join(['Unsuccessful:  gdaladdo   Errors: ', str(err)])
            log_sig_exit('ERROR', mssg, sigevent_url)
else:
    log_info_mssg(str().join(['idxf = ',str(idxf)]))
    log_info_mssg(str().join(['vrtf = ',str(vrtf)]))
    log_info_mssg('idxf should be >= vrtf')
    mssg = mrf_filename + ' already exists'
    log_sig_exit('ERROR', mssg, sigevent_url)

if mrf_clean:
    log_info_mssg("running mrf_clean on data file {}".format(out_filename))
    clean_mrf(out_filename)

# Rename MRFs
if mrf_name != '':
    output_mrf, output_idx, output_data, output_aux, output_vrt = get_mrf_names(out_filename, mrf_name, parameter_name, date_of_data, time_of_data)
    if (output_dir+output_mrf) != mrf_filename:
        log_info_mssg(str().join(['Moving ',mrf_filename, ' to ', output_dir+output_mrf]))
        shutil.move(mrf_filename, output_dir+output_mrf)
    if (output_dir+output_data) != out_filename:
        log_info_mssg(str().join(['Moving ',out_filename, ' to ', output_dir+output_data]))
        shutil.move(out_filename, output_dir+output_data)
    if (output_dir+output_idx) != idx_filename:
        log_info_mssg(str().join(['Moving ',idx_filename, ' to ', output_dir+output_idx]))
        shutil.move(idx_filename, output_dir+output_idx)
    if data_only == False:
        if os.path.isfile(mrf_filename+".aux.xml"):
            log_info_mssg(str().join(['Moving ',mrf_filename+".aux.xml", ' to ', working_dir+output_aux]))
            shutil.move(mrf_filename+".aux.xml", working_dir+output_aux)
        if os.path.isfile(str().join([output_dir, basename, '.vrt'])):
            log_info_mssg(str().join(['Moving ',str().join([output_dir, basename, '.vrt']), ' to ', working_dir+output_vrt]))
            shutil.move(str().join([output_dir, basename, '.vrt']), working_dir+output_vrt)
    mrf_filename = output_dir+output_mrf
    out_filename = output_dir+output_data

# Leave only MRF data, index, and header files
if data_only:
    remove_file(log_filename)
    remove_file(output_dir+"/"+basename+".mrf.aux.xml")
    remove_file(working_dir+"/"+basename+".configuration_file.xml")

# Remove temp tiles
working_dir_files = glob.glob(working_dir+"/*")
for tilename in (alltiles):
    if os.path.normpath(tilename) in working_dir_files:
        if tiff_compress != None:
            remove_file(tilename+'.aux.xml')
        if '_indexed.' in tilename:
            remove_file(tilename.rsplit('.',1)[0]+'.pgw')

# Send to log.
mssg=str().join(['MRF created:  ', out_filename])
try:
    log_info_mssg(mssg)
    # sigevent('INFO', mssg, sigevent_url)
except urllib.error.URLError:
    None
if errors > 0:
    print("{0} errors encountered".format(errors))
    sys.exit(1)
else:
    sys.exit(0)<|MERGE_RESOLUTION|>--- conflicted
+++ resolved
@@ -96,11 +96,7 @@
 import functools
 import random
 
-<<<<<<< HEAD
 versionNumber = os.environ.get('ONEARTH_VERSION')
-=======
-versionNumber = '1.4.1'
->>>>>>> ed2c04de
 oe_utils.basename = None
 errors = 0
 
@@ -807,10 +803,10 @@
 
         # check if image fits within extents
         if target_epsg in ['EPSG:3031','EPSG:3413','EPSG:3857'] and \
-              ((float(s_xmin) < float(t_xmin)) or \
-               (float(s_ymax) > float(t_ymax)) or \
-               (float(s_xmax) > float(t_xmax)) or \
-               (float(s_ymin) < float(t_ymin))):
+            ((float(s_xmin) < float(t_xmin)) or \
+            (float(s_ymax) > float(t_ymax)) or \
+            (float(s_xmax) > float(t_xmax)) or \
+            (float(s_ymin) < float(t_ymin))):
             log_info_mssg(tile + " falls outside of extents for " + target_epsg)
             cut_tile = crop_to_extents(tile, [s_xmin, s_ymax, s_xmax, s_ymin], target_extents, working_dir)
             if should_lock:
@@ -988,7 +984,7 @@
         offset -- Offset of encoded data values
         units -- Units for encoded data values
     """
-    log_info_mssg("Modifying zdb for " + mrf + " with key " + zkey)
+    log_info_mssg("Modifying zdb for " + mrf + " with key " + zkey)  
     # Check if z-dimension is consistent if it's being used
     if zlevels != '':
         try:
@@ -1005,7 +1001,7 @@
                 mssg = "The output MRF does not contain z-levels: " + mrf
                 log_sig_exit('ERROR', mssg, sigevent_url)
 
-                # Send to log.
+            # Send to log.
             log_info_mssg(str().join(['size of existing MRF z-dimension:  ', str(sizeZ)]))
             # Close file.
             mrf_file.close()
@@ -1428,13 +1424,8 @@
     try:
         zkey = get_dom_tag_value(dom, 'mrf_z_key')
     except:
-<<<<<<< HEAD
-        zkey = ''    
-    # noaddo, defaults to False
-=======
         zkey = ''
         # noaddo, defaults to False
->>>>>>> ed2c04de
     try:
         if get_dom_tag_value(dom, 'mrf_noaddo') == "false":
             noaddo = False
@@ -1516,7 +1507,7 @@
             source_url = "NONE"
         else:
             source_url = ''
-            # Close file.
+    # Close file.
     config_file.close()
 
 # Make certain each directory exists and has a trailing slash.
@@ -1549,7 +1540,7 @@
 
 # Log all of the configuration information.
 log_info_mssg_with_timestamp(str().join(['config XML file:  ', configuration_filename]))
-
+                                      
 # Copy configuration file to working_dir (if it's not already there)
 # so that the MRF can be recreated if needed.
 if os.path.dirname(configuration_filename) != os.path.dirname(working_dir):
@@ -1561,7 +1552,7 @@
             remove_file(at_dest_filename)
         shutil.copy(configuration_filename, working_dir+"/"+basename+".configuration_file.xml")
         log_info_mssg(str().join([
-            'config XML file:  copied to     ', working_dir]))
+                          'config XML file:  copied to     ', working_dir]))
 log_info_mssg(str().join(['config parameter_name:          ', parameter_name]))
 log_info_mssg(str().join(['config date_of_data:            ', date_of_data]))
 log_info_mssg(str().join(['config time_of_data:            ', time_of_data]))
@@ -1755,9 +1746,9 @@
         tile_path = os.path.dirname(tile)
         tile_basename, tile_extension = os.path.splitext(os.path.basename(tile))
 
-        # Check input PNGs/TIFFs if RGBA, then convert
+        # Check input PNGs/TIFFs if RGBA, then convert       
         if tile.lower().endswith(('.png', '.tif', '.tiff')):
-
+ 
             gdalinfo_command_list = ['gdalinfo', '-json', tile]
             log_the_command(gdalinfo_command_list)
             gdalinfo = subprocess.Popen(gdalinfo_command_list, stdout=subprocess.PIPE, stderr=subprocess.PIPE)
@@ -2022,7 +2013,7 @@
                 log_sig_err("gdal_translate return code {0}".format(returncode), sigevent_url)
             alltiles[i] = output_tile
 
-        # sort
+# sort
 alltiles.sort()
 
 # Write all tiles list to a file on disk.
@@ -2095,7 +2086,7 @@
     # Output filename.
     out_filename=str().join([output_dir, basename, '.lrc'])
 else:
-    mssg='Unrecognized compression type for MRF: ' + mrf_compression_type
+    mssg='Unrecognized compression type for MRF: ' + mrf_compression_type 
     log_sig_exit('ERROR', mssg, sigevent_url)
 
 # The .vrt file is the XML describing the virtual image mosaic layout.
@@ -2391,15 +2382,9 @@
     shutil.copy(mrf_empty_tile_filename, out_filename)
 #-----------------------------------------------------------------------
 
-<<<<<<< HEAD
-# Create the gdal_translate command.         
+# Create the gdal_translate command.
 gdal_translate_command_list=['gdal_translate', '-q', '-of', 'MRF', '-co', compress, '-co', blocksize,'-outsize', target_x, target_y]    
 if compress in ["COMPRESS=JPEG", "COMPRESS=PNG", "COMPRESS=JPNG"]:
-=======
-# Create the gdal_translate command.
-gdal_translate_command_list=['gdal_translate', '-q', '-of', 'MRF', '-co', compress, '-co', blocksize,'-outsize', target_x, target_y]
-if compress in ["COMPRESS=JPEG", "COMPRESS=PNG"]:
->>>>>>> ed2c04de
     gdal_translate_command_list.append('-co')
     gdal_translate_command_list.append('QUALITY='+quality_prec)
 if compress == "COMPRESS=LERC":
@@ -2416,13 +2401,8 @@
 if noaddo or len(alltiles) <= 1:
     gdal_translate_command_list.append('-co')
     gdal_translate_command_list.append('UNIFORM_SCALE='+str(int(overview)))
-<<<<<<< HEAD
-        
-# add ending parameters      
-=======
 
 # add ending parameters
->>>>>>> ed2c04de
 gdal_translate_command_list.append(vrt_filename)
 gdal_translate_command_list.append(gdal_mrf_filename)
 
