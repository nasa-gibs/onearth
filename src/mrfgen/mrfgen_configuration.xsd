--- conflicted
+++ resolved
@@ -48,12 +48,9 @@
         <xs:element ref="mrf_merge" minOccurs="0"/>
         <xs:element ref="mrf_z_levels" minOccurs="0"/>
         <xs:element ref="mrf_z_key" minOccurs="0"/>
-<<<<<<< HEAD
-=======
         <xs:element ref="mrf_data_scale" minOccurs="0"/>
         <xs:element ref="mrf_data_offset" minOccurs="0"/>
         <xs:element ref="mrf_data_units" minOccurs="0"/>
->>>>>>> 79e303ac
         <xs:element ref="source_url" minOccurs="0"/>
       </xs:sequence>
     </xs:complexType>
@@ -157,11 +154,8 @@
       </xs:simpleContent>
     </xs:complexType>
   </xs:element>
-<<<<<<< HEAD
-=======
   <xs:element name="mrf_data_scale" type="xs:integer" nillable="true"/>
   <xs:element name="mrf_data_offset" type="xs:integer" nillable="true"/>
   <xs:element name="mrf_data_units" type="xs:string" nillable="true"/>
->>>>>>> 79e303ac
   <xs:element name="source_url" type="xs:string" nillable="true"/>
 </xs:schema>