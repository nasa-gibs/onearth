#!/bin/sh
DEBUG_LOGGING=${1:-false}
TILES_HEALTHCHECK=${2:-http://172.17.0.1/oe-status/BlueMarble16km/default/2004-08-01/16km/0/0/0.jpeg}
GC_HEALTHCHECK=${3:-http://172.17.0.1/oe-status/1.0.0/WMTSCapabilities.xml}
S3_CONFIGS=$4

echo "[$(date)] Starting reproject service" >> /var/log/onearth/config.log

if [ ! -f /.dockerenv ]; then
  echo "This script is only intended to be run from within Docker" >&2
  exit 1
fi

cd /home/oe2/onearth/docker/reproject

# Create config directories
mkdir -p /onearth
chmod 755 /onearth
mkdir -p /etc/onearth/config/endpoint/
mkdir -p /etc/onearth/config/conf/

# Scrape OnEarth configs from S3
if [ -z "$S3_CONFIGS" ]
then
  echo "[$(date)] S3_CONFIGS not set for OnEarth configs, using sample data" >> /var/log/onearth/config.log

  # Copy sample configs
  cp ../sample_configs/conf/* /etc/onearth/config/conf/
  cp ../sample_configs/endpoint/* /etc/onearth/config/endpoint/

  # Load test layers
  mkdir -p /var/www/html/reproject_endpoint/date_test/default/tms
  cp oe2_test_mod_reproject_date.conf /etc/httpd/conf.d
  cp ../test_configs/layers/oe2_test_mod_reproject_layer_source*.config /var/www/html/reproject_endpoint/date_test/default/tms/oe2_test_mod_reproject_date_layer_source.config
  cp ../test_configs/layers/oe2_test_mod_reproject_date*.config /var/www/html/reproject_endpoint/date_test/default/tms/

  mkdir -p /var/www/html/reproject_endpoint/static_test/default/tms
  cp oe2_test_mod_reproject_static.conf /etc/httpd/conf.d
  cp ../test_configs/layers/oe2_test_mod_reproject_layer_source*.config /var/www/html/reproject_endpoint/static_test/default/tms/oe2_test_mod_reproject_static_layer_source.config
  cp ../test_configs/layers/oe2_test_mod_reproject_static*.config /var/www/html/reproject_endpoint/static_test/default/tms/

else
  echo "[$(date)] S3_CONFIGS set for OnEarth configs, downloading from S3" >> /var/log/onearth/config.log

  python3.6 /usr/bin/oe_sync_s3_configs.py -f -d '/etc/onearth/config/endpoint/' -b $S3_CONFIGS -p config/endpoint >>/var/log/onearth/config.log 2>&1
  python3.6 /usr/bin/oe_sync_s3_configs.py -f -d '/etc/onearth/config/conf/' -b $S3_CONFIGS -p config/conf >>/var/log/onearth/config.log 2>&1
fi

echo "[$(date)] OnEarth configs copy/download completed" >> /var/log/onearth/config.log

# Copy tilematrixsets config file
cp /home/oe2/onearth/src/modules/mod_wmts_wrapper/configure_tool/tilematrixsets.xml /etc/onearth/config/conf/

# Set Apache logs to debug log level
if [ "$DEBUG_LOGGING" = true ]; then
    perl -pi -e 's/LogLevel warn/LogLevel debug/g' /etc/httpd/conf/httpd.conf
    perl -pi -e 's/LogFormat "%h %l %u %t \\"%r\\" %>s %b/LogFormat "%h %l %u %t \\"%r\\" %>s %b %D/g' /etc/httpd/conf/httpd.conf
fi

# Setup Apache extended server status
cat >> /etc/httpd/conf/httpd.conf <<EOS
LoadModule status_module modules/mod_status.so

<Location /server-status>
   SetHandler server-status
   Allow from all
</Location>

# ExtendedStatus controls whether Apache will generate "full" status
# information (ExtendedStatus On) or just basic information (ExtendedStatus
# Off) when the "server-status" handler is called. The default is Off.
#
ExtendedStatus On
EOS

# Setup Apache with no-cache
cat >> /etc/httpd/conf/httpd.conf <<EOS

#
# Turn off caching
#
Header Set Pragma "no-cache"
Header Set Expires "Thu, 1 Jan 1970 00:00:00 GMT"
Header Set Cache-Control "max-age=0, no-store, no-cache, must-revalidate"
Header Unset ETag
FileETag None
EOS

<<<<<<< HEAD
time_out=600
echo "checking $GC_HEALTHCHECK and $TILES_HEALTHCHECK endpoints...">>/var/log/onearth/config.log 2>&1; 
=======
time_out=60
echo "[$(date)] Begin checking $GC_HEALTHCHECK and $TILES_HEALTHCHECK endpoints...">>/var/log/onearth/config.log 2>&1;
>>>>>>> df333c12
while [[ "$(curl -s -m 3 -o /dev/null -w ''%{http_code}'' "$TILES_HEALTHCHECK")" != "200" || 
         "$(curl -s -m 5 -o /dev/null -w ''%{http_code}'' "$GC_HEALTHCHECK")" != "200" ]]; do 
  if [[ $time_out -lt 0 ]]; then
	echo "[$(date)] ERROR: Timed out waiting for endpoint $GC_HEALTHCHECK or $TILES_HEALTHCHECK">>/var/log/onearth/config.log 2>&1; break;
  else 
  	echo "[$(date)] Waiting for $GC_HEALTHCHECK or $TILES_HEALTHCHECK endpoints...">>/var/log/onearth/config.log 2>&1;
  	sleep 5; #curl in 5 second intervals
  	time_out=$(($time_out-5));
  fi
done

echo "[$(date)] Completed healthcheck wait" >> /var/log/onearth/config.log

# Start apache so that reproject responds locally for configuration
echo "[$(date)] Starting Apache server" >> /var/log/onearth/config.log
/usr/sbin/httpd -k restart
sleep 2

# Load additional endpoints
echo "[$(date)] Loading additional endpoints" >> /var/log/onearth/config.log

# Run layer config tools
for f in $(grep -l 'reproject:' /etc/onearth/config/endpoint/*.yaml); do
  # WMTS Endpoint
  mkdir -p $(yq eval ".wmts_service.internal_endpoint" $f)

  # TWMS Endpoint
  mkdir -p $(yq eval ".twms_service.internal_endpoint" $f)

  python3.6 /usr/bin/oe2_reproject_configure.py $f >>/var/log/onearth/config.log 2>&1
done

echo "[$(date)] Completed reproject configuration" >> /var/log/onearth/config.log

# Now configure oe-status after reproject is configured
cp ../oe-status/endpoint/oe-status_reproject.yaml /etc/onearth/config/endpoint/
mkdir -p $(yq eval ".twms_service.internal_endpoint" /etc/onearth/config/endpoint/oe-status_reproject.yaml)
python3.6 /usr/bin/oe2_reproject_configure.py /etc/onearth/config/endpoint/oe-status_reproject.yaml >>/var/log/onearth/config.log 2>&1

echo "[$(date)] Restarting Apache server" >> /var/log/onearth/config.log
/usr/sbin/httpd -k restart
sleep 2

# Run logrotate hourly
echo "0 * * * * /etc/cron.hourly/logrotate" >> /etc/crontab

# Start cron
supercronic -debug /etc/crontab > /var/log/cron_jobs.log 2>&1 &

# Tail the logs
exec tail -qFn 10000 \
  /var/log/cron_jobs.log \
  /var/log/onearth/config.log \
  /etc/httpd/logs/access_log \
  /etc/httpd/logs/error_log<|MERGE_RESOLUTION|>--- conflicted
+++ resolved
@@ -86,13 +86,8 @@
 FileETag None
 EOS
 
-<<<<<<< HEAD
 time_out=600
-echo "checking $GC_HEALTHCHECK and $TILES_HEALTHCHECK endpoints...">>/var/log/onearth/config.log 2>&1; 
-=======
-time_out=60
 echo "[$(date)] Begin checking $GC_HEALTHCHECK and $TILES_HEALTHCHECK endpoints...">>/var/log/onearth/config.log 2>&1;
->>>>>>> df333c12
 while [[ "$(curl -s -m 3 -o /dev/null -w ''%{http_code}'' "$TILES_HEALTHCHECK")" != "200" || 
          "$(curl -s -m 5 -o /dev/null -w ''%{http_code}'' "$GC_HEALTHCHECK")" != "200" ]]; do 
   if [[ $time_out -lt 0 ]]; then
