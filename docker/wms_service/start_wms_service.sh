--- conflicted
+++ resolved
@@ -120,7 +120,6 @@
 FileETag None
 EOS
 
-<<<<<<< HEAD
 # Create internal endpoint directories for WMTS and TWMS endpoints and build the wms_time services
 for f in $(grep -l 'mapserver:' /etc/onearth/config/endpoint/*.yaml); do
   # Mapserver Endpoint
@@ -129,10 +128,7 @@
   lua /home/oe2/onearth/src/modules/wms_time_service/make_wms_time_endpoint.lua $f >>/var/log/onearth/config.log 2>&1
 done
 
-echo 'Starting Apache server'
-=======
 echo "[$(date)] Restarting Apache server" >> /var/log/onearth/config.log
->>>>>>> fba7b0c7
 /usr/sbin/httpd -k restart
 sleep 2
 
