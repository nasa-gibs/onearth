layer_id: "MODIS_Terra_Thermal_Anomalies_All"
layer_title: "Thermal Anomalies and Fires (All, Best Available, MODIS, Terra)"
layer_name: "MODIS_Terra_Thermal_Anomalies_All tileset"
projection: "EPSG:4326"
tilematrixset: "1km"
mime_type: "application/vnd.mapbox-vector-tile"
static: false
abstract: "MODIS_Terra_Thermal_Anomalies_All abstract"
metadata:
  - {"xlink:type": "simple", "xlink:role": "http://earthdata.nasa.gov/gibs/metadata-type/mapbox-gl-style", "xlink:href": "{base_uri_meta}/vector-styles/v1.0/FIRMS_MODIS_Thermal_Anomalies.json", "xlink:title": "Mapbox GL Layer Styles"}
  - {"xlink:type": "simple", "xlink:role": "http://earthdata.nasa.gov/gibs/metadata-type/mapbox-gl-style/1.0", "xlink:href": "{base_uri_meta}/vector-styles/v1.0/FIRMS_MODIS_Thermal_Anomalies.json", "xlink:title": "Mapbox GL Layer Styles"}
  - {"xlink:type": "simple", "xlink:role": "http://earthdata.nasa.gov/gibs/metadata-type/layer", "xlink:href": "{base_uri_meta}/vector-metadata/v1.0/FIRMS_MODIS_Thermal_Anomalies.json", "xlink:title": "Layer Vector Metadata"}
  - {"xlink:type": "simple", "xlink:role": "http://earthdata.nasa.gov/gibs/metadata-type/layer/1.0", "xlink:href": "{base_uri_meta}/vector-metadata/v1.0/FIRMS_MODIS_Thermal_Anomalies.json", "xlink:title": "Layer Vector Metadata"}
shapefile_configs:
- layer_id: "MODIS_Terra_Thermal_Anomalies_All_Points"
  layer_style: "/etc/onearth/config/mapfile_styles/MODIS_Terra_Thermal_Anomalies_All.txt"
  layer_title: "Thermal Anomalies and Fires (All, Best Available, MODIS, Aqua+Terra)"
  source_shapefile:
    data_file_uri: "{S3_URL}/epsg4326/MODIS_Terra_Thermal_Anomalies_All_Points/%2021%/MODIS_Terra_Thermal_Anomalies_All_Points-%2021001000000%"
    feature_type: "POINT"
source_mrf:
  size_x: 40960
  size_y: 20480
  tile_size_x: 512
  tile_size_y: 512
  bands:
<<<<<<< HEAD
  idx_path: "/onearth/idx/epsg4326/MODIS_Terra_Thermal_Anomalies_All"
  data_file_uri: "{S3_URL}/epsg4326/MODIS_Terra_Thermal_Anomalies_All"
  bbox: -180,-90,180,90
wms_layer_group: "/Fires and Thermal Anomalies"
=======
  idx_path: "/onearth/idx/epsg4326"
  data_file_uri: "{S3_URL}/epsg4326"
  bbox: -180,-90,180,90
>>>>>>> f5eed57c
<|MERGE_RESOLUTION|>--- conflicted
+++ resolved
@@ -24,13 +24,7 @@
   tile_size_x: 512
   tile_size_y: 512
   bands:
-<<<<<<< HEAD
-  idx_path: "/onearth/idx/epsg4326/MODIS_Terra_Thermal_Anomalies_All"
-  data_file_uri: "{S3_URL}/epsg4326/MODIS_Terra_Thermal_Anomalies_All"
-  bbox: -180,-90,180,90
-wms_layer_group: "/Fires and Thermal Anomalies"
-=======
   idx_path: "/onearth/idx/epsg4326"
   data_file_uri: "{S3_URL}/epsg4326"
   bbox: -180,-90,180,90
->>>>>>> f5eed57c
+wms_layer_group: "/Fires and Thermal Anomalies"